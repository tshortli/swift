--- conflicted
+++ resolved
@@ -219,16 +219,10 @@
 #### Building
 
 Swift toolchains are created using the script
-<<<<<<< HEAD
 [build-toolchain-tensorflow](https://github.com/apple/swift/blob/tensorflow/utils/build-toolchain-tensorflow).
 This script is used by swift.org's CI to produce snapshots and can allow for one to
-locally reproduce such builds for development or distribution purposes. E.x.:
-=======
-[build-toolchain](https://github.com/apple/swift/blob/master/utils/build-toolchain). This
-script is used by swift.org's CI to produce snapshots and can allow for one to
 locally reproduce such builds for development or distribution purposes. A typical 
 invocation looks like the following:
->>>>>>> 3cc452ee
 
 ```
   $ ./swift/utils/build-toolchain-tensorflow $BUNDLE_PREFIX
