--- conflicted
+++ resolved
@@ -361,22 +361,12 @@
 
   // SWIFT_ENABLE_TENSORFLOW
   /// Emit the differentiability witness for the given original function
-<<<<<<< HEAD
-  /// declaration and SIL function, parameter indices, and JVP and VJP
-  /// functions (null if undefined).
-  void emitDifferentiabilityWitness(AbstractFunctionDecl *originalAFD,
-                                    SILFunction *originalFunction,
-                                    IndexSubset *parameterIndices,
-                                    SILFunction *jvp, SILFunction *vjp,
-                                    GenericSignature *derivativeGenSig);
-=======
   /// declaration and SIL function, autodiff configuration, and JVP and VJP
   /// functions (null if undefined).
   void emitDifferentiabilityWitness(AbstractFunctionDecl *originalAFD,
                                     SILFunction *originalFunction,
                                     const AutoDiffConfig &config,
                                     SILFunction *jvp, SILFunction *vjp);
->>>>>>> 5c03b64e
   // SWIFT_ENABLE_TENSORFLOW END
 
   /// Emit the lazy initializer function for a global pattern binding
