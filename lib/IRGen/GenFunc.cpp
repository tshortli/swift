--- conflicted
+++ resolved
@@ -162,42 +162,11 @@
     }
 
   public:
-<<<<<<< HEAD
     TypeLayoutEntry *buildTypeLayoutEntry(IRGenModule &IGM,
-                                          SILType T) const override {
-      if (!IGM.getOptions().ForceStructTypeLayouts) {
+                                          SILType T,
+                                          bool useStructLayouts) const override {
+      if (!useStructLayouts) {
         return IGM.typeLayoutCache.getOrCreateTypeInfoBasedEntry(asDerived(), T);
-=======
-    static const ThinFuncTypeInfo *create(CanSILFunctionType formalType,
-                                          llvm::Type *storageType,
-                                          Size size, Alignment align,
-                                          const SpareBitVector &spareBits) {
-      return new ThinFuncTypeInfo(formalType, storageType, size, align,
-                                  spareBits);
-    }
-    void initialize(IRGenFunction &IGF, Explosion &src, Address addr,
-                    bool isOutlined) const override {
-      auto *fn = src.claimNext();
-
-      // We might be presented with a value of the more precise pointer to
-      // function type "void(*)*" rather than the generic "i8*". Downcast to the
-      // more general expected type.
-      if (fn->getContext().supportsTypedPointers() &&
-          fn->getType()->getNonOpaquePointerElementType()->isFunctionTy())
-        fn = IGF.Builder.CreateBitCast(fn, getStorageType());
-
-      Explosion tmp;
-      tmp.add(fn);
-      PODSingleScalarTypeInfo<ThinFuncTypeInfo,LoadableTypeInfo>::initialize(IGF, tmp, addr, isOutlined);
-    }
-
-    TypeLayoutEntry
-    *buildTypeLayoutEntry(IRGenModule &IGM,
-                          SILType T,
-                          bool useStructLayouts) const override {
-      if (!useStructLayouts) {
-        return IGM.typeLayoutCache.getOrCreateTypeInfoBasedEntry(*this, T);
->>>>>>> 3dae89e8
       }
       return IGM.typeLayoutCache.getOrCreateScalarEntry(asDerived(), T,
                                                         ScalarKind::POD);
