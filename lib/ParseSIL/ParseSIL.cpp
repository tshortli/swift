//===--- ParseSIL.cpp - SIL File Parsing logic ----------------------------===//
//
// This source file is part of the Swift.org open source project
//
// Copyright (c) 2014 - 2017 Apple Inc. and the Swift project authors
// Licensed under Apache License v2.0 with Runtime Library Exception
//
// See https://swift.org/LICENSE.txt for license information
// See https://swift.org/CONTRIBUTORS.txt for the list of Swift project authors
//
//===----------------------------------------------------------------------===//

#include "SILParserFunctionBuilder.h"
#include "swift/AST/ASTWalker.h"
/// SWIFT_ENABLE_TENSORFLOW
#include "swift/AST/AutoDiff.h"
#include "swift/AST/ExistentialLayout.h"
#include "swift/AST/GenericEnvironment.h"
#include "swift/AST/NameLookup.h"
#include "swift/AST/NameLookupRequests.h"
#include "swift/AST/ProtocolConformance.h"
#include "swift/AST/SourceFile.h"
#include "swift/AST/TypeCheckRequests.h"
#include "swift/Basic/Defer.h"
#include "swift/Basic/Timer.h"
#include "swift/Demangling/Demangle.h"
#include "swift/Parse/Lexer.h"
#include "swift/Parse/ParseSILSupport.h"
#include "swift/Parse/Parser.h"
#include "swift/SIL/AbstractionPattern.h"
#include "swift/SIL/InstructionUtils.h"
#include "swift/SIL/SILArgument.h"
#include "swift/SIL/SILBuilder.h"
#include "swift/SIL/SILDebugScope.h"
#include "swift/SIL/SILModule.h"
#include "swift/SIL/SILUndef.h"
#include "swift/SIL/TypeLowering.h"
#include "swift/Subsystems.h"
#include "swift/Syntax/SyntaxKind.h"
#include "llvm/ADT/StringSwitch.h"
#include "llvm/Support/SaveAndRestore.h"

using namespace swift;
using namespace swift::syntax;

//===----------------------------------------------------------------------===//
// SILParserState implementation
//===----------------------------------------------------------------------===//

namespace swift {
// This has to be in the 'swift' namespace because it's forward-declared for
// SILParserState.
class SILParserTUState : public SILParserTUStateBase {
public:
  explicit SILParserTUState(SILModule &M) : M(M) {}
  ~SILParserTUState();

  SILModule &M;

  /// This is all of the forward referenced functions with
  /// the location for where the reference is.
  llvm::DenseMap<Identifier,
                 Located<SILFunction*>> ForwardRefFns;
  /// A list of all functions forward-declared by a sil_scope.
  llvm::DenseSet<SILFunction *> PotentialZombieFns;

  /// A map from textual .sil scope number to SILDebugScopes.
  llvm::DenseMap<unsigned, SILDebugScope *> ScopeSlots;

  /// Did we parse a sil_stage for this module?
  bool DidParseSILStage = false;

  bool parseDeclSIL(Parser &P) override;
  bool parseDeclSILStage(Parser &P) override;
  bool parseSILVTable(Parser &P) override;
  bool parseSILGlobal(Parser &P) override;
  bool parseSILWitnessTable(Parser &P) override;
  bool parseSILDefaultWitnessTable(Parser &P) override;
  bool parseSILDifferentiabilityWitness(Parser &P) override;
  bool parseSILCoverageMap(Parser &P) override;
  bool parseSILProperty(Parser &P) override;
  bool parseSILScope(Parser &P) override;
};
} // end namespace swift

SILParserTUState::~SILParserTUState() {
  if (!ForwardRefFns.empty()) {
    for (auto Entry : ForwardRefFns) {
      if (Entry.second.Loc.isValid()) {
        M.getASTContext().Diags.diagnose(Entry.second.Loc,
                                         diag::sil_use_of_undefined_value,
                                         Entry.first.str());
      }
    }
  }

  // Turn any debug-info-only function declarations into zombies.
  for (auto *Fn : PotentialZombieFns)
    if (Fn->isExternalDeclaration()) {
      Fn->setInlined();
      M.eraseFunction(Fn);
    }
}

SILParserState::SILParserState(SILModule *M)
    : Impl(M ? std::make_unique<SILParserTUState>(*M) : nullptr) {}

SILParserState::~SILParserState() = default;

void swift::parseSourceFileSIL(SourceFile &SF, SILParserState *sil) {
  auto bufferID = SF.getBufferID();
  assert(bufferID);

  FrontendStatsTracer tracer(SF.getASTContext().Stats,
                             "Parsing SIL");
  Parser parser(*bufferID, SF, sil->Impl.get(),
                /*persistentParserState*/ nullptr,
                /*syntaxTreeCreator*/ nullptr);
  PrettyStackTraceParser StackTrace(parser);
  parser.parseTopLevelSIL();
}

//===----------------------------------------------------------------------===//
// SILParser
//===----------------------------------------------------------------------===//

namespace {
  struct ParsedSubstitution {
    SourceLoc loc;
    Type replacement;
  };

  struct ParsedSpecAttr {
    ArrayRef<RequirementRepr> requirements;
    bool exported;
    SILSpecializeAttr::SpecializationKind kind;
  };

  enum class ConformanceContext {
    /// A normal conformance parse.
    Ordinary,

    /// We're parsing this for a SIL witness table.
    /// Leave any generic parameter clauses in scope, and use an explicit
    /// self-conformance instead of an abstract one.
    WitnessTable,
  };

  class SILParser {
    friend SILParserTUState;
  public:
    Parser &P;
    SILModule &SILMod;
    SILParserTUState &TUState;
    SILFunction *F = nullptr;
    GenericEnvironment *ContextGenericEnv = nullptr;

  private:
    /// HadError - Have we seen an error parsing this function?
    bool HadError = false;

    /// Data structures used to perform name lookup of basic blocks.
    llvm::DenseMap<Identifier, SILBasicBlock*> BlocksByName;
    llvm::DenseMap<SILBasicBlock*,
                   Located<Identifier>> UndefinedBlocks;

    /// Data structures used to perform name lookup for local values.
    llvm::StringMap<ValueBase*> LocalValues;
    llvm::StringMap<SourceLoc> ForwardRefLocalValues;

    /// A callback to be invoked every time a type was deserialized.
    std::function<void(Type)> ParsedTypeCallback;

    bool performTypeLocChecking(TypeLoc &T, bool IsSILType,
                                GenericEnvironment *GenericEnv = nullptr,
                                DeclContext *DC = nullptr);

    void convertRequirements(SILFunction *F, ArrayRef<RequirementRepr> From,
                             SmallVectorImpl<Requirement> &To,
                             // SWIFT_ENABLE_TENSORFLOW
                             GenericEnvironment *GenericEnv = nullptr,
                             DeclContext *DC = nullptr);

    ProtocolConformanceRef parseProtocolConformanceHelper(
        ProtocolDecl *&proto, GenericEnvironment *GenericEnv,
        ConformanceContext context, ProtocolDecl *defaultForProto);

  public:
    SILParser(Parser &P)
        : P(P), SILMod(static_cast<SILParserTUState *>(P.SIL)->M),
          TUState(*static_cast<SILParserTUState *>(P.SIL)),
          ParsedTypeCallback([](Type ty) {}) {}

    /// diagnoseProblems - After a function is fully parse, emit any diagnostics
    /// for errors and return true if there were any.
    bool diagnoseProblems();

    /// getGlobalNameForReference - Given a reference to a global name, look it
    /// up and return an appropriate SIL function.
    SILFunction *getGlobalNameForReference(Identifier Name,
                                           CanSILFunctionType Ty,
                                           SourceLoc Loc,
                                           bool IgnoreFwdRef = false);
    /// getGlobalNameForDefinition - Given a definition of a global name, look
    /// it up and return an appropriate SIL function.
    SILFunction *getGlobalNameForDefinition(Identifier Name,
                                            CanSILFunctionType Ty,
                                            SourceLoc Loc);

    /// getBBForDefinition - Return the SILBasicBlock for a definition of the
    /// specified block.
    SILBasicBlock *getBBForDefinition(Identifier Name, SourceLoc Loc);
    
    /// getBBForReference - return the SILBasicBlock of the specified name.  The
    /// source location is used to diagnose a failure if the block ends up never
    /// being defined.
    SILBasicBlock *getBBForReference(Identifier Name, SourceLoc Loc);

    struct UnresolvedValueName {
      StringRef Name;
      SourceLoc NameLoc;

      bool isUndef() const { return Name == "undef"; }
    };

    /// getLocalValue - Get a reference to a local value with the specified name
    /// and type.
    SILValue getLocalValue(UnresolvedValueName Name, SILType Type,
                           SILLocation L, SILBuilder &B);

    /// setLocalValue - When an instruction or block argument is defined, this
    /// method is used to register it and update our symbol table.
    void setLocalValue(ValueBase *Value, StringRef Name, SourceLoc NameLoc);

    SILDebugLocation getDebugLoc(SILBuilder & B, SILLocation Loc) {
      return SILDebugLocation(Loc, F->getDebugScope());
    }

    /// @{ Primitive parsing.

    /// \verbatim
    ///   sil-identifier ::= [A-Za-z_0-9]+
    /// \endverbatim
    bool parseSILIdentifier(Identifier &Result, SourceLoc &Loc,
                            const Diagnostic &D);

    template<typename ...DiagArgTypes, typename ...ArgTypes>
    bool parseSILIdentifier(Identifier &Result, Diag<DiagArgTypes...> ID,
                            ArgTypes... Args) {
      SourceLoc L;
      return parseSILIdentifier(Result, L, Diagnostic(ID, Args...));
    }

    template <typename T, typename... DiagArgTypes, typename... ArgTypes>
    bool parseSILIdentifierSwitch(T &Result, ArrayRef<StringRef> Strings,
                                  Diag<DiagArgTypes...> ID, ArgTypes... Args) {
      Identifier TmpResult;
      SourceLoc L;
      if (parseSILIdentifier(TmpResult, L, Diagnostic(ID, Args...))) {
        return true;
      }

      auto Iter = std::find(Strings.begin(), Strings.end(), TmpResult.str());
      if (Iter == Strings.end()) {
        P.diagnose(P.Tok, Diagnostic(ID, Args...));
        return true;
      }

      Result = T(*Iter);
      return false;
    }

    template<typename ...DiagArgTypes, typename ...ArgTypes>
    bool parseSILIdentifier(Identifier &Result, SourceLoc &L,
                            Diag<DiagArgTypes...> ID, ArgTypes... Args) {
      return parseSILIdentifier(Result, L, Diagnostic(ID, Args...));
    }

    bool parseVerbatim(StringRef identifier);

    template <typename T>
    bool parseInteger(T &Result, const Diagnostic &D) {
      if (!P.Tok.is(tok::integer_literal)) {
        P.diagnose(P.Tok, D);
        return true;
      }
      bool error = parseIntegerLiteral(P.Tok.getText(), 0, Result);
      P.consumeToken(tok::integer_literal);
      return error;
    }

    template <typename T>
    bool parseIntegerLiteral(StringRef text, unsigned radix, T &result) {
      text = prepareIntegerLiteralForParsing(text);
      return text.getAsInteger(radix, result);
    }

    StringRef prepareIntegerLiteralForParsing(StringRef text) {
      // tok::integer_literal can contain characters that the library
      // parsing routines don't expect.
      if (text.contains('_'))
        text = P.copyAndStripUnderscores(text);
      return text;
    }

    /// @}

    /// @{ Type parsing.
    bool parseASTType(CanType &result,
                      GenericEnvironment *environment = nullptr);
    bool parseASTType(CanType &result, SourceLoc &TypeLoc) {
      TypeLoc = P.Tok.getLoc();
      return parseASTType(result);
    }
    bool parseASTType(CanType &result,
                      SourceLoc &TypeLoc,
                      GenericEnvironment *env) {
      TypeLoc = P.Tok.getLoc();
      return parseASTType(result, env);
    }
    bool parseSILOwnership(ValueOwnershipKind &OwnershipKind) {
      // We parse here @ <identifier>.
      if (!P.consumeIf(tok::at_sign)) {
        // If we fail, we must have @any ownership. We check elsewhere in the
        // parser that this matches what the function signature wants.
        OwnershipKind = ValueOwnershipKind::None;
        return false;
      }

      StringRef AllOwnershipKinds[3] = {"unowned", "owned",
                                        "guaranteed"};
      return parseSILIdentifierSwitch(OwnershipKind, AllOwnershipKinds,
                                      diag::expected_sil_value_ownership_kind);
    }
    bool parseSILType(SILType &Result,
                      GenericEnvironment *&parsedGenericEnv,
                      bool IsFuncDecl = false,
                      GenericEnvironment *parentGenericEnv = nullptr);
    bool parseSILType(SILType &Result) {
      GenericEnvironment *IgnoredEnv;
      return parseSILType(Result, IgnoredEnv);
    }
    bool parseSILType(SILType &Result, SourceLoc &TypeLoc) {
      TypeLoc = P.Tok.getLoc();
      return parseSILType(Result);
    }
    bool parseSILType(SILType &Result, SourceLoc &TypeLoc,
                      GenericEnvironment *&parsedGenericEnv,
                      GenericEnvironment *parentGenericEnv = nullptr) {
      TypeLoc = P.Tok.getLoc();
      return parseSILType(Result, parsedGenericEnv, false, parentGenericEnv);
    }
    /// @}

    bool parseSILDottedPath(ValueDecl *&Decl,
                            SmallVectorImpl<ValueDecl *> &values);
    bool parseSILDottedPath(ValueDecl *&Decl) {
      SmallVector<ValueDecl *, 4> values;
      return parseSILDottedPath(Decl, values);
    }
    bool parseSILDottedPathWithoutPound(ValueDecl *&Decl,
                                        SmallVectorImpl<ValueDecl *> &values);
    bool parseSILDottedPathWithoutPound(ValueDecl *&Decl) {
      SmallVector<ValueDecl *, 4> values;
      return parseSILDottedPathWithoutPound(Decl, values);
    }
    /// At the time of calling this function, we may not have the type of the
    /// Decl yet. So we return a SILDeclRef on the first lookup result and also
    /// return all the lookup results. After parsing the expected type, the
    /// caller of this function can choose the one that has the expected type.
    bool parseSILDeclRef(SILDeclRef &Result,
                         SmallVectorImpl<ValueDecl *> &values);
    bool parseSILDeclRef(SILDeclRef &Result) {
      SmallVector<ValueDecl *, 4> values;
      return parseSILDeclRef(Result, values);
    }
    bool parseSILDeclRef(SILDeclRef &Member, bool FnTypeRequired);
    bool parseGlobalName(Identifier &Name);
    bool parseValueName(UnresolvedValueName &Name);
    bool parseValueRef(SILValue &Result, SILType Ty, SILLocation Loc,
                       SILBuilder &B);
    bool parseTypedValueRef(SILValue &Result, SourceLoc &Loc, SILBuilder &B);
    bool parseTypedValueRef(SILValue &Result, SILBuilder &B) {
      SourceLoc Tmp;
      return parseTypedValueRef(Result, Tmp, B);
    }
    bool parseSILOpcode(SILInstructionKind &Opcode, SourceLoc &OpcodeLoc,
                        StringRef &OpcodeName);
    bool parseSILDebugVar(SILDebugVariable &Var);

    /// Parses the basic block arguments as part of branch instruction.
    bool parseSILBBArgsAtBranch(SmallVector<SILValue, 6> &Args, SILBuilder &B);

    bool parseSILLocation(SILLocation &L);
    bool parseScopeRef(SILDebugScope *&DS);
    bool parseSILDebugLocation(SILLocation &L, SILBuilder &B,
                               bool parsedComma = false);
    bool parseSpecificSILInstruction(SILBuilder &B, SILInstructionKind Opcode,
                                     SourceLoc OpcodeLoc, StringRef OpcodeName,
                                     SILInstruction *&ResultVal);

    bool parseSILInstruction(SILBuilder &B);
    bool parseCallInstruction(SILLocation InstLoc,
                              SILInstructionKind Opcode, SILBuilder &B,
                              SILInstruction *&ResultVal);
    bool parseSILFunctionRef(SILLocation InstLoc, SILFunction *&ResultFn);

    bool parseSILBasicBlock(SILBuilder &B);
    bool parseKeyPathPatternComponent(KeyPathPatternComponent &component,
                                      SmallVectorImpl<SILType> &operandTypes,
                                      SourceLoc componentLoc,
                                      Identifier componentKind,
                                      SILLocation InstLoc,
                                      GenericEnvironment *patternEnv);
    bool isStartOfSILInstruction();

    bool parseSubstitutions(SmallVectorImpl<ParsedSubstitution> &parsed,
                            GenericEnvironment *GenericEnv=nullptr,
                            ProtocolDecl *defaultForProto = nullptr);

    ProtocolConformanceRef parseProtocolConformance(
        ProtocolDecl *&proto, GenericEnvironment *&genericEnv,
        ConformanceContext context, ProtocolDecl *defaultForProto);
    ProtocolConformanceRef
    parseProtocolConformance(ProtocolDecl *defaultForProto,
                             ConformanceContext context) {
      ProtocolDecl *dummy;
      GenericEnvironment *env;
      return parseProtocolConformance(dummy, env, context, defaultForProto);
    }

    Optional<llvm::coverage::Counter>
    parseSILCoverageExpr(llvm::coverage::CounterExpressionBuilder &Builder);

    template <class T>
    struct ParsedEnum {
      Optional<T> Value;
      StringRef Name;
      SourceLoc Loc;

      bool isSet() const { return Value.hasValue(); }
      T operator*() const { return *Value; }
    };

    template <class T>
    void setEnum(ParsedEnum<T> &existing,
                 T value, StringRef name, SourceLoc loc) {
      if (existing.Value) {
        if (*existing.Value == value) {
          P.diagnose(loc, diag::duplicate_attribute, /*modifier*/ 1);
        } else {
          P.diagnose(loc, diag::mutually_exclusive_attrs, name,
                     existing.Name, /*modifier*/ 1);
        }
        P.diagnose(existing.Loc, diag::previous_attribute, /*modifier*/ 1);
      }
      existing.Value = value;
      existing.Name = name;
      existing.Loc = loc;
    }

    template <class T>
    void maybeSetEnum(bool allowed, ParsedEnum<T> &existing,
                      T value, StringRef name, SourceLoc loc) {
      if (allowed)
        setEnum(existing, value, name, loc);
      else
        P.diagnose(loc, diag::unknown_attribute, name);
    }
  };
} // end anonymous namespace

bool SILParser::parseSILIdentifier(Identifier &Result, SourceLoc &Loc,
                                   const Diagnostic &D) {
  switch (P.Tok.getKind()) {
  case tok::identifier:
  case tok::dollarident:
    Result = P.Context.getIdentifier(P.Tok.getText());
    break;
  case tok::string_literal: {
    // Drop the double quotes.
    StringRef rawString = P.Tok.getText().drop_front().drop_back();
    Result = P.Context.getIdentifier(rawString);
    break;
  }
  case tok::oper_binary_unspaced:  // fixme?
  case tok::oper_binary_spaced:
  case tok::kw_init:
    // A binary operator or `init` can be part of a SILDeclRef.
    Result = P.Context.getIdentifier(P.Tok.getText());
    break;
  default:
    // If it's some other keyword, grab an identifier for it.
    if (P.Tok.isKeyword()) {
      Result = P.Context.getIdentifier(P.Tok.getText());
      break;
    }
    P.diagnose(P.Tok, D);
    return true;
  }

  Loc = P.Tok.getLoc();
  P.consumeToken();
  return false;
}

bool SILParser::parseVerbatim(StringRef name) {
  Identifier tok;
  SourceLoc loc;

  if (parseSILIdentifier(tok, loc, diag::expected_tok_in_sil_instr, name)) {
    return true;
  }
  if (tok.str() != name) {
    P.diagnose(loc, diag::expected_tok_in_sil_instr, name);
    return true;
  }
  return false;
}

/// diagnoseProblems - After a function is fully parse, emit any diagnostics
/// for errors and return true if there were any.
bool SILParser::diagnoseProblems() {
  // Check for any uses of basic blocks that were not defined.
  if (!UndefinedBlocks.empty()) {
    // FIXME: These are going to come out in nondeterministic order.
    for (auto Entry : UndefinedBlocks)
      P.diagnose(Entry.second.Loc, diag::sil_undefined_basicblock_use,
                 Entry.second.Item);

    HadError = true;
  }
  
  if (!ForwardRefLocalValues.empty()) {
    // FIXME: These are going to come out in nondeterministic order.
    for (auto &Entry : ForwardRefLocalValues)
      P.diagnose(Entry.second, diag::sil_use_of_undefined_value,
                 Entry.first());
    HadError = true;
  }
  
  return HadError;
}

/// getGlobalNameForDefinition - Given a definition of a global name, look
/// it up and return an appropriate SIL function.
SILFunction *SILParser::getGlobalNameForDefinition(Identifier name,
                                                   CanSILFunctionType ty,
                                                   SourceLoc sourceLoc) {
  SILParserFunctionBuilder builder(SILMod);
  auto silLoc = RegularLocation(sourceLoc);

  // Check to see if a function of this name has been forward referenced.  If so
  // complete the forward reference.
  auto iter = TUState.ForwardRefFns.find(name);
  if (iter != TUState.ForwardRefFns.end()) {
    SILFunction *fn = iter->second.Item;

    // Verify that the types match up.
    if (fn->getLoweredFunctionType() != ty) {
      P.diagnose(sourceLoc, diag::sil_value_use_type_mismatch, name.str(),
                 fn->getLoweredFunctionType(), ty);
      P.diagnose(iter->second.Loc, diag::sil_prior_reference);
      fn = builder.createFunctionForForwardReference("" /*name*/, ty, silLoc);
    }

    assert(fn->isExternalDeclaration() && "Forward defns cannot have bodies!");
    TUState.ForwardRefFns.erase(iter);

    // Move the function to this position in the module.
    //
    // FIXME: Should we move this functionality into SILParserFunctionBuilder?
    SILMod.getFunctionList().remove(fn);
    SILMod.getFunctionList().push_back(fn);

    return fn;
  }

  // If we don't have a forward reference, make sure the function hasn't been
  // defined already.
  if (SILMod.lookUpFunction(name.str()) != nullptr) {
    P.diagnose(sourceLoc, diag::sil_value_redefinition, name.str());
    return builder.createFunctionForForwardReference("" /*name*/, ty, silLoc);
  }

  // Otherwise, this definition is the first use of this name.
  return builder.createFunctionForForwardReference(name.str(), ty, silLoc);
}

/// getGlobalNameForReference - Given a reference to a global name, look it
/// up and return an appropriate SIL function.
SILFunction *SILParser::getGlobalNameForReference(Identifier name,
                                                  CanSILFunctionType funcTy,
                                                  SourceLoc sourceLoc,
                                                  bool ignoreFwdRef) {
  SILParserFunctionBuilder builder(SILMod);
  auto silLoc = RegularLocation(sourceLoc);

  // Check to see if we have a function by this name already.
  if (SILFunction *fn = SILMod.lookUpFunction(name.str())) {
    // If so, check for matching types.
    if (fn->getLoweredFunctionType() == funcTy) {
      return fn;
    }

    P.diagnose(sourceLoc, diag::sil_value_use_type_mismatch, name.str(),
               fn->getLoweredFunctionType(), funcTy);

    return builder.createFunctionForForwardReference("" /*name*/, funcTy,
                                                     silLoc);
  }
  
  // If we didn't find a function, create a new one - it must be a forward
  // reference.
  auto *fn =
      builder.createFunctionForForwardReference(name.str(), funcTy, silLoc);
  TUState.ForwardRefFns[name] = {fn, ignoreFwdRef ? SourceLoc() : sourceLoc};
  return fn;
}

/// getBBForDefinition - Return the SILBasicBlock for a definition of the
/// specified block.
SILBasicBlock *SILParser::getBBForDefinition(Identifier Name, SourceLoc Loc) {
  // If there was no name specified for this block, just create a new one.
  if (Name.empty())
    return F->createBasicBlock();

  SILBasicBlock *&BB = BlocksByName[Name];
  // If the block has never been named yet, just create it.
  if (BB == nullptr)
    return BB = F->createBasicBlock();

  // If it already exists, it was either a forward reference or a redefinition.
  // If it is a forward reference, it should be in our undefined set.
  if (!UndefinedBlocks.erase(BB)) {
    // If we have a redefinition, return a new BB to avoid inserting
    // instructions after the terminator.
    P.diagnose(Loc, diag::sil_basicblock_redefinition, Name);
    HadError = true;
    return F->createBasicBlock();
  }

  // FIXME: Splice the block to the end of the function so they come out in the
  // right order.
  return BB;
}

/// getBBForReference - return the SILBasicBlock of the specified name.  The
/// source location is used to diagnose a failure if the block ends up never
/// being defined.
SILBasicBlock *SILParser::getBBForReference(Identifier Name, SourceLoc Loc) {
  // If the block has already been created, use it.
  SILBasicBlock *&BB = BlocksByName[Name];
  if (BB != nullptr)
    return BB;

  // Otherwise, create it and remember that this is a forward reference so
  // that we can diagnose use without definition problems.
  BB = F->createBasicBlock();
  UndefinedBlocks[BB] = {Name, Loc};
  return BB;
}

///   sil-global-name:
///     '@' identifier
bool SILParser::parseGlobalName(Identifier &Name) {
  return P.parseToken(tok::at_sign, diag::expected_sil_value_name) ||
         parseSILIdentifier(Name, diag::expected_sil_value_name);
}

/// getLocalValue - Get a reference to a local value with the specified name
/// and type.
SILValue SILParser::getLocalValue(UnresolvedValueName Name, SILType Type,
                                  SILLocation Loc, SILBuilder &B) {
  if (Name.isUndef())
    return SILUndef::get(Type, B.getFunction());

  // Check to see if this is already defined.
  ValueBase *&Entry = LocalValues[Name.Name];

  if (Entry) {
    // If this value is already defined, check it to make sure types match.
    SILType EntryTy = Entry->getType();

    if (EntryTy != Type) {
      HadError = true;
      P.diagnose(Name.NameLoc, diag::sil_value_use_type_mismatch, Name.Name,
                 EntryTy.getASTType(), Type.getASTType());
      // Make sure to return something of the requested type.
      return new (SILMod) GlobalAddrInst(getDebugLoc(B, Loc), Type);
    }

    return SILValue(Entry);
  }
  
  // Otherwise, this is a forward reference.  Create a dummy node to represent
  // it until we see a real definition.
  ForwardRefLocalValues[Name.Name] = Name.NameLoc;

  Entry = new (SILMod) GlobalAddrInst(getDebugLoc(B, Loc), Type);
  return Entry;
}

/// setLocalValue - When an instruction or block argument is defined, this
/// method is used to register it and update our symbol table.
void SILParser::setLocalValue(ValueBase *Value, StringRef Name,
                              SourceLoc NameLoc) {
  ValueBase *&Entry = LocalValues[Name];

  // If this value was already defined, it is either a redefinition, or a
  // specification for a forward referenced value.
  if (Entry) {
    if (!ForwardRefLocalValues.erase(Name)) {
      P.diagnose(NameLoc, diag::sil_value_redefinition, Name);
      HadError = true;
      return;
    }

    // If the forward reference was of the wrong type, diagnose this now.
    if (Entry->getType() != Value->getType()) {
      P.diagnose(NameLoc, diag::sil_value_def_type_mismatch, Name,
                 Entry->getType().getASTType(),
                 Value->getType().getASTType());
      HadError = true;
    } else {
      // Forward references only live here if they have a single result.
      Entry->replaceAllUsesWith(Value);
    }
    Entry = Value;
    return;
  }

  // Otherwise, just store it in our map.
  Entry = Value;
}


//===----------------------------------------------------------------------===//
// SIL Parsing Logic
//===----------------------------------------------------------------------===//

/// parseSILLinkage - Parse a linkage specifier if present.
///   sil-linkage:
///     /*empty*/          // default depends on whether this is a definition
///     'public'
///     'hidden'
///     'shared'
///     'private'
///     'public_external'
///     'hidden_external'
///     'private_external'
static bool parseSILLinkage(Optional<SILLinkage> &Result, Parser &P) {
  // Begin by initializing result to our base value of None.
  Result = None;

  // Unfortunate collision with access control keywords.
  if (P.Tok.is(tok::kw_public)) {
    Result = SILLinkage::Public;
    P.consumeToken();
    return false;
  }

  // Unfortunate collision with access control keywords.
  if (P.Tok.is(tok::kw_private)) {
    Result = SILLinkage::Private;
    P.consumeToken();
    return false;
  }

  // If we do not have an identifier, bail. All SILLinkages that we are parsing
  // are identifiers.
  if (P.Tok.isNot(tok::identifier))
    return false;

  // Then use a string switch to try and parse the identifier.
  Result = llvm::StringSwitch<Optional<SILLinkage>>(P.Tok.getText())
    .Case("non_abi", SILLinkage::PublicNonABI)
    .Case("hidden", SILLinkage::Hidden)
    .Case("shared", SILLinkage::Shared)
    .Case("public_external", SILLinkage::PublicExternal)
    .Case("hidden_external", SILLinkage::HiddenExternal)
    .Case("shared_external", SILLinkage::SharedExternal)
    .Case("private_external", SILLinkage::PrivateExternal)
    .Default(None);

  // If we succeed, consume the token.
  if (Result) {
    P.consumeToken(tok::identifier);
  }

  return false;
}

/// Given whether it's known to be a definition, resolve an optional
/// SIL linkage to a real one.
static SILLinkage resolveSILLinkage(Optional<SILLinkage> linkage,
                                    bool isDefinition) {
  if (linkage.hasValue()) {
    return linkage.getValue();
  } else if (isDefinition) {
    return SILLinkage::DefaultForDefinition;
  } else {
    return SILLinkage::DefaultForDeclaration;
  }
}

static bool parseSILOptional(StringRef &Result, SourceLoc &Loc, SILParser &SP) {
  if (SP.P.consumeIf(tok::l_square)) {
    Identifier Id;
    SP.parseSILIdentifier(Id, Loc, diag::expected_in_attribute_list);
    SP.P.parseToken(tok::r_square, diag::expected_in_attribute_list);
    Result = Id.str();
    return true;
  }
  return false;
}

static bool parseSILOptional(StringRef &Result, SILParser &SP) {
  SourceLoc Loc;
  return parseSILOptional(Result, Loc, SP);
}

/// Parse an option attribute ('[' Expected ']')?
static bool parseSILOptional(bool &Result, SILParser &SP, StringRef Expected) {
  StringRef Optional;
  if (parseSILOptional(Optional, SP)) {
    if (Optional != Expected)
      return true;
    Result = true;
  }
  return false;
}

namespace {
  /// A helper class to perform lookup of IdentTypes in the
  /// current parser scope.
  class IdentTypeReprLookup : public ASTWalker {
    Parser &P;
  public:
    IdentTypeReprLookup(Parser &P) : P(P) {}

    bool walkToTypeReprPre(TypeRepr *Ty) override {
      auto *T = dyn_cast_or_null<IdentTypeRepr>(Ty);
      auto Comp = T->getComponentRange().front();
      if (auto Entry = P.lookupInScope(Comp->getNameRef()))
        if (auto *TD = dyn_cast<TypeDecl>(Entry)) {
          Comp->setValue(TD, nullptr);
          return false;
        }
      return true;
    }
  };
} // end anonymous namespace

/// Remap RequirementReps to Requirements.
void SILParser::convertRequirements(SILFunction *F,
                                    ArrayRef<RequirementRepr> From,
                                    SmallVectorImpl<Requirement> &To,
                                    // SWIFT_ENABLE_TENSORFLOW
                                    GenericEnvironment *GenericEnv,
                                    DeclContext *DC) {
  if (From.empty()) {
    To.clear();
    return;
  }

  // SWIFT_ENABLE_TENSORFLOW
  if (!GenericEnv)
    GenericEnv = F->getGenericEnvironment();
  // SWIFT_ENABLE_TENSORFLOW END
  assert(GenericEnv);
  (void)GenericEnv;

  IdentTypeReprLookup PerformLookup(P);
  // Use parser lexical scopes to resolve references
  // to the generic parameters.
  auto ResolveToInterfaceType = [&](TypeLoc Ty) -> Type {
    Ty.getTypeRepr()->walk(PerformLookup);
    // SWIFT_ENABLE_TENSORFLOW
    performTypeLocChecking(Ty, /* IsSIL */ false, GenericEnv, DC);
    // SWIFT_ENABLE_TENSORFLOW END
    assert(Ty.getType());
    return Ty.getType()->mapTypeOutOfContext();
  };

  for (auto &Req : From) {
    if (Req.getKind() == RequirementReprKind::SameType) {
      auto FirstType = ResolveToInterfaceType(Req.getFirstTypeLoc());
      auto SecondType = ResolveToInterfaceType(Req.getSecondTypeLoc());
      Requirement ConvertedRequirement(RequirementKind::SameType, FirstType,
                                       SecondType);
      To.push_back(ConvertedRequirement);
      continue;
    }

    if (Req.getKind() == RequirementReprKind::TypeConstraint) {
      auto Subject = ResolveToInterfaceType(Req.getSubjectLoc());
      auto Constraint = ResolveToInterfaceType(Req.getConstraintLoc());
      Requirement ConvertedRequirement(RequirementKind::Conformance, Subject,
                                       Constraint);
      To.push_back(ConvertedRequirement);
      continue;
    }

    if (Req.getKind() == RequirementReprKind::LayoutConstraint) {
      auto Subject = ResolveToInterfaceType(Req.getSubjectLoc());
      Requirement ConvertedRequirement(RequirementKind::Layout, Subject,
                                       Req.getLayoutConstraint());
      To.push_back(ConvertedRequirement);
      continue;
    }
    llvm_unreachable("Unsupported requirement kind");
  }
}

static bool parseDeclSILOptional(bool *isTransparent,
                                 IsSerialized_t *isSerialized,
                                 bool *isCanonical,
                                 bool *hasOwnershipSSA,
                                 IsThunk_t *isThunk,
                                 IsDynamicallyReplaceable_t *isDynamic,
                                 IsExactSelfClass_t *isExactSelfClass,
                                 SILFunction **dynamicallyReplacedFunction,
                                 Identifier *objCReplacementFor,
                                 SILFunction::Purpose *specialPurpose,
                                 Inline_t *inlineStrategy,
                                 OptimizationMode *optimizationMode,
                                 bool *isLet,
                                 bool *isWeakImported,
                                 AvailabilityContext *availability,
                                 bool *isWithoutActuallyEscapingThunk,
                                 SmallVectorImpl<std::string> *Semantics,
                                 SmallVectorImpl<ParsedSpecAttr> *SpecAttrs,
                                 ValueDecl **ClangDecl,
                                 EffectsKind *MRK, SILParser &SP,
                                 SILModule &M) {
  while (SP.P.consumeIf(tok::l_square)) {
    if (isLet && SP.P.Tok.is(tok::kw_let)) {
      *isLet = true;
      SP.P.consumeToken(tok::kw_let);
      SP.P.parseToken(tok::r_square, diag::expected_in_attribute_list);
      continue;
    }
    else if (SP.P.Tok.isNot(tok::identifier)) {
      SP.P.diagnose(SP.P.Tok, diag::expected_in_attribute_list);
      return true;
    } else if (isTransparent && SP.P.Tok.getText() == "transparent")
      *isTransparent = true;
    else if (isSerialized && SP.P.Tok.getText() == "serialized")
      *isSerialized = IsSerialized;
    else if (isDynamic && SP.P.Tok.getText() == "dynamically_replacable")
      *isDynamic = IsDynamic;
    else if (isExactSelfClass && SP.P.Tok.getText() == "exact_self_class")
      *isExactSelfClass = IsExactSelfClass;
    else if (isSerialized && SP.P.Tok.getText() == "serializable")
      *isSerialized = IsSerializable;
    else if (isCanonical && SP.P.Tok.getText() == "canonical")
      *isCanonical = true;
    else if (hasOwnershipSSA && SP.P.Tok.getText() == "ossa")
      *hasOwnershipSSA = true;
    else if (isThunk && SP.P.Tok.getText() == "thunk")
      *isThunk = IsThunk;
    else if (isThunk && SP.P.Tok.getText() == "signature_optimized_thunk")
      *isThunk = IsSignatureOptimizedThunk;
    else if (isThunk && SP.P.Tok.getText() == "reabstraction_thunk")
      *isThunk = IsReabstractionThunk;
    else if (isWithoutActuallyEscapingThunk
             && SP.P.Tok.getText() == "without_actually_escaping")
      *isWithoutActuallyEscapingThunk = true;
    else if (specialPurpose && SP.P.Tok.getText() == "global_init")
      *specialPurpose = SILFunction::Purpose::GlobalInit;
    else if (specialPurpose && SP.P.Tok.getText() == "lazy_getter")
      *specialPurpose = SILFunction::Purpose::LazyPropertyGetter;
    else if (isWeakImported && SP.P.Tok.getText() == "weak_imported") {
      if (M.getASTContext().LangOpts.Target.isOSBinFormatCOFF())
        SP.P.diagnose(SP.P.Tok, diag::attr_unsupported_on_target,
                      SP.P.Tok.getText(),
                      M.getASTContext().LangOpts.Target.str());
      else
        *isWeakImported = true;
    } else if (availability && SP.P.Tok.getText() == "available") {
      SP.P.consumeToken(tok::identifier);

      SourceRange range;
      llvm::VersionTuple version;
      if (SP.P.parseVersionTuple(version, range,
                                 diag::sil_availability_expected_version))
        return true;

      *availability = AvailabilityContext(VersionRange::allGTE(version));

      SP.P.parseToken(tok::r_square, diag::expected_in_attribute_list);
      continue;
    } else if (inlineStrategy && SP.P.Tok.getText() == "noinline")
      *inlineStrategy = NoInline;
    else if (optimizationMode && SP.P.Tok.getText() == "Onone")
      *optimizationMode = OptimizationMode::NoOptimization;
    else if (optimizationMode && SP.P.Tok.getText() == "Ospeed")
      *optimizationMode = OptimizationMode::ForSpeed;
    else if (optimizationMode && SP.P.Tok.getText() == "Osize")
      *optimizationMode = OptimizationMode::ForSize;
    else if (inlineStrategy && SP.P.Tok.getText() == "always_inline")
      *inlineStrategy = AlwaysInline;
    else if (MRK && SP.P.Tok.getText() == "readnone")
      *MRK = EffectsKind::ReadNone;
    else if (MRK && SP.P.Tok.getText() == "readonly")
      *MRK = EffectsKind::ReadOnly;
    else if (MRK && SP.P.Tok.getText() == "readwrite")
      *MRK = EffectsKind::ReadWrite;
    else if (MRK && SP.P.Tok.getText() == "releasenone")
      *MRK = EffectsKind::ReleaseNone;
    else if  (dynamicallyReplacedFunction && SP.P.Tok.getText() == "dynamic_replacement_for") {
      SP.P.consumeToken(tok::identifier);
      if (SP.P.Tok.getKind() != tok::string_literal) {
        SP.P.diagnose(SP.P.Tok, diag::expected_in_attribute_list);
        return true;
      }
      // Drop the double quotes.
      StringRef replacedFunc = SP.P.Tok.getText().drop_front().drop_back();
      SILFunction *Func = M.lookUpFunction(replacedFunc.str());
      if (!Func) {
        Identifier Id = SP.P.Context.getIdentifier(replacedFunc);
        SP.P.diagnose(SP.P.Tok, diag::sil_dynamically_replaced_func_not_found,
                      Id);
        return true;
      }
      *dynamicallyReplacedFunction = Func;
      SP.P.consumeToken(tok::string_literal);

      SP.P.parseToken(tok::r_square, diag::expected_in_attribute_list);
      continue;
    } else if (objCReplacementFor &&
               SP.P.Tok.getText() == "objc_replacement_for") {
      SP.P.consumeToken(tok::identifier);
      if (SP.P.Tok.getKind() != tok::string_literal) {
        SP.P.diagnose(SP.P.Tok, diag::expected_in_attribute_list);
        return true;
      }
      // Drop the double quotes.
      StringRef replacedFunc = SP.P.Tok.getText().drop_front().drop_back();
      *objCReplacementFor = SP.P.Context.getIdentifier(replacedFunc);
      SP.P.consumeToken(tok::string_literal);

      SP.P.parseToken(tok::r_square, diag::expected_in_attribute_list);
      continue;
    } else if (Semantics && SP.P.Tok.getText() == "_semantics") {
      SP.P.consumeToken(tok::identifier);
      if (SP.P.Tok.getKind() != tok::string_literal) {
        SP.P.diagnose(SP.P.Tok, diag::expected_in_attribute_list);
        return true;
      }
  
      // Drop the double quotes.
      StringRef rawString = SP.P.Tok.getText().drop_front().drop_back();
      Semantics->push_back(rawString.str());
      SP.P.consumeToken(tok::string_literal);

      SP.P.parseToken(tok::r_square, diag::expected_in_attribute_list);
      continue;
    } else if (SpecAttrs && SP.P.Tok.getText() == "_specialize") {
      SourceLoc AtLoc = SP.P.Tok.getLoc();
      SourceLoc Loc(AtLoc);

      // Parse a _specialized attribute, building a parsed substitution list
      // and pushing a new ParsedSpecAttr on the SpecAttrs list. Conformances
      // cannot be generated until the function declaration is fully parsed so
      // that the function's generic signature can be consulted.
      ParsedSpecAttr SpecAttr;
      SpecAttr.requirements = {};
      SpecAttr.exported = false;
      SpecAttr.kind = SILSpecializeAttr::SpecializationKind::Full;
      SpecializeAttr *Attr;

      if (!SP.P.parseSpecializeAttribute(tok::r_square, AtLoc, Loc, Attr))
        return true;

      // Convert SpecializeAttr into ParsedSpecAttr.
      SpecAttr.requirements = Attr->getTrailingWhereClause()->getRequirements();
      SpecAttr.kind = Attr->getSpecializationKind() ==
                              swift::SpecializeAttr::SpecializationKind::Full
                          ? SILSpecializeAttr::SpecializationKind::Full
                          : SILSpecializeAttr::SpecializationKind::Partial;
      SpecAttr.exported = Attr->isExported();
      SpecAttrs->emplace_back(SpecAttr);
      continue;
    }
    else if (ClangDecl && SP.P.Tok.getText() == "clang") {
      SP.P.consumeToken(tok::identifier);
      if (SP.parseSILDottedPathWithoutPound(*ClangDecl))
        return true;

      SP.P.parseToken(tok::r_square, diag::expected_in_attribute_list);
      continue;
    }
    else {
      SP.P.diagnose(SP.P.Tok, diag::expected_in_attribute_list);
      return true;
    }
    SP.P.consumeToken(tok::identifier);
    SP.P.parseToken(tok::r_square, diag::expected_in_attribute_list);
  }
  return false;
}

bool SILParser::performTypeLocChecking(TypeLoc &T, bool IsSILType,
                                       GenericEnvironment *GenericEnv,
                                       DeclContext *DC) {
  // Do some type checking / name binding for the parsed type.
  if (GenericEnv == nullptr)
    GenericEnv = ContextGenericEnv;

  if (!DC)
    DC = &P.SF;
  else if (!GenericEnv)
    GenericEnv = DC->getGenericEnvironmentOfContext();

  return swift::performTypeLocChecking(P.Context, T,
                                       /*isSILMode=*/true, IsSILType,
                                       GenericEnv, DC);
}

/// Find the top-level ValueDecl or Module given a name.
static llvm::PointerUnion<ValueDecl *, ModuleDecl *>
lookupTopDecl(Parser &P, DeclBaseName Name, bool typeLookup) {
  // Use UnqualifiedLookup to look through all of the imports.
  UnqualifiedLookupOptions options;
  if (typeLookup)
    options |= UnqualifiedLookupFlags::TypeLookup;

  auto &ctx = P.SF.getASTContext();
  auto descriptor = UnqualifiedLookupDescriptor(DeclNameRef(Name), &P.SF);
  auto lookup = evaluateOrDefault(ctx.evaluator,
                                  UnqualifiedLookupRequest{descriptor}, {});
  assert(lookup.size() == 1);
  return lookup.back().getValueDecl();
}

/// Find the ValueDecl given an interface type and a member name.
static ValueDecl *lookupMember(Parser &P, Type Ty, DeclBaseName Name,
                               SourceLoc Loc,
                               SmallVectorImpl<ValueDecl *> &Lookup,
                               bool ExpectMultipleResults) {
  Type CheckTy = Ty;
  if (auto MetaTy = CheckTy->getAs<AnyMetatypeType>())
    CheckTy = MetaTy->getInstanceType();

  if (auto nominal = CheckTy->getAnyNominal()) {
    if (Name == DeclBaseName::createDestructor() &&
        isa<ClassDecl>(nominal)) {
      auto *classDecl = cast<ClassDecl>(nominal);
      Lookup.push_back(classDecl->getDestructor());
    } else {
      auto found = nominal->lookupDirect(Name);
      Lookup.append(found.begin(), found.end());
    }
  } else if (auto moduleTy = CheckTy->getAs<ModuleType>()) {
    moduleTy->getModule()->lookupValue(Name, NLKind::QualifiedLookup, Lookup);
  } else {
    P.diagnose(Loc, diag::sil_member_lookup_bad_type, Name, Ty);
    return nullptr;
  }

  if (Lookup.empty() || (!ExpectMultipleResults && Lookup.size() != 1)) {
    P.diagnose(Loc, diag::sil_named_member_decl_not_found, Name, Ty);
    return nullptr;
  }
  return Lookup[0];
}

bool SILParser::parseASTType(CanType &result, GenericEnvironment *env) {
  ParserResult<TypeRepr> parsedType = P.parseType();
  if (parsedType.isNull()) return true;
  TypeLoc loc = parsedType.get();
  if (performTypeLocChecking(loc, /*IsSILType=*/ false, env))
    return true;

  if (env)
    result = loc.getType()->mapTypeOutOfContext()->getCanonicalType();
  else
    result = loc.getType()->getCanonicalType();

  // Invoke the callback on the parsed type.
  ParsedTypeCallback(loc.getType());
  return false;
}

///   sil-type:
///     '$' '*'? attribute-list (generic-params)? type
///
bool SILParser::parseSILType(SILType &Result,
                             GenericEnvironment *&ParsedGenericEnv,
                             bool IsFuncDecl,
                             GenericEnvironment *OuterGenericEnv) {
  ParsedGenericEnv = nullptr;

  if (P.parseToken(tok::sil_dollar, diag::expected_sil_type))
    return true;

  // If we have a '*', then this is an address type.
  SILValueCategory category = SILValueCategory::Object;
  if (P.Tok.isAnyOperator() && P.Tok.getText().startswith("*")) {
    category = SILValueCategory::Address;
    P.consumeStartingCharacterOfCurrentToken();
  }

  // Parse attributes.
  ParamDecl::Specifier specifier;
  SourceLoc specifierLoc;
  TypeAttributes attrs;
  P.parseTypeAttributeList(specifier, specifierLoc, attrs);

  // Global functions are implicitly @convention(thin) if not specified otherwise.
  if (IsFuncDecl && !attrs.has(TAK_convention)) {
    // Use a random location.
    attrs.setAttr(TAK_convention, P.PreviousLoc);
    attrs.ConventionArguments =
      TypeAttributes::Convention::makeSwiftConvention("thin");
  }

  ParserResult<TypeRepr> TyR = P.parseType(diag::expected_sil_type,
                                           /*handleCodeCompletion*/ true,
                                           /*isSILFuncDecl*/ IsFuncDecl);

  if (TyR.isNull())
    return true;
  
  // Resolve the generic environments for parsed generic function and box types.
  class HandleSILGenericParamsWalker : public ASTWalker {
    SourceFile *SF;
  public:
    HandleSILGenericParamsWalker(SourceFile *SF) : SF(SF) {}

    bool walkToTypeReprPre(TypeRepr *T) override {
      if (auto fnType = dyn_cast<FunctionTypeRepr>(T)) {
        if (auto generics = fnType->getGenericParams()) {
          auto env = handleSILGenericParams(generics, SF);
          fnType->setGenericEnvironment(env);
        }
        if (auto generics = fnType->getPatternGenericParams()) {
          auto env = handleSILGenericParams(generics, SF);
          fnType->setPatternGenericEnvironment(env);
        }
      }
      if (auto boxType = dyn_cast<SILBoxTypeRepr>(T)) {
        if (auto generics = boxType->getGenericParams()) {
          auto env = handleSILGenericParams(generics, SF);
          boxType->setGenericEnvironment(env);
        }
      }
      return true;
    }
  };

  TyR.get()->walk(HandleSILGenericParamsWalker(&P.SF));

  // Save the top-level function generic environment if there was one.
  if (auto fnType = dyn_cast<FunctionTypeRepr>(TyR.get()))
    if (auto env = fnType->getGenericEnvironment())
      ParsedGenericEnv = env;
  
  // Apply attributes to the type.
  TypeLoc Ty = P.applyAttributeToType(TyR.get(), attrs, specifier, specifierLoc);

  if (performTypeLocChecking(Ty, /*IsSILType=*/true, OuterGenericEnv))
    return true;

  Result = SILType::getPrimitiveType(Ty.getType()->getCanonicalType(),
                                     category);

  // Invoke the callback on the parsed type.
  ParsedTypeCallback(Ty.getType());

  return false;
}

bool SILParser::parseSILDottedPath(ValueDecl *&Decl,
                                   SmallVectorImpl<ValueDecl *> &values) {
  if (P.parseToken(tok::pound, diag::expected_sil_constant))
    return true;
  return parseSILDottedPathWithoutPound(Decl, values);
}

bool SILParser::parseSILDottedPathWithoutPound(ValueDecl *&Decl,
                                   SmallVectorImpl<ValueDecl *> &values) {
  // Handle sil-dotted-path.
  Identifier Id;
  SmallVector<DeclBaseName, 4> FullName;
  SmallVector<SourceLoc, 4> Locs;
  do {
    Locs.push_back(P.Tok.getLoc());
    switch (P.Tok.getKind()) {
    case tok::kw_subscript:
      P.consumeToken();
      FullName.push_back(DeclBaseName::createSubscript());
      break;
    case tok::kw_init:
      P.consumeToken();
      FullName.push_back(DeclBaseName::createConstructor());
      break;
    case tok::kw_deinit:
      P.consumeToken();
      FullName.push_back(DeclBaseName::createDestructor());
      break;
    default:
      if (parseSILIdentifier(Id, diag::expected_sil_constant))
        return true;
      FullName.push_back(Id);
      break;
    }
  } while (P.consumeIf(tok::period));

  // Look up ValueDecl from a dotted path. If there are multiple components,
  // the first one must be a type declaration.
  ValueDecl *VD;
  llvm::PointerUnion<ValueDecl*, ModuleDecl *> Res = lookupTopDecl(
    P, FullName[0], /*typeLookup=*/FullName.size() > 1);
  // It is possible that the last member lookup can return multiple lookup
  // results. One example is the overloaded member functions.
  if (Res.is<ModuleDecl*>()) {
    assert(FullName.size() > 1 &&
           "A single module is not a full path to SILDeclRef");
    auto Mod = Res.get<ModuleDecl*>();
    values.clear();
    VD = lookupMember(P, ModuleType::get(Mod), FullName[1], Locs[1], values,
                      FullName.size() == 2/*ExpectMultipleResults*/);
    for (unsigned I = 2, E = FullName.size(); I < E; I++) {
      values.clear();
      VD = lookupMember(P, VD->getInterfaceType(), FullName[I], Locs[I], values,
                        I == FullName.size() - 1/*ExpectMultipleResults*/);
    }
  } else {
    VD = Res.get<ValueDecl*>();
    for (unsigned I = 1, E = FullName.size(); I < E; I++) {
      values.clear();
      VD = lookupMember(P, VD->getInterfaceType(), FullName[I], Locs[I], values,
                        I == FullName.size() - 1/*ExpectMultipleResults*/);
    }
  }
  Decl = VD;
  return false;
}

static Optional<AccessorKind> getAccessorKind(StringRef ident) {
  return llvm::StringSwitch<Optional<AccessorKind>>(ident)
           .Case("getter", AccessorKind::Get)
           .Case("setter", AccessorKind::Set)
           .Case("addressor", AccessorKind::Address)
           .Case("mutableAddressor", AccessorKind::MutableAddress)
           .Case("read", AccessorKind::Read)
           .Case("modify", AccessorKind::Modify)
           .Default(None);
}

///  sil-decl-ref ::= '#' sil-identifier ('.' sil-identifier)* sil-decl-subref?
// SWIFT_ENABLE_TENSORFLOW
///  sil-decl-subref ::= '!' sil-decl-subref-part ('.' sil-decl-lang)?
///                      ('.' sil-decl-autodiff)?
///  sil-decl-subref ::= '!' sil-decl-lang
// SWIFT_ENABLE_TENSORFLOW
///  sil-decl-subref ::= '!' sil-decl-autodiff
// SWIFT_ENABLE_TENSORFLOW END
///  sil-decl-subref-part ::= 'getter'
///  sil-decl-subref-part ::= 'setter'
///  sil-decl-subref-part ::= 'allocator'
///  sil-decl-subref-part ::= 'initializer'
///  sil-decl-subref-part ::= 'enumelt'
///  sil-decl-subref-part ::= 'destroyer'
///  sil-decl-subref-part ::= 'globalaccessor'
///  sil-decl-lang ::= 'foreign'
///  sil-decl-autodiff ::= sil-decl-autodiff-kind '.' sil-decl-autodiff-indices
///  sil-decl-autodiff-kind ::= 'jvp'
///  sil-decl-autodiff-kind ::= 'vjp'
///  sil-decl-autodiff-indices ::= [SU]+
bool SILParser::parseSILDeclRef(SILDeclRef &Result,
                                SmallVectorImpl<ValueDecl *> &values) {
  ValueDecl *VD;
  if (parseSILDottedPath(VD, values))
    return true;

  // Initialize SILDeclRef components.
  SILDeclRef::Kind Kind = SILDeclRef::Kind::Func;
  bool IsObjC = false;
  AutoDiffDerivativeFunctionIdentifier *DerivativeId = nullptr;

  if (!P.consumeIf(tok::sil_exclamation)) {
    // Construct SILDeclRef.
    Result = SILDeclRef(VD, Kind, IsObjC, DerivativeId);
    return false;
  }

  // Handle SILDeclRef components. ParseState tracks the last parsed component.
  //
  // When ParseState is 0, accept kind (`func|getter|setter|...`) and set
  // ParseState to 1.
  //
  // Always accept `foreign` and derivative function identifier.
  unsigned ParseState = 0;
  Identifier Id;
  do {
    if (P.Tok.is(tok::identifier)) {
      auto IdLoc = P.Tok.getLoc();
      if (parseSILIdentifier(Id, diag::expected_sil_constant))
        return true;
      Optional<AccessorKind> accessorKind;
      if (!ParseState && Id.str() == "func") {
        Kind = SILDeclRef::Kind::Func;
        ParseState = 1;
      } else if (!ParseState &&
                 (accessorKind = getAccessorKind(Id.str())).hasValue()) {
        // Drill down to the corresponding accessor for each declaration,
        // compacting away decls that lack it.
        size_t destI = 0;
        for (size_t srcI = 0, e = values.size(); srcI != e; ++srcI) {
          if (auto storage = dyn_cast<AbstractStorageDecl>(values[srcI]))
            if (auto accessor = storage->getOpaqueAccessor(*accessorKind))
              values[destI++] = accessor;
        }
        values.resize(destI);

        // Complain if none of the decls had a corresponding accessor.
        if (destI == 0) {
          P.diagnose(IdLoc, diag::referenced_value_no_accessor, 0);
          return true;
        }

        Kind = SILDeclRef::Kind::Func;
        VD = values[0];
        ParseState = 1;
      } else if (!ParseState && Id.str() == "allocator") {
        Kind = SILDeclRef::Kind::Allocator;
        ParseState = 1;
      } else if (!ParseState && Id.str() == "initializer") {
        Kind = SILDeclRef::Kind::Initializer;
        ParseState = 1;
      } else if (!ParseState && Id.str() == "enumelt") {
        Kind = SILDeclRef::Kind::EnumElement;
        ParseState = 1;
      } else if (!ParseState && Id.str() == "destroyer") {
        Kind = SILDeclRef::Kind::Destroyer;
        ParseState = 1;
      } else if (!ParseState && Id.str() == "deallocator") {
        Kind = SILDeclRef::Kind::Deallocator;
        ParseState = 1;
      } else if (!ParseState && Id.str() == "globalaccessor") {
        Kind = SILDeclRef::Kind::GlobalAccessor;
        ParseState = 1;
      } else if (!ParseState && Id.str() == "ivardestroyer") {
        Kind = SILDeclRef::Kind::IVarDestroyer;
        ParseState = 1;
      } else if (!ParseState && Id.str() == "ivarinitializer") {
        Kind = SILDeclRef::Kind::IVarInitializer;
        ParseState = 1;
      } else if (!ParseState && Id.str() == "defaultarg") {
        Kind = SILDeclRef::Kind::IVarInitializer;
        ParseState = 1;
      } else if (!ParseState && Id.str() == "propertyinit") {
        Kind = SILDeclRef::Kind::StoredPropertyInitializer;
        ParseState = 1;
      } else if (!ParseState && Id.str() == "backinginit") {
        Kind = SILDeclRef::Kind::PropertyWrapperBackingInitializer;
        ParseState = 1;
      } else if (Id.str() == "foreign") {
        IsObjC = true;
        break;
      } else if (Id.str() == "jvp" || Id.str() == "vjp") {
        IndexSubset *parameterIndices = nullptr;
        GenericSignature derivativeGenSig;
        // Parse derivative function kind.
        AutoDiffDerivativeFunctionKind derivativeKind(Id.str());
        if (!P.consumeIf(tok::period)) {
          P.diagnose(P.Tok, diag::expected_tok_in_sil_instr, ".");
          return true;
        }
        // Parse parameter indices.
        parameterIndices =
            IndexSubset::getFromString(SILMod.getASTContext(), P.Tok.getText());
        if (!parameterIndices) {
          P.diagnose(P.Tok, diag::invalid_index_subset);
          return true;
        }
        P.consumeToken();
        // Parse derivative generic signature (optional).
        if (P.Tok.is(tok::oper_binary_unspaced) && P.Tok.getText() == ".<") {
          P.consumeStartingCharacterOfCurrentToken(tok::period);
          // Create a new scope to avoid type redefinition errors.
          Scope genericsScope(&P, ScopeKind::Generics);
          auto *genericParams = P.maybeParseGenericParams().getPtrOrNull();
          assert(genericParams);
          auto *derivativeGenEnv = handleSILGenericParams(genericParams, &P.SF);
          derivativeGenSig = derivativeGenEnv->getGenericSignature();
        }
        DerivativeId = AutoDiffDerivativeFunctionIdentifier::get(
            derivativeKind, parameterIndices, derivativeGenSig,
            SILMod.getASTContext());
        break;
      } else {
        break;
      }
    } else
      break;

  } while (P.consumeIf(tok::period));

  // Construct SILDeclRef.
  Result = SILDeclRef(VD, Kind, IsObjC, DerivativeId);
  return false;
}

/// parseValueName - Parse a value name without a type available yet.
///
///     sil-value-name:
///       sil-local-name
///       'undef'
///
bool SILParser::parseValueName(UnresolvedValueName &Result) {
  Result.Name = P.Tok.getText();

  if (P.Tok.is(tok::kw_undef)) {
    Result.NameLoc = P.consumeToken(tok::kw_undef);
    return false;
  }

  // Parse the local-name.
  if (P.parseToken(tok::sil_local_name, Result.NameLoc,
                   diag::expected_sil_value_name))
    return true;

  return false;
}

/// parseValueRef - Parse a value, given a contextual type.
///
///     sil-value-ref:
///       sil-local-name
///
bool SILParser::parseValueRef(SILValue &Result, SILType Ty,
                              SILLocation Loc, SILBuilder &B) {
  UnresolvedValueName Name;
  if (parseValueName(Name)) return true;
  Result = getLocalValue(Name, Ty, Loc, B);
  return false;
}

/// parseTypedValueRef - Parse a type/value reference pair.
///
///    sil-typed-valueref:
///       sil-value-ref ':' sil-type
///
bool SILParser::parseTypedValueRef(SILValue &Result, SourceLoc &Loc,
                                   SILBuilder &B) {
  Loc = P.Tok.getLoc();

  UnresolvedValueName Name;
  SILType Ty;
  if (parseValueName(Name) ||
      P.parseToken(tok::colon, diag::expected_sil_colon_value_ref) ||
      parseSILType(Ty))
    return true;
  
  Result = getLocalValue(Name, Ty, RegularLocation(Loc), B);
  return false;
}

/// Look up whether the given string corresponds to a SIL opcode.
static Optional<SILInstructionKind> getOpcodeByName(StringRef OpcodeName) {
  return llvm::StringSwitch<Optional<SILInstructionKind>>(OpcodeName)
  #define FULL_INST(Id, TextualName, Parent, MemBehavior, MayRelease) \
    .Case(#TextualName, SILInstructionKind::Id)
  #include "swift/SIL/SILNodes.def"
    .Default(None);
}

/// getInstructionKind - This method maps the string form of a SIL instruction
/// opcode to an enum.
bool SILParser::parseSILOpcode(SILInstructionKind &Opcode, SourceLoc &OpcodeLoc,
                               StringRef &OpcodeName) {
  OpcodeLoc = P.Tok.getLoc();
  OpcodeName = P.Tok.getText();
  // Parse this textually to avoid Swift keywords (like 'return') from
  // interfering with opcode recognition.
  auto MaybeOpcode = getOpcodeByName(OpcodeName);
  if (!MaybeOpcode) {
    P.diagnose(OpcodeLoc, diag::expected_sil_instr_opcode);
    return true;
  }

  Opcode = MaybeOpcode.getValue();
  P.consumeToken();
  return false;
}

static bool peekSILDebugLocation(Parser &P) {
  auto T = P.peekToken().getText();
  return P.Tok.is(tok::comma) && (T == "loc" || T == "scope");
}

bool SILParser::parseSILDebugVar(SILDebugVariable &Var) {
  while (P.Tok.is(tok::comma) && !peekSILDebugLocation(P)) {
    P.consumeToken();
    StringRef Key = P.Tok.getText();
    if (Key == "name") {
      P.consumeToken();
      if (P.Tok.getKind() != tok::string_literal) {
        P.diagnose(P.Tok, diag::expected_tok_in_sil_instr, "string");
        return true;
      }
      // Drop the double quotes.
      StringRef Val = P.Tok.getText().drop_front().drop_back();
      Var.Name = Val;
    } else if (Key == "argno") {
      P.consumeToken();
      if (P.Tok.getKind() != tok::integer_literal) {
        P.diagnose(P.Tok, diag::expected_tok_in_sil_instr, "integer");
        return true;
      }
      uint16_t ArgNo;
      if (parseIntegerLiteral(P.Tok.getText(), 0, ArgNo))
        return true;
      Var.ArgNo = ArgNo;
    } else if (Key == "let") {
      Var.Constant = true;
    } else if (Key == "var") {
      Var.Constant = false; 
    } else if (Key == "loc") {
      Var.Constant = false; 
    } else {
      P.diagnose(P.Tok, diag::sil_dbg_unknown_key, Key);
      return true;
    }
    P.consumeToken();
  }
  return false;
}

bool SILParser::parseSILBBArgsAtBranch(SmallVector<SILValue, 6> &Args,
                                       SILBuilder &B) {
  if (P.Tok.is(tok::l_paren)) {
    SourceLoc LParenLoc = P.consumeToken(tok::l_paren);
    SourceLoc RParenLoc;

    bool HasError = false;
    if (P.parseList(tok::r_paren, LParenLoc, RParenLoc,
                    /*AllowSepAfterLast=*/false,
                    diag::sil_basicblock_arg_rparen,
                    SyntaxKind::Unknown,
                    [&]() -> ParserStatus {
                      SILValue Arg;
                      SourceLoc ArgLoc;
                      if (parseTypedValueRef(Arg, ArgLoc, B)) {
                        HasError = true;
                        return makeParserError();
                      }
                      Args.push_back(Arg);
                      return makeParserSuccess();
                    }).isError() || HasError)
      return true;
  }
  return false;
}

/// Bind any unqualified 'Self' references to the given protocol's 'Self'
/// generic parameter.
///
/// FIXME: This is a hack to work around the lack of a DeclContext for
/// witness tables.
static void bindProtocolSelfInTypeRepr(TypeLoc &TL, ProtocolDecl *proto) {
  if (auto typeRepr = TL.getTypeRepr()) {
    // AST walker to update 'Self' references.
    class BindProtocolSelf : public ASTWalker {
      ProtocolDecl *proto;
      GenericTypeParamDecl *selfParam;
      Identifier selfId;

    public:
      BindProtocolSelf(ProtocolDecl *proto)
        : proto(proto),
          selfParam(proto->getProtocolSelfType()->getDecl()),
          selfId(proto->getASTContext().Id_Self) {
      }

      virtual bool walkToTypeReprPre(TypeRepr *T) override {
        if (auto ident = dyn_cast<IdentTypeRepr>(T)) {
          auto firstComponent = ident->getComponentRange().front();
          if (firstComponent->getNameRef().isSimpleName(selfId))
            firstComponent->setValue(selfParam, proto);
        }

        return true;
      }
    };

    typeRepr->walk(BindProtocolSelf(proto));
  }
}

/// Parse the substitution list for an apply instruction or
/// specialized protocol conformance.
bool SILParser::parseSubstitutions(SmallVectorImpl<ParsedSubstitution> &parsed,
                                   GenericEnvironment *GenericEnv,
                                   ProtocolDecl *defaultForProto) {
  // Check for an opening '<' bracket.
  if (!P.startsWithLess(P.Tok))
    return false;
  
  P.consumeStartingLess();
  
  // Parse a list of Substitutions.
  do {
    SourceLoc Loc = P.Tok.getLoc();

    // Parse substitution as AST type.
    ParserResult<TypeRepr> TyR = P.parseType();
    if (TyR.isNull())
      return true;
    TypeLoc Ty = TyR.get();
    if (defaultForProto)
      bindProtocolSelfInTypeRepr(Ty, defaultForProto);
    if (performTypeLocChecking(Ty, /*IsSILType=*/ false, GenericEnv,
                               defaultForProto))
      return true;
    parsed.push_back({Loc, Ty.getType()});
  } while (P.consumeIf(tok::comma));
  
  // Consume the closing '>'.
  if (!P.startsWithGreater(P.Tok)) {
    P.diagnose(P.Tok, diag::expected_tok_in_sil_instr, ">");
    return true;
  }
  P.consumeStartingGreater();
  
  return false;
}

/// Collect conformances by looking up the conformance from replacement
/// type and protocol decl.
static bool getConformancesForSubstitution(Parser &P,
              ExistentialLayout::ProtocolTypeArrayRef protocols,
              Type subReplacement,
              SourceLoc loc,
              SmallVectorImpl<ProtocolConformanceRef> &conformances) {
  auto M = P.SF.getParentModule();

  for (auto protoTy : protocols) {
    auto conformance = M->lookupConformance(subReplacement,
                                            protoTy->getDecl());
    if (conformance.isInvalid()) {
      P.diagnose(loc, diag::sil_substitution_mismatch, subReplacement, protoTy);
      return true;
    }
    conformances.push_back(conformance);
  }

  return false;
}

/// Reconstruct an AST substitution map from parsed substitutions.
SubstitutionMap getApplySubstitutionsFromParsed(
                             SILParser &SP,
                             GenericEnvironment *env,
                             ArrayRef<ParsedSubstitution> parses) {
  if (parses.empty()) {
    assert(!env);
    return SubstitutionMap();
  }

  assert(env);

  auto loc = parses[0].loc;

  // Ensure that we have the right number of type arguments.
  auto genericSig = env->getGenericSignature();
  if (parses.size() != genericSig->getGenericParams().size()) {
    bool hasTooFew = parses.size() < genericSig->getGenericParams().size();
    SP.P.diagnose(loc,
                  hasTooFew ? diag::sil_missing_substitutions
                            : diag::sil_too_many_substitutions);
    return SubstitutionMap();
  }

  bool failed = false;
  auto subMap = SubstitutionMap::get(
      genericSig,
      [&](SubstitutableType *type) -> Type {
        auto genericParam = dyn_cast<GenericTypeParamType>(type);
        if (!genericParam)
          return nullptr;

        auto index = genericSig->getGenericParamOrdinal(genericParam);
        assert(index < genericSig->getGenericParams().size());
        assert(index < parses.size());

        // Provide the replacement type.
        return parses[index].replacement;
      },
      [&](CanType dependentType, Type replacementType,
          ProtocolDecl *proto) -> ProtocolConformanceRef {
        auto M = SP.P.SF.getParentModule();
        if (auto conformance = M->lookupConformance(replacementType, proto))
          return conformance;

        SP.P.diagnose(loc, diag::sil_substitution_mismatch, replacementType,
                      proto->getDeclaredType());
        failed = true;

        return ProtocolConformanceRef(proto);
      });

  return failed ? SubstitutionMap() : subMap;
}

static ArrayRef<ProtocolConformanceRef>
collectExistentialConformances(Parser &P, CanType conformingType, SourceLoc loc,
                               CanType protocolType) {
  auto layout = protocolType.getExistentialLayout();

  if (layout.requiresClass()) {
    if (!conformingType->mayHaveSuperclass() &&
        !conformingType->isObjCExistentialType()) {
      P.diagnose(loc, diag::sil_not_class, conformingType);
    }
  }

  // FIXME: Check superclass also.

  auto protocols = layout.getProtocols();
  if (protocols.empty())
    return {};

  SmallVector<ProtocolConformanceRef, 2> conformances;
  getConformancesForSubstitution(P, protocols, conformingType,
                                 loc, conformances);

  return P.Context.AllocateCopy(conformances);
}

/// sil-loc ::= 'loc' string-literal ':' [0-9]+ ':' [0-9]+
bool SILParser::parseSILLocation(SILLocation &Loc) {
  SILLocation::DebugLoc L;
  if (parseVerbatim("loc"))
    return true;

  if (P.Tok.getKind() != tok::string_literal) {
    P.diagnose(P.Tok, diag::expected_tok_in_sil_instr, "string");
    return true;
  }
  // Drop the double quotes.
  StringRef File = P.Tok.getText().drop_front().drop_back();
  L.Filename = P.Context.getIdentifier(File).str().data();
  P.consumeToken(tok::string_literal);
  if (P.parseToken(tok::colon, diag::expected_colon_in_sil_location))
    return true;
  if (parseInteger(L.Line, diag::sil_invalid_line_in_sil_location))
    return true;
  if (P.parseToken(tok::colon, diag::expected_colon_in_sil_location))
    return true;
  if (parseInteger(L.Column, diag::sil_invalid_column_in_sil_location))
    return true;

  Loc.setDebugInfoLoc(L);
  return false;
}

bool SILParser::parseScopeRef(SILDebugScope *&DS) {
  unsigned Slot;
  SourceLoc SlotLoc = P.Tok.getLoc();
  if (parseInteger(Slot, diag::sil_invalid_scope_slot))
    return true;

  DS = TUState.ScopeSlots[Slot];
  if (!DS) {
    P.diagnose(SlotLoc, diag::sil_scope_undeclared, Slot);
    return true;
  }
  return false;
}

///  (',' sil-loc)? (',' sil-scope-ref)?
bool SILParser::parseSILDebugLocation(SILLocation &L, SILBuilder &B,
                                      bool parsedComma) {
  // Parse the debug information, if any.
  if (P.Tok.is(tok::comma)) {
    P.consumeToken();
    parsedComma = true;
  }
  if (!parsedComma)
    return false;

  bool requireScope = false;
  if (P.Tok.getText() == "loc") {
    if (parseSILLocation(L))
      return true;

    if (P.Tok.is(tok::comma)) {
      P.consumeToken();
      requireScope = true;
    }
  }
  if (P.Tok.getText() == "scope" || requireScope) {
    parseVerbatim("scope");
    SILDebugScope *DS = nullptr;
    if (parseScopeRef(DS))
      return true;
    if (DS)
      B.setCurrentDebugScope(DS);
  }
  return false;
}

static bool parseLoadOwnershipQualifier(LoadOwnershipQualifier &Result,
                                        SILParser &P) {
  StringRef Str;
  // If we do not parse '[' ... ']', we have unqualified. Set value and return.
  if (!parseSILOptional(Str, P)) {
    Result = LoadOwnershipQualifier::Unqualified;
    return false;
  }

  // Then try to parse one of our other qualifiers. We do not support parsing
  // unqualified here so we use that as our fail value.
  auto Tmp = llvm::StringSwitch<LoadOwnershipQualifier>(Str)
                 .Case("take", LoadOwnershipQualifier::Take)
                 .Case("copy", LoadOwnershipQualifier::Copy)
                 .Case("trivial", LoadOwnershipQualifier::Trivial)
                 .Default(LoadOwnershipQualifier::Unqualified);

  // Thus return true (following the conventions in this file) if we fail.
  if (Tmp == LoadOwnershipQualifier::Unqualified)
    return true;

  // Otherwise, assign Result and return false.
  Result = Tmp;
  return false;
}

static bool parseStoreOwnershipQualifier(StoreOwnershipQualifier &Result,
                                         SILParser &P) {
  StringRef Str;
  // If we do not parse '[' ... ']', we have unqualified. Set value and return.
  if (!parseSILOptional(Str, P)) {
    Result = StoreOwnershipQualifier::Unqualified;
    return false;
  }

  // Then try to parse one of our other qualifiers. We do not support parsing
  // unqualified here so we use that as our fail value.
  auto Tmp = llvm::StringSwitch<StoreOwnershipQualifier>(Str)
                 .Case("init", StoreOwnershipQualifier::Init)
                 .Case("assign", StoreOwnershipQualifier::Assign)
                 .Case("trivial", StoreOwnershipQualifier::Trivial)
                 .Default(StoreOwnershipQualifier::Unqualified);

  // Thus return true (following the conventions in this file) if we fail.
  if (Tmp == StoreOwnershipQualifier::Unqualified)
    return true;

  // Otherwise, assign Result and return false.
  Result = Tmp;
  return false;
}

static bool parseAssignOwnershipQualifier(AssignOwnershipQualifier &Result,
                                          SILParser &P) {
  StringRef Str;
  // If we do not parse '[' ... ']', we have unknown. Set value and return.
  if (!parseSILOptional(Str, P)) {
    Result = AssignOwnershipQualifier::Unknown;
    return false;
  }

  // Then try to parse one of our other initialization kinds. We do not support
  // parsing unknown here so we use that as our fail value.
  auto Tmp = llvm::StringSwitch<AssignOwnershipQualifier>(Str)
                 .Case("reassign", AssignOwnershipQualifier::Reassign)
                 .Case("reinit", AssignOwnershipQualifier::Reinit)
                 .Case("init", AssignOwnershipQualifier::Init)
                 .Default(AssignOwnershipQualifier::Unknown);

  // Thus return true (following the conventions in this file) if we fail.
  if (Tmp == AssignOwnershipQualifier::Unknown)
    return true;

  // Otherwise, assign Result and return false.
  Result = Tmp;
  return false;
}

// Parse a list of integer indices, prefaced with the given string label.
// Returns true on error.
static bool parseIndexList(Parser &P, StringRef label,
                           SmallVectorImpl<unsigned> &indices,
                           const Diagnostic &parseIndexDiag) {
  SourceLoc loc;
  // Parse `[<label> <integer_literal>...]`.
  if (P.parseToken(tok::l_square, diag::sil_autodiff_expected_lsquare,
                   "index list") ||
      P.parseSpecificIdentifier(
          label, diag::sil_autodiff_expected_index_list_label, label))
    return true;
  while (P.Tok.is(tok::integer_literal)) {
    unsigned index;
    if (P.parseUnsignedInteger(index, loc, parseIndexDiag))
      return true;
    indices.push_back(index);
  }
  if (P.parseToken(tok::r_square, diag::sil_autodiff_expected_rsquare,
                   "index list"))
    return true;
  return false;
};

/// sil-differentiability-witness-config-and-function ::=
///   '[' 'parameters' index-subset ']'
///   '[' 'results' index-subset ']'
///   ('<' 'where' derivative-generic-signature-requirements '>')?
///   sil-function-ref
///
/// e.g. parameters 0 1] [results 0] <T where T: Differentiable>
///      @foo : <T> $(T) -> T
static Optional<std::pair<AutoDiffConfig, SILFunction *>>
parseSILDifferentiabilityWitnessConfigAndFunction(Parser &P, SILParser &SP,
                                                  SILLocation L) {
  // Parse parameter and result indices.
  SmallVector<unsigned, 8> parameterIndices;
  SmallVector<unsigned, 8> resultIndices;
  if (parseIndexList(P, "parameters", parameterIndices,
                     diag::sil_autodiff_expected_parameter_index))
    return {};
  if (parseIndexList(P, "results", resultIndices,
                     diag::sil_autodiff_expected_result_index))
    return {};
  // Parse witness generic parameter clause.
  GenericSignature witnessGenSig = GenericSignature();
  SourceLoc witnessGenSigStartLoc = P.getEndOfPreviousLoc();
  {
    // Create a new scope to avoid type redefinition errors.
    Scope genericsScope(&P, ScopeKind::Generics);
    auto *genericParams = P.maybeParseGenericParams().getPtrOrNull();
    if (genericParams) {
      auto *witnessGenEnv = handleSILGenericParams(genericParams, &P.SF);
      witnessGenSig = witnessGenEnv->getGenericSignature();
    }
  }
  // Parse original function name and type.
  SILFunction *originalFunction = nullptr;
  if (SP.parseSILFunctionRef(L, originalFunction))
    return {};
  // Resolve parsed witness generic signature.
  if (witnessGenSig) {
    auto origGenSig =
        originalFunction->getLoweredFunctionType()->getSubstGenericSignature();
    // Check whether original function generic signature and parsed witness
    // generic have the same generic parameters.
    auto areGenericParametersConsistent = [&]() {
      llvm::SmallDenseSet<GenericParamKey, 4> genericParamKeys;
      for (auto *origGP : origGenSig->getGenericParams())
        genericParamKeys.insert(GenericParamKey(origGP));
      for (auto *witnessGP : witnessGenSig->getGenericParams())
        if (!genericParamKeys.erase(GenericParamKey(witnessGP)))
          return false;
      return genericParamKeys.empty();
    };
    if (!areGenericParametersConsistent()) {
      P.diagnose(witnessGenSigStartLoc,
                 diag::sil_diff_witness_invalid_generic_signature,
                 witnessGenSig->getAsString(), origGenSig->getAsString());
      return {};
    }
    // Combine parsed witness requirements with original function generic
    // signature requirements to form full witness generic signature.
    SmallVector<Requirement, 4> witnessRequirements(
        witnessGenSig->getRequirements().begin(),
        witnessGenSig->getRequirements().end());
    witnessGenSig = evaluateOrDefault(
        P.Context.evaluator,
        AbstractGenericSignatureRequest{origGenSig.getPointer(),
                                        /*addedGenericParams=*/{},
                                        std::move(witnessRequirements)},
        nullptr);
  }
  auto origFnType = originalFunction->getLoweredFunctionType();
  auto *parameterIndexSet = IndexSubset::get(
      P.Context, origFnType->getNumParameters(), parameterIndices);
  auto *resultIndexSet =
      IndexSubset::get(P.Context, origFnType->getNumResults(), resultIndices);
  AutoDiffConfig config(parameterIndexSet, resultIndexSet, witnessGenSig);
  return std::make_pair(config, originalFunction);
}

bool SILParser::parseSILDeclRef(SILDeclRef &Member, bool FnTypeRequired) {
  SourceLoc TyLoc;
  SmallVector<ValueDecl *, 4> values;
  if (parseSILDeclRef(Member, values))
    return true;

  // : ( or : < means that what follows is function type.
  if (!P.Tok.is(tok::colon))
    return false;

  if (FnTypeRequired &&
      !P.peekToken().is(tok::l_paren) &&
      !P.startsWithLess(P.peekToken()))
    return false;

  // Type of the SILDeclRef is optional to be compatible with the old format.
  if (!P.parseToken(tok::colon, diag::expected_tok_in_sil_instr, ":")) {
    // Parse the type for SILDeclRef.
    Optional<Scope> GenericsScope;
    GenericsScope.emplace(&P, ScopeKind::Generics);
    ParserResult<TypeRepr> TyR = P.parseType();
    GenericsScope.reset();
    if (TyR.isNull())
      return true;
    TypeLoc Ty = TyR.get();

    // The type can be polymorphic.
    GenericEnvironment *genericEnv = nullptr;
    if (auto fnType = dyn_cast<FunctionTypeRepr>(TyR.get())) {
      if (auto generics = fnType->getGenericParams()) {
        assert(!Ty.wasValidated() && Ty.getType().isNull());

        genericEnv = handleSILGenericParams(generics, &P.SF);
        fnType->setGenericEnvironment(genericEnv);
      }
      if (auto generics = fnType->getPatternGenericParams()) {
        assert(!Ty.wasValidated() && Ty.getType().isNull());

        genericEnv = handleSILGenericParams(generics, &P.SF);
        fnType->setPatternGenericEnvironment(genericEnv);
      }
    }

    if (performTypeLocChecking(Ty, /*IsSILType=*/ false, genericEnv))
      return true;

    // Pick the ValueDecl that has the right type.
    ValueDecl *TheDecl = nullptr;
    auto declTy = Ty.getType()->getCanonicalType();
    for (unsigned I = 0, E = values.size(); I < E; I++) {
      auto *decl = values[I];

      auto lookupTy =
        decl->getInterfaceType()
            ->removeArgumentLabels(decl->getNumCurryLevels());
      if (declTy == lookupTy->getCanonicalType()) {
        TheDecl = decl;
        // Update SILDeclRef to point to the right Decl.
        Member.loc = decl;
        break;
      }
      if (values.size() == 1 && !TheDecl) {
        P.diagnose(TyLoc, diag::sil_member_decl_type_mismatch, declTy,
                   lookupTy);
        return true;
      }
    }
    if (!TheDecl) {
      P.diagnose(TyLoc, diag::sil_member_decl_not_found);
      return true;
    }
  }
  return false;
}

bool
SILParser::parseKeyPathPatternComponent(KeyPathPatternComponent &component,
                                        SmallVectorImpl<SILType> &operandTypes,
                                        SourceLoc componentLoc,
                                        Identifier componentKind,
                                        SILLocation InstLoc,
                                        GenericEnvironment *patternEnv) {
   auto parseComponentIndices =
     [&](SmallVectorImpl<KeyPathPatternComponent::Index> &indexes) -> bool {
       while (true) {
         unsigned index;
         CanType formalTy;
         SILType loweredTy;
         if (P.parseToken(tok::oper_prefix,
                          diag::expected_tok_in_sil_instr, "%")
             || P.parseToken(tok::sil_dollar,
                             diag::expected_tok_in_sil_instr, "$"))
           return true;
         
         if (!P.Tok.is(tok::integer_literal)
             || parseIntegerLiteral(P.Tok.getText(), 0, index))
           return true;
         
         P.consumeToken(tok::integer_literal);
         
         SourceLoc formalTyLoc;
         SourceLoc loweredTyLoc;
         GenericEnvironment *ignoredParsedEnv;
         if (P.parseToken(tok::colon,
                          diag::expected_tok_in_sil_instr, ":")
             || P.parseToken(tok::sil_dollar,
                             diag::expected_tok_in_sil_instr, "$")
             || parseASTType(formalTy, formalTyLoc, patternEnv)
             || P.parseToken(tok::colon,
                             diag::expected_tok_in_sil_instr, ":")
             || parseSILType(loweredTy, loweredTyLoc,
                             ignoredParsedEnv, patternEnv))
           return true;
         
         if (patternEnv)
           loweredTy = SILType::getPrimitiveType(
             loweredTy.getASTType()->mapTypeOutOfContext()
               ->getCanonicalType(),
             loweredTy.getCategory());

         // Formal type must be hashable.
         auto proto = P.Context.getProtocol(KnownProtocolKind::Hashable);
         Type contextFormalTy = formalTy;
         if (patternEnv)
           contextFormalTy = patternEnv->mapTypeIntoContext(formalTy);
         auto lookup = P.SF.getParentModule()->lookupConformance(
                                                 contextFormalTy, proto);
         if (lookup.isInvalid()) {
           P.diagnose(formalTyLoc,
                      diag::sil_keypath_index_not_hashable,
                      formalTy);
           return true;
         }
         auto conformance = ProtocolConformanceRef(lookup);

         indexes.push_back({index, formalTy, loweredTy, conformance});
         
         if (operandTypes.size() <= index)
           operandTypes.resize(index+1);
         if (operandTypes[index] && operandTypes[index] != loweredTy) {
           P.diagnose(loweredTyLoc,
                      diag::sil_keypath_index_operand_type_conflict,
                      index,
                      operandTypes[index].getASTType(),
                      loweredTy.getASTType());
           return true;
         }
         operandTypes[index] = loweredTy;
         
         if (P.consumeIf(tok::comma))
           continue;
         if (P.consumeIf(tok::r_square))
           break;
         return true;
       }
       return false;
     };
  
  if (componentKind.str() == "stored_property") {
    ValueDecl *prop;
    CanType ty;
    if (parseSILDottedPath(prop)
        || P.parseToken(tok::colon, diag::expected_tok_in_sil_instr, ":")
        || P.parseToken(tok::sil_dollar,
                        diag::expected_tok_in_sil_instr, "$")
        || parseASTType(ty, patternEnv))
      return true;
    component =
      KeyPathPatternComponent::forStoredProperty(cast<VarDecl>(prop), ty);
    return false;
  } else if (componentKind.str() == "gettable_property"
             || componentKind.str() == "settable_property") {
    bool isSettable = componentKind.str()[0] == 's';
    
    CanType componentTy;
    if (P.parseToken(tok::sil_dollar,diag::expected_tok_in_sil_instr,"$")
        || parseASTType(componentTy, patternEnv)
        || P.parseToken(tok::comma, diag::expected_tok_in_sil_instr, ","))
      return true;
    
    SILFunction *idFn = nullptr;
    SILDeclRef idDecl;
    VarDecl *idProperty = nullptr;
    SILFunction *getter = nullptr;
    SILFunction *setter = nullptr;
    SILFunction *equals = nullptr;
    SILFunction *hash = nullptr;
    AbstractStorageDecl *externalDecl = nullptr;
    SubstitutionMap externalSubs;
    SmallVector<KeyPathPatternComponent::Index, 4> indexes;
    while (true) {
      Identifier subKind;
      SourceLoc subKindLoc;
      if (parseSILIdentifier(subKind, subKindLoc,
                             diag::sil_keypath_expected_component_kind))
        return true;

      if (subKind.str() == "id") {
        // The identifier can be either a function ref, a SILDeclRef
        // to a class or protocol method, or a decl ref to a property:
        // @static_fn_ref : $...
        // #Type.method!whatever : (T) -> ...
        // ##Type.property
        if (P.Tok.is(tok::at_sign)) {
          if (parseSILFunctionRef(InstLoc, idFn))
            return true;
        } else if (P.Tok.is(tok::pound)) {
          if (P.peekToken().is(tok::pound)) {
            ValueDecl *propertyValueDecl;
            P.consumeToken(tok::pound);
            if (parseSILDottedPath(propertyValueDecl))
              return true;
            idProperty = cast<VarDecl>(propertyValueDecl);
          } else if (parseSILDeclRef(idDecl, /*fnType*/ true))
            return true;
        } else {
          P.diagnose(subKindLoc, diag::expected_tok_in_sil_instr, "# or @");
          return true;
        }
      } else if (subKind.str() == "getter" || subKind.str() == "setter") {
        bool isSetter = subKind.str()[0] == 's';
        if (parseSILFunctionRef(InstLoc, isSetter ? setter : getter))
          return true;
      } else if (subKind.str() == "indices") {
        if (P.parseToken(tok::l_square,
                         diag::expected_tok_in_sil_instr, "[")
            || parseComponentIndices(indexes))
          return true;
      } else if (subKind.str() == "indices_equals") {
        if (parseSILFunctionRef(InstLoc, equals))
          return true;
      } else if (subKind.str() == "indices_hash") {
        if (parseSILFunctionRef(InstLoc, hash))
          return true;
      } else if (subKind.str() == "external") {
        ValueDecl *parsedExternalDecl;
        SmallVector<ParsedSubstitution, 4> parsedSubs;

        if (parseSILDottedPath(parsedExternalDecl)
            || parseSubstitutions(parsedSubs, patternEnv))
          return true;

        externalDecl = cast<AbstractStorageDecl>(parsedExternalDecl);

        if (!parsedSubs.empty()) {
          auto genericEnv = externalDecl->getInnermostDeclContext()
                                        ->getGenericEnvironmentOfContext();
          if (!genericEnv) {
            P.diagnose(P.Tok,
                       diag::sil_substitutions_on_non_polymorphic_type);
            return true;
          }
          externalSubs = getApplySubstitutionsFromParsed(*this, genericEnv,
                                                         parsedSubs);
          if (!externalSubs) return true;

          // Map the substitutions out of the pattern context so that they
          // use interface types.
          externalSubs =
            externalSubs.mapReplacementTypesOutOfContext().getCanonical();
        }

      } else {
        P.diagnose(subKindLoc, diag::sil_keypath_unknown_component_kind,
                   subKind);
        return true;
      }
      
      if (!P.consumeIf(tok::comma))
        break;
    }
    
    if ((idFn == nullptr && idDecl.isNull() && idProperty == nullptr)
        || getter == nullptr
        || (isSettable && setter == nullptr)) {
      P.diagnose(componentLoc,
                 diag::sil_keypath_computed_property_missing_part,
                 isSettable);
      return true;
    }
    
    if ((idFn != nullptr) + (!idDecl.isNull()) + (idProperty != nullptr)
          != 1) {
      P.diagnose(componentLoc,
                 diag::sil_keypath_computed_property_missing_part,
                 isSettable);
      return true;
    }
    
    KeyPathPatternComponent::ComputedPropertyId id;
    if (idFn)
      id = idFn;
    else if (!idDecl.isNull())
      id = idDecl;
    else if (idProperty)
      id = idProperty;
    else
      llvm_unreachable("no id?!");
    
    auto indexesCopy = P.Context.AllocateCopy(indexes);
    
    if (!indexes.empty() && (!equals || !hash)) {
      P.diagnose(componentLoc,
                 diag::sil_keypath_computed_property_missing_part,
                 isSettable);
    }
    
    if (isSettable) {
      component = KeyPathPatternComponent::forComputedSettableProperty(
                             id, getter, setter,
                             indexesCopy, equals, hash,
                             externalDecl, externalSubs, componentTy);
    } else {
      component = KeyPathPatternComponent::forComputedGettableProperty(
                             id, getter,
                             indexesCopy, equals, hash,
                             externalDecl, externalSubs, componentTy);
    }
    return false;
  } else if (componentKind.str() == "optional_wrap"
               || componentKind.str() == "optional_chain"
               || componentKind.str() == "optional_force") {
    CanType ty;
    if (P.parseToken(tok::colon, diag::expected_tok_in_sil_instr, ":")
        || P.parseToken(tok::sil_dollar, diag::expected_tok_in_sil_instr, "$")
        || parseASTType(ty, patternEnv))
      return true;
    KeyPathPatternComponent::Kind kind;
    
    if (componentKind.str() == "optional_wrap") {
      kind = KeyPathPatternComponent::Kind::OptionalWrap;
    } else if (componentKind.str() == "optional_chain") {
      kind = KeyPathPatternComponent::Kind::OptionalChain;
    } else if (componentKind.str() == "optional_force") {
      kind = KeyPathPatternComponent::Kind::OptionalForce;
    } else {
      llvm_unreachable("unpossible");
    }
    
    component = KeyPathPatternComponent::forOptional(kind, ty);
    return false;
  } else if (componentKind.str() == "tuple_element") {
    unsigned tupleIndex;
    CanType ty;

    if (P.parseToken(tok::pound, diag::expected_sil_constant)
        || parseInteger(tupleIndex, diag::expected_sil_tuple_index)
        || P.parseToken(tok::colon, diag::expected_tok_in_sil_instr, ":")
        || P.parseToken(tok::sil_dollar, diag::expected_tok_in_sil_instr, "$")
        || parseASTType(ty, patternEnv))
      return true;
      
    component = KeyPathPatternComponent::forTupleElement(tupleIndex, ty);
    return false;
  } else {
    P.diagnose(componentLoc, diag::sil_keypath_unknown_component_kind,
               componentKind);
    return true;
  }
}

bool SILParser::parseSpecificSILInstruction(SILBuilder &B,
                                            SILInstructionKind Opcode,
                                            SourceLoc OpcodeLoc,
                                            StringRef OpcodeName,
                                            SILInstruction *&ResultVal) {
  SmallVector<SILValue, 4> OpList;
  SILValue Val;
  SILType Ty;
  SILLocation InstLoc = RegularLocation(OpcodeLoc);

  auto parseFormalTypeAndValue = [&](CanType &formalType,
                                     SILValue &value) -> bool {
    return (parseASTType(formalType) || parseVerbatim("in")
            || parseTypedValueRef(value, B));
  };

  OpenedExistentialAccess AccessKind;
  auto parseOpenExistAddrKind = [&]() -> bool {
    Identifier accessKindToken;
    SourceLoc accessKindLoc;
    if (parseSILIdentifier(accessKindToken, accessKindLoc,
                           diag::expected_tok_in_sil_instr,
                           "opened existential access kind")) {
      return true;
    }
    auto kind =
        llvm::StringSwitch<Optional<OpenedExistentialAccess>>(
            accessKindToken.str())
            .Case("mutable_access", OpenedExistentialAccess::Mutable)
            .Case("immutable_access", OpenedExistentialAccess::Immutable)
            .Default(None);

    if (kind) {
      AccessKind = kind.getValue();
      return false;
    }
    P.diagnose(accessKindLoc, diag::expected_tok_in_sil_instr,
               "opened existential access kind");
    return true;
  };

  CanType SourceType, TargetType;
  SILValue SourceAddr, DestAddr;
  auto parseSourceAndDestAddress = [&] {
    return parseFormalTypeAndValue(SourceType, SourceAddr) ||
           parseVerbatim("to") || parseFormalTypeAndValue(TargetType, DestAddr);
  };

  Identifier SuccessBBName, FailureBBName;
  SourceLoc SuccessBBLoc, FailureBBLoc;
  auto parseConditionalBranchDestinations = [&] {
    return P.parseToken(tok::comma, diag::expected_tok_in_sil_instr, ",") ||
           parseSILIdentifier(SuccessBBName, SuccessBBLoc,
                              diag::expected_sil_block_name) ||
           P.parseToken(tok::comma, diag::expected_tok_in_sil_instr, ",") ||
           parseSILIdentifier(FailureBBName, FailureBBLoc,
                              diag::expected_sil_block_name) ||
           parseSILDebugLocation(InstLoc, B);
  };

  // Validate the opcode name, and do opcode-specific parsing logic based on the
  // opcode we find.

  switch (Opcode) {
  case SILInstructionKind::AllocBoxInst: {
    bool hasDynamicLifetime = false;
    if (parseSILOptional(hasDynamicLifetime, *this, "dynamic_lifetime"))
      return true;

    SILType Ty;
    if (parseSILType(Ty))
      return true;
    SILDebugVariable VarInfo;
    if (parseSILDebugVar(VarInfo))
      return true;
    if (parseSILDebugLocation(InstLoc, B))
      return true;
    ResultVal = B.createAllocBox(InstLoc, Ty.castTo<SILBoxType>(), VarInfo,
                                 hasDynamicLifetime);
    break;
  }
  case SILInstructionKind::ApplyInst:
  case SILInstructionKind::BeginApplyInst:
  case SILInstructionKind::PartialApplyInst:
  case SILInstructionKind::TryApplyInst:
    if (parseCallInstruction(InstLoc, Opcode, B, ResultVal))
      return true;
    break;
  case SILInstructionKind::AbortApplyInst:
  case SILInstructionKind::EndApplyInst: {
    UnresolvedValueName argName;
    if (parseValueName(argName))
      return true;

    if (parseSILDebugLocation(InstLoc, B))
      return true;

    SILType expectedTy = SILType::getSILTokenType(P.Context);
    SILValue op = getLocalValue(argName, expectedTy, InstLoc, B);

    if (Opcode == SILInstructionKind::AbortApplyInst) {
      ResultVal = B.createAbortApply(InstLoc, op);
    } else {
      ResultVal = B.createEndApply(InstLoc, op);
    }
    break;
  }
  case SILInstructionKind::IntegerLiteralInst: {
    SILType Ty;
    if (parseSILType(Ty) ||
        P.parseToken(tok::comma, diag::expected_tok_in_sil_instr, ","))
      return true;

    bool Negative = false;
    if (P.Tok.isAnyOperator() && P.Tok.getText() == "-") {
      Negative = true;
      P.consumeToken();
    }
    if (P.Tok.getKind() != tok::integer_literal) {
      P.diagnose(P.Tok, diag::expected_tok_in_sil_instr, "integer");
      return true;
    }

    auto intTy = Ty.getAs<AnyBuiltinIntegerType>();
    if (!intTy) {
      P.diagnose(P.Tok, diag::sil_integer_literal_not_integer_type);
      return true;
    }

    StringRef text = prepareIntegerLiteralForParsing(P.Tok.getText());

    bool error;
    APInt value = intTy->getWidth().parse(text, 0, Negative, &error);
    if (error) {
      P.diagnose(P.Tok, diag::sil_integer_literal_not_well_formed, intTy);
      return true;
    }

    P.consumeToken(tok::integer_literal);
    if (parseSILDebugLocation(InstLoc, B))
      return true;
    ResultVal = B.createIntegerLiteral(InstLoc, Ty, value);
    break;
  }
  case SILInstructionKind::FloatLiteralInst: {
    SILType Ty;
    if (parseSILType(Ty) ||
        P.parseToken(tok::comma, diag::expected_tok_in_sil_instr, ","))
      return true;

    // The value is expressed as bits.
    if (P.Tok.getKind() != tok::integer_literal) {
      P.diagnose(P.Tok, diag::expected_tok_in_sil_instr, "integer");
      return true;
    }

    auto floatTy = Ty.getAs<BuiltinFloatType>();
    if (!floatTy) {
      P.diagnose(P.Tok, diag::sil_float_literal_not_float_type);
      return true;
    }

    StringRef text = prepareIntegerLiteralForParsing(P.Tok.getText());

    APInt bits(floatTy->getBitWidth(), 0);
    bool error = text.getAsInteger(0, bits);
    assert(!error && "float_literal token did not parse as APInt?!");
    (void)error;

    if (bits.getBitWidth() != floatTy->getBitWidth())
      bits = bits.zextOrTrunc(floatTy->getBitWidth());

    APFloat value(floatTy->getAPFloatSemantics(), bits);
    if (parseSILDebugLocation(InstLoc, B))
      return true;
    ResultVal = B.createFloatLiteral(InstLoc, Ty, value);
    P.consumeToken(tok::integer_literal);
    break;
  }
  case SILInstructionKind::StringLiteralInst: {
    if (P.Tok.getKind() != tok::identifier) {
      P.diagnose(P.Tok, diag::sil_string_no_encoding);
      return true;
    }

    StringLiteralInst::Encoding encoding;
    if (P.Tok.getText() == "utf8") {
      encoding = StringLiteralInst::Encoding::UTF8;
    } else if (P.Tok.getText() == "utf16") {
      encoding = StringLiteralInst::Encoding::UTF16;
    } else if (P.Tok.getText() == "objc_selector") {
      encoding = StringLiteralInst::Encoding::ObjCSelector;
    } else if (P.Tok.getText() == "bytes") {
      encoding = StringLiteralInst::Encoding::Bytes;
    } else {
      P.diagnose(P.Tok, diag::sil_string_invalid_encoding, P.Tok.getText());
      return true;
    }
    P.consumeToken(tok::identifier);

    if (P.Tok.getKind() != tok::string_literal) {
      P.diagnose(P.Tok, diag::expected_tok_in_sil_instr, "string");
      return true;
    }

    // Parse the string.
    SmallVector<Lexer::StringSegment, 1> segments;
    P.L->getStringLiteralSegments(P.Tok, segments);
    assert(segments.size() == 1);

    P.consumeToken(tok::string_literal);
    if (parseSILDebugLocation(InstLoc, B))
      return true;

    SmallVector<char, 128> stringBuffer;

    if (encoding == StringLiteralInst::Encoding::Bytes) {
      // Decode hex bytes.
      CharSourceRange rawStringRange(segments.front().Loc,
                                     segments.front().Length);
      StringRef rawString = P.SourceMgr.extractText(rawStringRange);
      if (rawString.size() & 1) {
        P.diagnose(P.Tok, diag::expected_tok_in_sil_instr,
                   "even number of hex bytes");
        return true;
      }
      while (!rawString.empty()) {
        unsigned byte1 = llvm::hexDigitValue(rawString[0]);
        unsigned byte2 = llvm::hexDigitValue(rawString[1]);
        if (byte1 == -1U || byte2 == -1U) {
          P.diagnose(P.Tok, diag::expected_tok_in_sil_instr,
                     "hex bytes should contain 0-9, a-f, A-F only");
          return true;
        }
        stringBuffer.push_back((unsigned char)(byte1 << 4) | byte2);
        rawString = rawString.drop_front(2);
      }

      ResultVal = B.createStringLiteral(InstLoc, stringBuffer, encoding);
      break;
    }

    StringRef string =
        P.L->getEncodedStringSegment(segments.front(), stringBuffer);
    ResultVal = B.createStringLiteral(InstLoc, string, encoding);
    break;
  }

  case SILInstructionKind::CondFailInst: {

    if (parseTypedValueRef(Val, B))
      return true;

    SmallVector<char, 128> stringBuffer;
    StringRef message;
    if (P.consumeIf(tok::comma)) {
      // Parse the string.
      if (P.Tok.getKind() != tok::string_literal) {
        P.diagnose(P.Tok, diag::expected_tok_in_sil_instr, "string");
        return true;
      }
      SmallVector<Lexer::StringSegment, 1> segments;
      P.L->getStringLiteralSegments(P.Tok, segments);
      assert(segments.size() == 1);

      P.consumeToken(tok::string_literal);
      message = P.L->getEncodedStringSegment(segments.front(), stringBuffer);
    }
    if (parseSILDebugLocation(InstLoc, B))
      return true;

    ResultVal = B.createCondFail(InstLoc, Val, message);
    break;
  }

  case SILInstructionKind::AllocValueBufferInst: {
    SILType Ty;
    if (parseSILType(Ty) || parseVerbatim("in") || parseTypedValueRef(Val, B) ||
        parseSILDebugLocation(InstLoc, B))
      return true;
    ResultVal = B.createAllocValueBuffer(InstLoc, Ty, Val);
    break;
  }
  case SILInstructionKind::ProjectValueBufferInst: {
    SILType Ty;
    if (parseSILType(Ty) || parseVerbatim("in") || parseTypedValueRef(Val, B) ||
        parseSILDebugLocation(InstLoc, B))
      return true;
    ResultVal = B.createProjectValueBuffer(InstLoc, Ty, Val);
    break;
  }
  case SILInstructionKind::DeallocValueBufferInst: {
    SILType Ty;
    if (parseSILType(Ty) || parseVerbatim("in") || parseTypedValueRef(Val, B) ||
        parseSILDebugLocation(InstLoc, B))
      return true;
    ResultVal = B.createDeallocValueBuffer(InstLoc, Ty, Val);
    break;
  }

  case SILInstructionKind::ProjectBoxInst: {
    if (parseTypedValueRef(Val, B) ||
        P.parseToken(tok::comma, diag::expected_tok_in_sil_instr, ","))
      return true;

    if (!P.Tok.is(tok::integer_literal)) {
      P.diagnose(P.Tok, diag::expected_tok_in_sil_instr, "integer");
      return true;
    }

    unsigned Index;
    bool error = parseIntegerLiteral(P.Tok.getText(), 0, Index);
    assert(!error && "project_box index did not parse as integer?!");
    (void)error;

    P.consumeToken(tok::integer_literal);
    if (parseSILDebugLocation(InstLoc, B))
      return true;

    ResultVal = B.createProjectBox(InstLoc, Val, Index);
    break;
  }

  case SILInstructionKind::ProjectExistentialBoxInst: {
    SILType Ty;
    if (parseSILType(Ty) || parseVerbatim("in") || parseTypedValueRef(Val, B) ||
        parseSILDebugLocation(InstLoc, B))
      return true;
    ResultVal = B.createProjectExistentialBox(InstLoc, Ty, Val);
    break;
  }

  case SILInstructionKind::FunctionRefInst: {
    SILFunction *Fn;
    if (parseSILFunctionRef(InstLoc, Fn) || parseSILDebugLocation(InstLoc, B))
      return true;
    ResultVal = B.createFunctionRef(InstLoc, Fn);
    break;
  }

  case SILInstructionKind::DynamicFunctionRefInst: {
    SILFunction *Fn;
    if (parseSILFunctionRef(InstLoc, Fn) || parseSILDebugLocation(InstLoc, B))
      return true;
    // Set a forward reference's dynamic property for the first time.
    if (!Fn->isDynamicallyReplaceable()) {
      if (!Fn->empty()) {
        P.diagnose(P.Tok, diag::expected_dynamic_func_attr);
        return true;
      }
      Fn->setIsDynamic();
    }
    ResultVal = B.createDynamicFunctionRef(InstLoc, Fn);
    break;
  }
  case SILInstructionKind::PreviousDynamicFunctionRefInst: {
    SILFunction *Fn;
    if (parseSILFunctionRef(InstLoc, Fn) || parseSILDebugLocation(InstLoc, B))
      return true;
    ResultVal = B.createPreviousDynamicFunctionRef(InstLoc, Fn);
    break;
  }

  case SILInstructionKind::BuiltinInst: {
    if (P.Tok.getKind() != tok::string_literal) {
      P.diagnose(P.Tok, diag::expected_tok_in_sil_instr, "builtin name");
      return true;
    }
    StringRef Str = P.Tok.getText();
    Identifier Id = P.Context.getIdentifier(Str.substr(1, Str.size() - 2));
    P.consumeToken(tok::string_literal);

    // Find the builtin in the Builtin module
    SmallVector<ValueDecl *, 2> foundBuiltins;
    P.Context.TheBuiltinModule->lookupMember(
        foundBuiltins, P.Context.TheBuiltinModule, Id, Identifier());
    if (foundBuiltins.empty()) {
      P.diagnose(P.Tok, diag::expected_tok_in_sil_instr, "builtin name");
      return true;
    }
    assert(foundBuiltins.size() == 1 && "ambiguous builtin name?!");

    auto *builtinFunc = cast<FuncDecl>(foundBuiltins[0]);
    GenericEnvironment *genericEnv = builtinFunc->getGenericEnvironment();

    SmallVector<ParsedSubstitution, 4> parsedSubs;
    SubstitutionMap subMap;
    if (parseSubstitutions(parsedSubs))
      return true;

    if (!parsedSubs.empty()) {
      if (!genericEnv) {
        P.diagnose(P.Tok, diag::sil_substitutions_on_non_polymorphic_type);
        return true;
      }
      subMap = getApplySubstitutionsFromParsed(*this, genericEnv, parsedSubs);
      if (!subMap)
        return true;
    }

    if (P.Tok.getKind() != tok::l_paren) {
      P.diagnose(P.Tok, diag::expected_tok_in_sil_instr, "(");
      return true;
    }
    P.consumeToken(tok::l_paren);

    SmallVector<SILValue, 4> Args;
    while (true) {
      if (P.consumeIf(tok::r_paren))
        break;

      SILValue Val;
      if (parseTypedValueRef(Val, B))
        return true;
      Args.push_back(Val);
      if (P.consumeIf(tok::comma))
        continue;
      if (P.consumeIf(tok::r_paren))
        break;
      P.diagnose(P.Tok, diag::expected_tok_in_sil_instr, ")' or ',");
      return true;
    }

    if (P.Tok.getKind() != tok::colon) {
      P.diagnose(P.Tok, diag::expected_tok_in_sil_instr, ":");
      return true;
    }
    P.consumeToken(tok::colon);

    SILType ResultTy;
    if (parseSILType(ResultTy))
      return true;

    if (parseSILDebugLocation(InstLoc, B))
      return true;
    ResultVal = B.createBuiltin(InstLoc, Id, ResultTy, subMap, Args);
    break;
  }
  case SILInstructionKind::OpenExistentialAddrInst:
    if (parseOpenExistAddrKind() || parseTypedValueRef(Val, B) ||
        parseVerbatim("to") || parseSILType(Ty) ||
        parseSILDebugLocation(InstLoc, B))
      return true;

    ResultVal = B.createOpenExistentialAddr(InstLoc, Val, Ty, AccessKind);
    break;

  case SILInstructionKind::OpenExistentialBoxInst:
    if (parseTypedValueRef(Val, B) || parseVerbatim("to") || parseSILType(Ty) ||
        parseSILDebugLocation(InstLoc, B))
      return true;

    ResultVal = B.createOpenExistentialBox(InstLoc, Val, Ty);
    break;

  case SILInstructionKind::OpenExistentialBoxValueInst:
    if (parseTypedValueRef(Val, B) || parseVerbatim("to") || parseSILType(Ty) ||
        parseSILDebugLocation(InstLoc, B))
      return true;
    ResultVal = B.createOpenExistentialBoxValue(InstLoc, Val, Ty);
    break;

  case SILInstructionKind::OpenExistentialMetatypeInst:
    if (parseTypedValueRef(Val, B) || parseVerbatim("to") || parseSILType(Ty) ||
        parseSILDebugLocation(InstLoc, B))
      return true;
    ResultVal = B.createOpenExistentialMetatype(InstLoc, Val, Ty);
    break;

  case SILInstructionKind::OpenExistentialRefInst:
    if (parseTypedValueRef(Val, B) || parseVerbatim("to") || parseSILType(Ty) ||
        parseSILDebugLocation(InstLoc, B))
      return true;
    ResultVal = B.createOpenExistentialRef(InstLoc, Val, Ty);
    break;

  case SILInstructionKind::OpenExistentialValueInst:
    if (parseTypedValueRef(Val, B) || parseVerbatim("to") || parseSILType(Ty) ||
        parseSILDebugLocation(InstLoc, B))
      return true;
    ResultVal = B.createOpenExistentialValue(InstLoc, Val, Ty);
    break;

#define UNARY_INSTRUCTION(ID)                                                  \
  case SILInstructionKind::ID##Inst:                                           \
    if (parseTypedValueRef(Val, B))                                            \
      return true;                                                             \
    if (parseSILDebugLocation(InstLoc, B))                                     \
      return true;                                                             \
    ResultVal = B.create##ID(InstLoc, Val);                                    \
    break;

#define REFCOUNTING_INSTRUCTION(ID)                                            \
  case SILInstructionKind::ID##Inst: {                                         \
    Atomicity atomicity = Atomicity::Atomic;                                   \
    StringRef Optional;                                                        \
    if (parseSILOptional(Optional, *this)) {                                   \
      if (Optional == "nonatomic") {                                           \
        atomicity = Atomicity::NonAtomic;                                      \
      } else {                                                                 \
        return true;                                                           \
      }                                                                        \
    }                                                                          \
    if (parseTypedValueRef(Val, B))                                            \
      return true;                                                             \
    if (parseSILDebugLocation(InstLoc, B))                                     \
      return true;                                                             \
    ResultVal = B.create##ID(InstLoc, Val, atomicity);                         \
  } break;

    UNARY_INSTRUCTION(ClassifyBridgeObject)
    UNARY_INSTRUCTION(ValueToBridgeObject)
    UNARY_INSTRUCTION(FixLifetime)
    UNARY_INSTRUCTION(EndLifetime)
    UNARY_INSTRUCTION(CopyBlock)
    UNARY_INSTRUCTION(IsUnique)
    UNARY_INSTRUCTION(DestroyAddr)
    UNARY_INSTRUCTION(CopyValue)
    UNARY_INSTRUCTION(DestroyValue)
    UNARY_INSTRUCTION(EndBorrow)
    UNARY_INSTRUCTION(DestructureStruct)
    UNARY_INSTRUCTION(DestructureTuple)
    REFCOUNTING_INSTRUCTION(UnmanagedReleaseValue)
    REFCOUNTING_INSTRUCTION(UnmanagedRetainValue)
    REFCOUNTING_INSTRUCTION(UnmanagedAutoreleaseValue)
    REFCOUNTING_INSTRUCTION(StrongRetain)
    REFCOUNTING_INSTRUCTION(StrongRelease)
    REFCOUNTING_INSTRUCTION(AutoreleaseValue)
    REFCOUNTING_INSTRUCTION(SetDeallocating)
    REFCOUNTING_INSTRUCTION(ReleaseValue)
    REFCOUNTING_INSTRUCTION(RetainValue)
    REFCOUNTING_INSTRUCTION(ReleaseValueAddr)
    REFCOUNTING_INSTRUCTION(RetainValueAddr)
#define UNCHECKED_REF_STORAGE(Name, ...)                                       \
  UNARY_INSTRUCTION(StrongCopy##Name##Value)
#define ALWAYS_OR_SOMETIMES_LOADABLE_CHECKED_REF_STORAGE(Name, ...)            \
  REFCOUNTING_INSTRUCTION(StrongRetain##Name)                                  \
  REFCOUNTING_INSTRUCTION(Name##Retain)                                        \
  REFCOUNTING_INSTRUCTION(Name##Release)                                       \
  UNARY_INSTRUCTION(StrongCopy##Name##Value)
#include "swift/AST/ReferenceStorage.def"
#undef UNARY_INSTRUCTION
#undef REFCOUNTING_INSTRUCTION

  case SILInstructionKind::IsEscapingClosureInst: {
    bool IsObjcVerifcationType = false;
    if (parseSILOptional(IsObjcVerifcationType, *this, "objc"))
      return true;
    if (parseTypedValueRef(Val, B) || parseSILDebugLocation(InstLoc, B))
      return true;
    ResultVal = B.createIsEscapingClosure(
        InstLoc, Val,
        IsObjcVerifcationType ? IsEscapingClosureInst::ObjCEscaping
                              : IsEscapingClosureInst::WithoutActuallyEscaping);
    break;
  }

  case SILInstructionKind::DebugValueInst:
  case SILInstructionKind::DebugValueAddrInst: {
    SILDebugVariable VarInfo;
    if (parseTypedValueRef(Val, B) || parseSILDebugVar(VarInfo) ||
        parseSILDebugLocation(InstLoc, B))
      return true;
    if (Opcode == SILInstructionKind::DebugValueInst)
      ResultVal = B.createDebugValue(InstLoc, Val, VarInfo);
    else
      ResultVal = B.createDebugValueAddr(InstLoc, Val, VarInfo);
    break;
  }

    // unchecked_ownership_conversion <reg> : <type>, <ownership> to <ownership>
  case SILInstructionKind::UncheckedOwnershipConversionInst: {
    ValueOwnershipKind LHSKind = ValueOwnershipKind::None;
    ValueOwnershipKind RHSKind = ValueOwnershipKind::None;
    SourceLoc Loc;

    if (parseTypedValueRef(Val, Loc, B) ||
        P.parseToken(tok::comma, diag::expected_sil_colon,
                     "unchecked_ownership_conversion value ownership kind "
                     "conversion specification") ||
        parseSILOwnership(LHSKind) || parseVerbatim("to") ||
        parseSILOwnership(RHSKind) || parseSILDebugLocation(InstLoc, B)) {
      return true;
    }

    if (Val.getOwnershipKind() != LHSKind) {
      return true;
    }

    ResultVal = B.createUncheckedOwnershipConversion(InstLoc, Val, RHSKind);
    break;
  }

  case SILInstructionKind::LoadInst: {
    LoadOwnershipQualifier Qualifier;
    SourceLoc AddrLoc;

    if (parseLoadOwnershipQualifier(Qualifier, *this) ||
        parseTypedValueRef(Val, AddrLoc, B) ||
        parseSILDebugLocation(InstLoc, B))
      return true;

    ResultVal = B.createLoad(InstLoc, Val, Qualifier);
    break;
  }

  case SILInstructionKind::LoadBorrowInst: {
    SourceLoc AddrLoc;

    if (parseTypedValueRef(Val, AddrLoc, B) ||
        parseSILDebugLocation(InstLoc, B))
      return true;

    ResultVal = B.createLoadBorrow(InstLoc, Val);
    break;
  }

  case SILInstructionKind::BeginBorrowInst: {
    SourceLoc AddrLoc;

    if (parseTypedValueRef(Val, AddrLoc, B) ||
        parseSILDebugLocation(InstLoc, B))
      return true;

    ResultVal = B.createBeginBorrow(InstLoc, Val);
    break;
  }

#define NEVER_OR_SOMETIMES_LOADABLE_CHECKED_REF_STORAGE(Name, ...)             \
  case SILInstructionKind::Load##Name##Inst: {                                 \
    bool isTake = false;                                                       \
    SourceLoc addrLoc;                                                         \
    if (parseSILOptional(isTake, *this, "take") ||                             \
        parseTypedValueRef(Val, addrLoc, B) ||                                 \
        parseSILDebugLocation(InstLoc, B))                                     \
      return true;                                                             \
    if (!Val->getType().is<Name##StorageType>()) {                             \
      P.diagnose(addrLoc, diag::sil_operand_not_ref_storage_address, "source", \
                 OpcodeName, ReferenceOwnership::Name);                        \
    }                                                                          \
    ResultVal = B.createLoad##Name(InstLoc, Val, IsTake_t(isTake));            \
    break;                                                                     \
  }
#include "swift/AST/ReferenceStorage.def"

  case SILInstructionKind::CopyBlockWithoutEscapingInst: {
    SILValue Closure;
    if (parseTypedValueRef(Val, B) || parseVerbatim("withoutEscaping") ||
        parseTypedValueRef(Closure, B) || parseSILDebugLocation(InstLoc, B))
      return true;

    ResultVal = B.createCopyBlockWithoutEscaping(InstLoc, Val, Closure);
    break;
  }

  case SILInstructionKind::MarkDependenceInst: {
    SILValue Base;
    if (parseTypedValueRef(Val, B) || parseVerbatim("on") ||
        parseTypedValueRef(Base, B) || parseSILDebugLocation(InstLoc, B))
      return true;

    ResultVal = B.createMarkDependence(InstLoc, Val, Base);
    break;
  }

  case SILInstructionKind::KeyPathInst: {
    SmallVector<KeyPathPatternComponent, 4> components;
    SILType Ty;
    if (parseSILType(Ty) ||
        P.parseToken(tok::comma, diag::expected_tok_in_sil_instr, ","))
      return true;

    GenericParamList *generics = nullptr;
    GenericEnvironment *patternEnv = nullptr;
    CanType rootType;
    StringRef objcString;
    SmallVector<SILType, 4> operandTypes;
    {
      Scope genericsScope(&P, ScopeKind::Generics);
      generics = P.maybeParseGenericParams().getPtrOrNull();
      patternEnv = handleSILGenericParams(generics, &P.SF);

      if (P.parseToken(tok::l_paren, diag::expected_tok_in_sil_instr, "("))
        return true;

      while (true) {
        Identifier componentKind;
        SourceLoc componentLoc;
        if (parseSILIdentifier(componentKind, componentLoc,
                               diag::sil_keypath_expected_component_kind))
          return true;

        if (componentKind.str() == "root") {
          if (P.parseToken(tok::sil_dollar, diag::expected_tok_in_sil_instr,
                           "$") ||
              parseASTType(rootType, patternEnv))
            return true;
        } else if (componentKind.str() == "objc") {
          auto tok = P.Tok;
          if (P.parseToken(tok::string_literal, diag::expected_tok_in_sil_instr,
                           "string literal"))
            return true;

          auto objcStringValue = tok.getText().drop_front().drop_back();
          objcString =
              StringRef(P.Context.AllocateCopy<char>(objcStringValue.begin(),
                                                     objcStringValue.end()),
                        objcStringValue.size());
        } else {
          KeyPathPatternComponent component;
          if (parseKeyPathPatternComponent(component, operandTypes,
                                           componentLoc, componentKind, InstLoc,
                                           patternEnv))
            return true;
          components.push_back(component);
        }

        if (!P.consumeIf(tok::semi))
          break;
      }

      if (P.parseToken(tok::r_paren, diag::expected_tok_in_sil_instr, ")") ||
          parseSILDebugLocation(InstLoc, B))
        return true;
    }

    if (rootType.isNull())
      P.diagnose(InstLoc.getSourceLoc(), diag::sil_keypath_no_root);

    SmallVector<ParsedSubstitution, 4> parsedSubs;
    if (parseSubstitutions(parsedSubs, ContextGenericEnv))
      return true;

    SubstitutionMap subMap;
    if (!parsedSubs.empty()) {
      if (!patternEnv) {
        P.diagnose(InstLoc.getSourceLoc(),
                   diag::sil_substitutions_on_non_polymorphic_type);
        return true;
      }

      subMap = getApplySubstitutionsFromParsed(*this, patternEnv, parsedSubs);
      if (!subMap)
        return true;
    }

    SmallVector<SILValue, 4> operands;

    if (P.consumeIf(tok::l_paren)) {
      while (true) {
        SILValue v;

        if (operands.size() >= operandTypes.size() ||
            !operandTypes[operands.size()]) {
          P.diagnose(P.Tok, diag::sil_keypath_no_use_of_operand_in_pattern,
                     operands.size());
          return true;
        }

        auto ty = operandTypes[operands.size()].subst(SILMod, subMap);

        if (parseValueRef(v, ty, RegularLocation(P.Tok.getLoc()), B))
          return true;
        operands.push_back(v);

        if (P.consumeIf(tok::comma))
          continue;
        if (P.consumeIf(tok::r_paren))
          break;
        return true;
      }
    }

    if (parseSILDebugLocation(InstLoc, B))
      return true;

    CanGenericSignature canSig;
    if (patternEnv && patternEnv->getGenericSignature()) {
      canSig = patternEnv->getGenericSignature().getCanonicalSignature();
    }
    CanType leafType;
    if (!components.empty())
      leafType = components.back().getComponentType();
    else
      leafType = rootType;
    auto pattern = KeyPathPattern::get(B.getModule(), canSig, rootType,
                                       leafType, components, objcString);

    ResultVal = B.createKeyPath(InstLoc, pattern, subMap, operands, Ty);
    break;
  }

    // Conversion instructions.
  case SILInstructionKind::UncheckedRefCastInst:
  case SILInstructionKind::UncheckedAddrCastInst:
  case SILInstructionKind::UncheckedTrivialBitCastInst:
  case SILInstructionKind::UncheckedBitwiseCastInst:
  case SILInstructionKind::UpcastInst:
  case SILInstructionKind::AddressToPointerInst:
  case SILInstructionKind::BridgeObjectToRefInst:
  case SILInstructionKind::BridgeObjectToWordInst:
  case SILInstructionKind::RefToRawPointerInst:
  case SILInstructionKind::RawPointerToRefInst:
#define LOADABLE_REF_STORAGE(Name, ...)                                        \
  case SILInstructionKind::RefTo##Name##Inst:                                  \
  case SILInstructionKind::Name##ToRefInst:
#include "swift/AST/ReferenceStorage.def"
  case SILInstructionKind::ThinFunctionToPointerInst:
  case SILInstructionKind::PointerToThinFunctionInst:
  case SILInstructionKind::ThinToThickFunctionInst:
  case SILInstructionKind::ThickToObjCMetatypeInst:
  case SILInstructionKind::ObjCToThickMetatypeInst:
  case SILInstructionKind::ConvertFunctionInst:
  case SILInstructionKind::ConvertEscapeToNoEscapeInst:
  case SILInstructionKind::ObjCExistentialMetatypeToObjectInst:
  case SILInstructionKind::ObjCMetatypeToObjectInst: {
    SILType Ty;
    Identifier ToToken;
    SourceLoc ToLoc;
    bool not_guaranteed = false;
    bool without_actually_escaping = false;
    if (Opcode == SILInstructionKind::ConvertEscapeToNoEscapeInst) {
      StringRef attrName;
      if (parseSILOptional(attrName, *this)) {
        if (attrName.equals("not_guaranteed"))
          not_guaranteed = true;
        else
          return true;
      }
    }
    if (parseTypedValueRef(Val, B) ||
        parseSILIdentifier(ToToken, ToLoc, diag::expected_tok_in_sil_instr,
                           "to"))
      return true;

    if (ToToken.str() != "to") {
      P.diagnose(ToLoc, diag::expected_tok_in_sil_instr, "to");
      return true;
    }
    if (Opcode == SILInstructionKind::ConvertFunctionInst) {
      StringRef attrName;
      if (parseSILOptional(attrName, *this)) {
        if (attrName.equals("without_actually_escaping"))
          without_actually_escaping = true;
        else
          return true;
      }
    }
    if (parseSILType(Ty) || parseSILDebugLocation(InstLoc, B))
      return true;

    switch (Opcode) {
    default:
      llvm_unreachable("Out of sync with parent switch");
    case SILInstructionKind::UncheckedRefCastInst:
      ResultVal = B.createUncheckedRefCast(InstLoc, Val, Ty);
      break;
    case SILInstructionKind::UncheckedAddrCastInst:
      ResultVal = B.createUncheckedAddrCast(InstLoc, Val, Ty);
      break;
    case SILInstructionKind::UncheckedTrivialBitCastInst:
      ResultVal = B.createUncheckedTrivialBitCast(InstLoc, Val, Ty);
      break;
    case SILInstructionKind::UncheckedBitwiseCastInst:
      ResultVal = B.createUncheckedBitwiseCast(InstLoc, Val, Ty);
      break;
    case SILInstructionKind::UpcastInst:
      ResultVal = B.createUpcast(InstLoc, Val, Ty);
      break;
    case SILInstructionKind::ConvertFunctionInst:
      ResultVal =
          B.createConvertFunction(InstLoc, Val, Ty, without_actually_escaping);
      break;
    case SILInstructionKind::ConvertEscapeToNoEscapeInst:
      ResultVal =
          B.createConvertEscapeToNoEscape(InstLoc, Val, Ty, !not_guaranteed);
      break;
    case SILInstructionKind::AddressToPointerInst:
      ResultVal = B.createAddressToPointer(InstLoc, Val, Ty);
      break;
    case SILInstructionKind::BridgeObjectToRefInst:
      ResultVal = B.createBridgeObjectToRef(InstLoc, Val, Ty);
      break;
    case SILInstructionKind::BridgeObjectToWordInst:
      ResultVal = B.createBridgeObjectToWord(InstLoc, Val);
      break;
    case SILInstructionKind::RefToRawPointerInst:
      ResultVal = B.createRefToRawPointer(InstLoc, Val, Ty);
      break;
    case SILInstructionKind::RawPointerToRefInst:
      ResultVal = B.createRawPointerToRef(InstLoc, Val, Ty);
      break;
#define LOADABLE_REF_STORAGE(Name, ...)                                        \
  case SILInstructionKind::RefTo##Name##Inst:                                  \
    ResultVal = B.createRefTo##Name(InstLoc, Val, Ty);                         \
    break;                                                                     \
  case SILInstructionKind::Name##ToRefInst:                                    \
    ResultVal = B.create##Name##ToRef(InstLoc, Val, Ty);                       \
    break;
#include "swift/AST/ReferenceStorage.def"
    case SILInstructionKind::ThinFunctionToPointerInst:
      ResultVal = B.createThinFunctionToPointer(InstLoc, Val, Ty);
      break;
    case SILInstructionKind::PointerToThinFunctionInst:
      ResultVal = B.createPointerToThinFunction(InstLoc, Val, Ty);
      break;
    case SILInstructionKind::ThinToThickFunctionInst:
      ResultVal = B.createThinToThickFunction(InstLoc, Val, Ty);
      break;
    case SILInstructionKind::ThickToObjCMetatypeInst:
      ResultVal = B.createThickToObjCMetatype(InstLoc, Val, Ty);
      break;
    case SILInstructionKind::ObjCToThickMetatypeInst:
      ResultVal = B.createObjCToThickMetatype(InstLoc, Val, Ty);
      break;
    case SILInstructionKind::ObjCMetatypeToObjectInst:
      ResultVal = B.createObjCMetatypeToObject(InstLoc, Val, Ty);
      break;
    case SILInstructionKind::ObjCExistentialMetatypeToObjectInst:
      ResultVal = B.createObjCExistentialMetatypeToObject(InstLoc, Val, Ty);
      break;
    }
    break;
  }
  case SILInstructionKind::PointerToAddressInst: {
    SILType Ty;
    Identifier ToToken;
    SourceLoc ToLoc;
    StringRef attr;
    if (parseTypedValueRef(Val, B) ||
        parseSILIdentifier(ToToken, ToLoc, diag::expected_tok_in_sil_instr,
                           "to"))
      return true;
    if (parseSILOptional(attr, *this) && attr.empty())
      return true;
    if (parseSILType(Ty) || parseSILDebugLocation(InstLoc, B))
      return true;

    bool isStrict = attr.equals("strict");
    bool isInvariant = attr.equals("invariant");

    if (ToToken.str() != "to") {
      P.diagnose(ToLoc, diag::expected_tok_in_sil_instr, "to");
      return true;
    }

    ResultVal =
        B.createPointerToAddress(InstLoc, Val, Ty, isStrict, isInvariant);
    break;
  }
  case SILInstructionKind::RefToBridgeObjectInst: {
    SILValue BitsVal;
    if (parseTypedValueRef(Val, B) ||
        P.parseToken(tok::comma, diag::expected_tok_in_sil_instr, ",") ||
        parseTypedValueRef(BitsVal, B) || parseSILDebugLocation(InstLoc, B))
      return true;
    ResultVal = B.createRefToBridgeObject(InstLoc, Val, BitsVal);
    break;
  }

  case SILInstructionKind::CheckedCastAddrBranchInst: {
    Identifier consumptionKindToken;
    SourceLoc consumptionKindLoc;
    if (parseSILIdentifier(consumptionKindToken, consumptionKindLoc,
                           diag::expected_tok_in_sil_instr,
                           "cast consumption kind")) {
      return true;
    }
    // NOTE: BorrowAlways is not a supported cast kind for address types, so we
    // purposely do not parse it here.
    auto kind = llvm::StringSwitch<Optional<CastConsumptionKind>>(
                    consumptionKindToken.str())
                    .Case("take_always", CastConsumptionKind::TakeAlways)
                    .Case("take_on_success", CastConsumptionKind::TakeOnSuccess)
                    .Case("copy_on_success", CastConsumptionKind::CopyOnSuccess)
                    .Default(None);

    if (!kind) {
      P.diagnose(consumptionKindLoc, diag::expected_tok_in_sil_instr,
                 "cast consumption kind");
      return true;
    }
    auto consumptionKind = kind.getValue();

    if (parseSourceAndDestAddress() || parseConditionalBranchDestinations() ||
        parseSILDebugLocation(InstLoc, B))
      return true;

    ResultVal = B.createCheckedCastAddrBranch(
        InstLoc, consumptionKind, SourceAddr, SourceType, DestAddr, TargetType,
        getBBForReference(SuccessBBName, SuccessBBLoc),
        getBBForReference(FailureBBName, FailureBBLoc));
    break;
  }
  case SILInstructionKind::UncheckedRefCastAddrInst:
    if (parseSourceAndDestAddress() || parseSILDebugLocation(InstLoc, B))
      return true;

    ResultVal = B.createUncheckedRefCastAddr(InstLoc, SourceAddr, SourceType,
                                             DestAddr, TargetType);
    break;

  case SILInstructionKind::UnconditionalCheckedCastAddrInst:
    if (parseSourceAndDestAddress() || parseSILDebugLocation(InstLoc, B))
      return true;

    ResultVal = B.createUnconditionalCheckedCastAddr(
        InstLoc, SourceAddr, SourceType, DestAddr, TargetType);
    break;

  case SILInstructionKind::UnconditionalCheckedCastValueInst: {
    if (parseASTType(SourceType) || parseVerbatim("in") ||
        parseTypedValueRef(Val, B) || parseVerbatim("to") ||
        parseASTType(TargetType) || parseSILDebugLocation(InstLoc, B))
      return true;

    auto opaque = Lowering::AbstractionPattern::getOpaque();
    ResultVal = B.createUnconditionalCheckedCastValue(
        InstLoc, Val, SourceType, F->getLoweredType(opaque, TargetType),
        TargetType);
    break;
  }

  case SILInstructionKind::UnconditionalCheckedCastInst: {
    if (parseTypedValueRef(Val, B) || parseVerbatim("to") ||
        parseASTType(TargetType))
      return true;

    if (parseSILDebugLocation(InstLoc, B))
      return true;

    auto opaque = Lowering::AbstractionPattern::getOpaque();
    ResultVal = B.createUnconditionalCheckedCast(
        InstLoc, Val, F->getLoweredType(opaque, TargetType), TargetType);
    break;
  }

  case SILInstructionKind::CheckedCastBranchInst: {
    bool isExact = false;
    if (Opcode == SILInstructionKind::CheckedCastBranchInst &&
        parseSILOptional(isExact, *this, "exact"))
      return true;

    if (parseTypedValueRef(Val, B) || parseVerbatim("to") ||
        parseASTType(TargetType) || parseConditionalBranchDestinations())
      return true;

    auto opaque = Lowering::AbstractionPattern::getOpaque();
    ResultVal = B.createCheckedCastBranch(
        InstLoc, isExact, Val, F->getLoweredType(opaque, TargetType),
        TargetType, getBBForReference(SuccessBBName, SuccessBBLoc),
        getBBForReference(FailureBBName, FailureBBLoc));
    break;
  }
  case SILInstructionKind::CheckedCastValueBranchInst: {
    if (parseASTType(SourceType) || parseVerbatim("in") ||
        parseTypedValueRef(Val, B) || parseVerbatim("to") ||
        parseASTType(TargetType) || parseConditionalBranchDestinations())
      return true;

    auto opaque = Lowering::AbstractionPattern::getOpaque();
    ResultVal = B.createCheckedCastValueBranch(
        InstLoc, Val, SourceType, F->getLoweredType(opaque, TargetType),
        TargetType, getBBForReference(SuccessBBName, SuccessBBLoc),
        getBBForReference(FailureBBName, FailureBBLoc));
    break;
  }

  case SILInstructionKind::MarkUninitializedInst: {
    if (P.parseToken(tok::l_square, diag::expected_tok_in_sil_instr, "["))
      return true;

    Identifier KindId;
    SourceLoc KindLoc = P.Tok.getLoc();
    if (P.consumeIf(tok::kw_var))
      KindId = P.Context.getIdentifier("var");
    else if (P.parseIdentifier(KindId, KindLoc, diag::expected_tok_in_sil_instr,
                               "kind"))
      return true;

    if (P.parseToken(tok::r_square, diag::expected_tok_in_sil_instr, "]"))
      return true;

    MarkUninitializedInst::Kind Kind;
    if (KindId.str() == "var")
      Kind = MarkUninitializedInst::Var;
    else if (KindId.str() == "rootself")
      Kind = MarkUninitializedInst::RootSelf;
    else if (KindId.str() == "crossmodulerootself")
      Kind = MarkUninitializedInst::CrossModuleRootSelf;
    else if (KindId.str() == "derivedself")
      Kind = MarkUninitializedInst::DerivedSelf;
    else if (KindId.str() == "derivedselfonly")
      Kind = MarkUninitializedInst::DerivedSelfOnly;
    else if (KindId.str() == "delegatingself")
      Kind = MarkUninitializedInst::DelegatingSelf;
    else if (KindId.str() == "delegatingselfallocated")
      Kind = MarkUninitializedInst::DelegatingSelfAllocated;
    else {
      P.diagnose(KindLoc, diag::expected_tok_in_sil_instr,
                 "var, rootself, crossmodulerootself, derivedself, "
                 "derivedselfonly, delegatingself, or delegatingselfallocated");
      return true;
    }

    if (parseTypedValueRef(Val, B) || parseSILDebugLocation(InstLoc, B))
      return true;
    ResultVal = B.createMarkUninitialized(InstLoc, Val, Kind);
    break;
  }

  case SILInstructionKind::MarkFunctionEscapeInst: {
    SmallVector<SILValue, 4> OpList;
    do {
      if (parseTypedValueRef(Val, B))
        return true;
      OpList.push_back(Val);
    } while (!peekSILDebugLocation(P) && P.consumeIf(tok::comma));

    if (parseSILDebugLocation(InstLoc, B))
      return true;
    ResultVal = B.createMarkFunctionEscape(InstLoc, OpList);
    break;
  }

  case SILInstructionKind::AssignInst:
  case SILInstructionKind::StoreInst: {
    UnresolvedValueName From;
    SourceLoc ToLoc, AddrLoc;
    Identifier ToToken;
    SILValue AddrVal;
    StoreOwnershipQualifier StoreQualifier;
    AssignOwnershipQualifier AssignQualifier;
    bool IsStore = Opcode == SILInstructionKind::StoreInst;
    bool IsAssign = Opcode == SILInstructionKind::AssignInst;
    if (parseValueName(From) ||
        parseSILIdentifier(ToToken, ToLoc, diag::expected_tok_in_sil_instr,
                           "to"))
      return true;

    if (IsStore && parseStoreOwnershipQualifier(StoreQualifier, *this))
      return true;

    if (IsAssign && parseAssignOwnershipQualifier(AssignQualifier, *this))
      return true;

    if (parseTypedValueRef(AddrVal, AddrLoc, B) ||
        parseSILDebugLocation(InstLoc, B))
      return true;

    if (ToToken.str() != "to") {
      P.diagnose(ToLoc, diag::expected_tok_in_sil_instr, "to");
      return true;
    }

    if (!AddrVal->getType().isAddress()) {
      P.diagnose(AddrLoc, diag::sil_operand_not_address, "destination",
                 OpcodeName);
      return true;
    }

    SILType ValType = AddrVal->getType().getObjectType();

    if (IsStore) {
      ResultVal =
          B.createStore(InstLoc, getLocalValue(From, ValType, InstLoc, B),
                        AddrVal, StoreQualifier);
    } else {
      assert(IsAssign);

      ResultVal =
          B.createAssign(InstLoc, getLocalValue(From, ValType, InstLoc, B),
                         AddrVal, AssignQualifier);
    }

    break;
  }

  case SILInstructionKind::AssignByWrapperInst: {
    SILValue Src, DestAddr, InitFn, SetFn;
    SourceLoc DestLoc;
    AssignOwnershipQualifier AssignQualifier;
    if (parseTypedValueRef(Src, B) || parseVerbatim("to") ||
        parseAssignOwnershipQualifier(AssignQualifier, *this) ||
        parseTypedValueRef(DestAddr, DestLoc, B) ||
        P.parseToken(tok::comma, diag::expected_tok_in_sil_instr, ",") ||
        parseVerbatim("init") || parseTypedValueRef(InitFn, B) ||
        P.parseToken(tok::comma, diag::expected_tok_in_sil_instr, ",") ||
        parseVerbatim("set") || parseTypedValueRef(SetFn, B) ||
        parseSILDebugLocation(InstLoc, B))
      return true;

    if (!DestAddr->getType().isAddress()) {
      P.diagnose(DestLoc, diag::sil_operand_not_address, "destination",
                 OpcodeName);
      return true;
    }

    ResultVal = B.createAssignByWrapper(InstLoc, Src, DestAddr, InitFn, SetFn,
                                        AssignQualifier);
    break;
  }

  case SILInstructionKind::BeginAccessInst:
  case SILInstructionKind::BeginUnpairedAccessInst:
  case SILInstructionKind::EndAccessInst:
  case SILInstructionKind::EndUnpairedAccessInst: {
    ParsedEnum<SILAccessKind> kind;
    ParsedEnum<SILAccessEnforcement> enforcement;
    ParsedEnum<bool> aborting;
    ParsedEnum<bool> noNestedConflict;
    ParsedEnum<bool> fromBuiltin;

    bool isBeginAccess =
        (Opcode == SILInstructionKind::BeginAccessInst ||
         Opcode == SILInstructionKind::BeginUnpairedAccessInst);
    bool wantsEnforcement =
        (isBeginAccess || Opcode == SILInstructionKind::EndUnpairedAccessInst);

    while (P.consumeIf(tok::l_square)) {
      Identifier ident;
      SourceLoc identLoc;
      if (parseSILIdentifier(ident, identLoc,
                             diag::expected_in_attribute_list)) {
        if (P.consumeIf(tok::r_square)) {
          continue;
        } else {
          return true;
        }
      }
      StringRef attr = ident.str();

      auto setEnforcement = [&](SILAccessEnforcement value) {
        maybeSetEnum(wantsEnforcement, enforcement, value, attr, identLoc);
      };
      auto setKind = [&](SILAccessKind value) {
        maybeSetEnum(isBeginAccess, kind, value, attr, identLoc);
      };
      auto setAborting = [&](bool value) {
        maybeSetEnum(!isBeginAccess, aborting, value, attr, identLoc);
      };
      auto setNoNestedConflict = [&](bool value) {
        maybeSetEnum(isBeginAccess, noNestedConflict, value, attr, identLoc);
      };
      auto setFromBuiltin = [&](bool value) {
        maybeSetEnum(Opcode != SILInstructionKind::EndAccessInst, fromBuiltin,
                     value, attr, identLoc);
      };

      if (attr == "unknown") {
        setEnforcement(SILAccessEnforcement::Unknown);
      } else if (attr == "static") {
        setEnforcement(SILAccessEnforcement::Static);
      } else if (attr == "dynamic") {
        setEnforcement(SILAccessEnforcement::Dynamic);
      } else if (attr == "unsafe") {
        setEnforcement(SILAccessEnforcement::Unsafe);
      } else if (attr == "init") {
        setKind(SILAccessKind::Init);
      } else if (attr == "read") {
        setKind(SILAccessKind::Read);
      } else if (attr == "modify") {
        setKind(SILAccessKind::Modify);
      } else if (attr == "deinit") {
        setKind(SILAccessKind::Deinit);
      } else if (attr == "abort") {
        setAborting(true);
      } else if (attr == "no_nested_conflict") {
        setNoNestedConflict(true);
      } else if (attr == "builtin") {
        setFromBuiltin(true);
      } else {
        P.diagnose(identLoc, diag::unknown_attribute, attr);
      }

      if (!P.consumeIf(tok::r_square))
        return true;
    }

    if (isBeginAccess && !kind.isSet()) {
      P.diagnose(OpcodeLoc, diag::sil_expected_access_kind, OpcodeName);
      kind.Value = SILAccessKind::Read;
    }

    if (wantsEnforcement && !enforcement.isSet()) {
      P.diagnose(OpcodeLoc, diag::sil_expected_access_enforcement, OpcodeName);
      enforcement.Value = SILAccessEnforcement::Unsafe;
    }

    if (!isBeginAccess && !aborting.isSet())
      aborting.Value = false;

    if (isBeginAccess && !noNestedConflict.isSet())
      noNestedConflict.Value = false;

    if (!fromBuiltin.isSet())
      fromBuiltin.Value = false;

    SILValue addrVal;
    SourceLoc addrLoc;
    if (parseTypedValueRef(addrVal, addrLoc, B))
      return true;

    SILValue bufferVal;
    SourceLoc bufferLoc;
    if (Opcode == SILInstructionKind::BeginUnpairedAccessInst &&
        (P.parseToken(tok::comma, diag::expected_tok_in_sil_instr, ",") ||
         parseTypedValueRef(bufferVal, bufferLoc, B)))
      return true;

    if (parseSILDebugLocation(InstLoc, B))
      return true;

    if (!addrVal->getType().isAddress()) {
      P.diagnose(addrLoc, diag::sil_operand_not_address, "operand", OpcodeName);
      return true;
    }

    if (Opcode == SILInstructionKind::BeginAccessInst) {
      ResultVal = B.createBeginAccess(InstLoc, addrVal, *kind, *enforcement,
                                      *noNestedConflict, *fromBuiltin);
    } else if (Opcode == SILInstructionKind::EndAccessInst) {
      ResultVal = B.createEndAccess(InstLoc, addrVal, *aborting);
    } else if (Opcode == SILInstructionKind::BeginUnpairedAccessInst) {
      ResultVal = B.createBeginUnpairedAccess(InstLoc, addrVal, bufferVal,
                                              *kind, *enforcement,
                                              *noNestedConflict, *fromBuiltin);
    } else {
      ResultVal = B.createEndUnpairedAccess(InstLoc, addrVal, *enforcement,
                                            *aborting, *fromBuiltin);
    }
    break;
  }

#define NEVER_OR_SOMETIMES_LOADABLE_CHECKED_REF_STORAGE(Name, ...)             \
  case SILInstructionKind::Store##Name##Inst:
#include "swift/AST/ReferenceStorage.def"
  case SILInstructionKind::StoreBorrowInst: {
    UnresolvedValueName from;
    bool isRefStorage = false;
#define NEVER_OR_SOMETIMES_LOADABLE_CHECKED_REF_STORAGE(Name, ...)             \
  isRefStorage |= Opcode == SILInstructionKind::Store##Name##Inst;
#include "swift/AST/ReferenceStorage.def"

    SourceLoc toLoc, addrLoc;
    Identifier toToken;
    SILValue addrVal;
    bool isInit = false;
    if (parseValueName(from) ||
        parseSILIdentifier(toToken, toLoc, diag::expected_tok_in_sil_instr,
                           "to") ||
        (isRefStorage && parseSILOptional(isInit, *this, "initialization")) ||
        parseTypedValueRef(addrVal, addrLoc, B) ||
        parseSILDebugLocation(InstLoc, B))
      return true;

    if (toToken.str() != "to") {
      P.diagnose(toLoc, diag::expected_tok_in_sil_instr, "to");
      return true;
    }

    if (!addrVal->getType().isAddress()) {
      P.diagnose(addrLoc, diag::sil_operand_not_address, "destination",
                 OpcodeName);
      return true;
    }

    if (Opcode == SILInstructionKind::StoreBorrowInst) {
      SILType valueTy = addrVal->getType().getObjectType();
      ResultVal = B.createStoreBorrow(
          InstLoc, getLocalValue(from, valueTy, InstLoc, B), addrVal);
      break;
    }

#define NEVER_OR_SOMETIMES_LOADABLE_CHECKED_REF_STORAGE(Name, ...)             \
  if (Opcode == SILInstructionKind::Store##Name##Inst) {                       \
    auto refType = addrVal->getType().getAs<Name##StorageType>();              \
    if (!refType) {                                                            \
      P.diagnose(addrLoc, diag::sil_operand_not_ref_storage_address,           \
                 "destination", OpcodeName, ReferenceOwnership::Name);         \
      return true;                                                             \
    }                                                                          \
    auto valueTy = SILType::getPrimitiveObjectType(refType.getReferentType()); \
    ResultVal =                                                                \
        B.createStore##Name(InstLoc, getLocalValue(from, valueTy, InstLoc, B), \
                            addrVal, IsInitialization_t(isInit));              \
    break;                                                                     \
  }
#include "swift/AST/ReferenceStorage.def"

    break;
  }
  case SILInstructionKind::AllocStackInst:
  case SILInstructionKind::MetatypeInst: {

    bool hasDynamicLifetime = false;
    if (Opcode == SILInstructionKind::AllocStackInst &&
        parseSILOptional(hasDynamicLifetime, *this, "dynamic_lifetime"))
      return true;

    SILType Ty;
    if (parseSILType(Ty))
      return true;

    if (Opcode == SILInstructionKind::AllocStackInst) {
      SILDebugVariable VarInfo;
      if (parseSILDebugVar(VarInfo) || parseSILDebugLocation(InstLoc, B))
        return true;
      ResultVal = B.createAllocStack(InstLoc, Ty, VarInfo, hasDynamicLifetime);
    } else {
      assert(Opcode == SILInstructionKind::MetatypeInst);
      if (parseSILDebugLocation(InstLoc, B))
        return true;
      ResultVal = B.createMetatype(InstLoc, Ty);
    }
    break;
  }
  case SILInstructionKind::AllocRefInst:
  case SILInstructionKind::AllocRefDynamicInst: {
    bool IsObjC = false;
    bool OnStack = false;
    SmallVector<SILType, 2> ElementTypes;
    SmallVector<SILValue, 2> ElementCounts;
    while (P.consumeIf(tok::l_square)) {
      Identifier Id;
      parseSILIdentifier(Id, diag::expected_in_attribute_list);
      StringRef Optional = Id.str();
      if (Optional == "objc") {
        IsObjC = true;
      } else if (Optional == "stack") {
        OnStack = true;
      } else if (Optional == "tail_elems") {
        SILType ElemTy;
        if (parseSILType(ElemTy) || !P.Tok.isAnyOperator() ||
            P.Tok.getText() != "*")
          return true;
        P.consumeToken();

        SILValue ElemCount;
        if (parseTypedValueRef(ElemCount, B))
          return true;

        ElementTypes.push_back(ElemTy);
        ElementCounts.push_back(ElemCount);
      } else {
        return true;
      }
      P.parseToken(tok::r_square, diag::expected_in_attribute_list);
    }
    SILValue Metadata;
    if (Opcode == SILInstructionKind::AllocRefDynamicInst) {
      if (parseTypedValueRef(Metadata, B) ||
          P.parseToken(tok::comma, diag::expected_tok_in_sil_instr, ","))
        return true;
    }

    SILType ObjectType;
    if (parseSILType(ObjectType))
      return true;

    if (parseSILDebugLocation(InstLoc, B))
      return true;

    if (IsObjC && !ElementTypes.empty()) {
      P.diagnose(P.Tok, diag::sil_objc_with_tail_elements);
      return true;
    }
    if (Opcode == SILInstructionKind::AllocRefDynamicInst) {
      if (OnStack)
        return true;

      ResultVal = B.createAllocRefDynamic(InstLoc, Metadata, ObjectType, IsObjC,
                                          ElementTypes, ElementCounts);
    } else {
      ResultVal = B.createAllocRef(InstLoc, ObjectType, IsObjC, OnStack,
                                   ElementTypes, ElementCounts);
    }
    break;
  }

  case SILInstructionKind::DeallocStackInst:
    if (parseTypedValueRef(Val, B) || parseSILDebugLocation(InstLoc, B))
      return true;
    ResultVal = B.createDeallocStack(InstLoc, Val);
    break;
  case SILInstructionKind::DeallocRefInst: {
    bool OnStack = false;
    if (parseSILOptional(OnStack, *this, "stack"))
      return true;

    if (parseTypedValueRef(Val, B) || parseSILDebugLocation(InstLoc, B))
      return true;
    ResultVal = B.createDeallocRef(InstLoc, Val, OnStack);
    break;
  }
  case SILInstructionKind::DeallocPartialRefInst: {
    SILValue Metatype, Instance;
    if (parseTypedValueRef(Instance, B) ||
        P.parseToken(tok::comma, diag::expected_tok_in_sil_instr, ",") ||
        parseTypedValueRef(Metatype, B) || parseSILDebugLocation(InstLoc, B))
      return true;

    ResultVal = B.createDeallocPartialRef(InstLoc, Instance, Metatype);
    break;
  }
    case SILInstructionKind::DeallocBoxInst:
      if (parseTypedValueRef(Val, B) || parseSILDebugLocation(InstLoc, B))
        return true;

      ResultVal = B.createDeallocBox(InstLoc, Val);
      break;
    case SILInstructionKind::ValueMetatypeInst:
    case SILInstructionKind::ExistentialMetatypeInst: {
      SILType Ty;
      if (parseSILType(Ty) ||
          P.parseToken(tok::comma, diag::expected_tok_in_sil_instr, ",") ||
          parseTypedValueRef(Val, B) || parseSILDebugLocation(InstLoc, B))
        return true;
      switch (Opcode) {
      default:
        llvm_unreachable("Out of sync with parent switch");
      case SILInstructionKind::ValueMetatypeInst:
        ResultVal = B.createValueMetatype(InstLoc, Ty, Val);
        break;
      case SILInstructionKind::ExistentialMetatypeInst:
        ResultVal = B.createExistentialMetatype(InstLoc, Ty, Val);
        break;
      case SILInstructionKind::DeallocBoxInst:
        ResultVal = B.createDeallocBox(InstLoc, Val);
        break;
      }
      break;
    }
    case SILInstructionKind::DeallocExistentialBoxInst: {
      CanType ConcreteTy;
      if (parseTypedValueRef(Val, B) ||
          P.parseToken(tok::comma, diag::expected_tok_in_sil_instr, ",") ||
          P.parseToken(tok::sil_dollar, diag::expected_tok_in_sil_instr, "$") ||
          parseASTType(ConcreteTy) || parseSILDebugLocation(InstLoc, B))
        return true;

      ResultVal = B.createDeallocExistentialBox(InstLoc, ConcreteTy, Val);
      break;
    }
    case SILInstructionKind::TupleInst: {
      // Tuple instructions have two different syntaxes, one for simple tuple
      // types, one for complicated ones.
      if (P.Tok.isNot(tok::sil_dollar)) {
        // If there is no type, parse the simple form.
        if (P.parseToken(tok::l_paren, diag::expected_tok_in_sil_instr, "("))
          return true;

        // TODO: Check for a type here.  This is how tuples with "interesting"
        // types are described.

        // This form is used with tuples that have elements with no names or
        // default values.
        SmallVector<TupleTypeElt, 4> TypeElts;
        if (P.Tok.isNot(tok::r_paren)) {
          do {
            if (parseTypedValueRef(Val, B))
              return true;
            OpList.push_back(Val);
            TypeElts.push_back(Val->getType().getASTType());
          } while (P.consumeIf(tok::comma));
        }
        HadError |=
            P.parseToken(tok::r_paren, diag::expected_tok_in_sil_instr, ")");

        auto Ty = TupleType::get(TypeElts, P.Context);
        auto Ty2 = SILType::getPrimitiveObjectType(Ty->getCanonicalType());
        if (parseSILDebugLocation(InstLoc, B))
          return true;
        ResultVal = B.createTuple(InstLoc, Ty2, OpList);
        break;
      }

      // Otherwise, parse the fully general form.
      SILType Ty;
      if (parseSILType(Ty) ||
          P.parseToken(tok::l_paren, diag::expected_tok_in_sil_instr, "("))
        return true;

      TupleType *TT = Ty.getAs<TupleType>();
      if (TT == nullptr) {
        P.diagnose(OpcodeLoc, diag::expected_tuple_type_in_tuple);
        return true;
      }

      SmallVector<TupleTypeElt, 4> TypeElts;
      if (P.Tok.isNot(tok::r_paren)) {
        do {
          if (TypeElts.size() > TT->getNumElements()) {
            P.diagnose(P.Tok, diag::sil_tuple_inst_wrong_value_count,
                       TT->getNumElements());
            return true;
          }
          Type EltTy = TT->getElement(TypeElts.size()).getType();
          if (parseValueRef(
                  Val,
                  SILType::getPrimitiveObjectType(EltTy->getCanonicalType()),
                  RegularLocation(P.Tok.getLoc()), B))
            return true;
          OpList.push_back(Val);
          TypeElts.push_back(Val->getType().getASTType());
        } while (P.consumeIf(tok::comma));
      }
      HadError |= P.parseToken(tok::r_paren,
                               diag::expected_tok_in_sil_instr,")");

      if (TypeElts.size() != TT->getNumElements()) {
        P.diagnose(OpcodeLoc, diag::sil_tuple_inst_wrong_value_count,
                   TT->getNumElements());
        return true;
      }

      if (parseSILDebugLocation(InstLoc, B))
        return true;
      ResultVal = B.createTuple(InstLoc, Ty, OpList);
      break;
    }
    case SILInstructionKind::EnumInst: {
      SILType Ty;
      SILDeclRef Elt;
      SILValue Operand;
      if (parseSILType(Ty) ||
          P.parseToken(tok::comma, diag::expected_tok_in_sil_instr, ",") ||
          parseSILDeclRef(Elt))
        return true;

      if (P.Tok.is(tok::comma) && !peekSILDebugLocation(P)) {
        P.consumeToken(tok::comma);
        if (parseTypedValueRef(Operand, B))
          return true;
      }

      if (parseSILDebugLocation(InstLoc, B))
        return true;
      ResultVal = B.createEnum(InstLoc, Operand,
                               cast<EnumElementDecl>(Elt.getDecl()), Ty);
      break;
    }
    case SILInstructionKind::InitEnumDataAddrInst:
    case SILInstructionKind::UncheckedEnumDataInst:
    case SILInstructionKind::UncheckedTakeEnumDataAddrInst: {
      SILValue Operand;
      SILDeclRef EltRef;
      if (parseTypedValueRef(Operand, B) ||
          P.parseToken(tok::comma, diag::expected_tok_in_sil_instr, ",") ||
          parseSILDeclRef(EltRef) || parseSILDebugLocation(InstLoc, B))
        return true;

      EnumElementDecl *Elt = cast<EnumElementDecl>(EltRef.getDecl());
      auto ResultTy = Operand->getType().getEnumElementType(
          Elt, SILMod, B.getTypeExpansionContext());

      switch (Opcode) {
      case swift::SILInstructionKind::InitEnumDataAddrInst:
        ResultVal = B.createInitEnumDataAddr(InstLoc, Operand, Elt, ResultTy);
        break;
      case swift::SILInstructionKind::UncheckedTakeEnumDataAddrInst:
        ResultVal =
            B.createUncheckedTakeEnumDataAddr(InstLoc, Operand, Elt, ResultTy);
        break;
      case swift::SILInstructionKind::UncheckedEnumDataInst:
        ResultVal = B.createUncheckedEnumData(InstLoc, Operand, Elt, ResultTy);
        break;
      default:
        llvm_unreachable("switch out of sync");
      }
      break;
    }
    case SILInstructionKind::InjectEnumAddrInst: {
      SILValue Operand;
      SILDeclRef EltRef;
      if (parseTypedValueRef(Operand, B) ||
          P.parseToken(tok::comma, diag::expected_tok_in_sil_instr, ",") ||
          parseSILDeclRef(EltRef) || parseSILDebugLocation(InstLoc, B))
        return true;

      EnumElementDecl *Elt = cast<EnumElementDecl>(EltRef.getDecl());
      ResultVal = B.createInjectEnumAddr(InstLoc, Operand, Elt);
      break;
    }
    case SILInstructionKind::TupleElementAddrInst:
    case SILInstructionKind::TupleExtractInst: {
      SourceLoc NameLoc;
      if (parseTypedValueRef(Val, B) ||
          P.parseToken(tok::comma, diag::expected_tok_in_sil_instr, ","))
        return true;

      unsigned Field = 0;
      TupleType *TT = Val->getType().getAs<TupleType>();
      if (P.Tok.isNot(tok::integer_literal) ||
          parseIntegerLiteral(P.Tok.getText(), 10, Field) ||
          Field >= TT->getNumElements()) {
        P.diagnose(P.Tok, diag::sil_tuple_inst_wrong_field);
        return true;
      }
      P.consumeToken(tok::integer_literal);
      if (parseSILDebugLocation(InstLoc, B))
        return true;
      auto ResultTy = TT->getElement(Field).getType()->getCanonicalType();
      if (Opcode == SILInstructionKind::TupleElementAddrInst)
        ResultVal = B.createTupleElementAddr(
            InstLoc, Val, Field, SILType::getPrimitiveAddressType(ResultTy));
      else
        ResultVal = B.createTupleExtract(
            InstLoc, Val, Field, SILType::getPrimitiveObjectType(ResultTy));
      break;
    }
    case SILInstructionKind::ReturnInst: {
      if (parseTypedValueRef(Val, B) || parseSILDebugLocation(InstLoc, B))
        return true;
      ResultVal = B.createReturn(InstLoc, Val);
      break;
    }
    case SILInstructionKind::ThrowInst: {
      if (parseTypedValueRef(Val, B) || parseSILDebugLocation(InstLoc, B))
        return true;
      ResultVal = B.createThrow(InstLoc, Val);
      break;
    }
    case SILInstructionKind::UnwindInst: {
      if (parseSILDebugLocation(InstLoc, B))
        return true;
      ResultVal = B.createUnwind(InstLoc);
      break;
    }
    case SILInstructionKind::YieldInst: {
      SmallVector<SILValue, 6> values;

      // Parse a parenthesized (unless length-1), comma-separated list
      // of yielded values.
      if (P.consumeIf(tok::l_paren)) {
        if (!P.Tok.is(tok::r_paren)) {
          do {
            if (parseTypedValueRef(Val, B))
              return true;
            values.push_back(Val);
          } while (P.consumeIf(tok::comma));
        }

        if (P.parseToken(tok::r_paren, diag::expected_tok_in_sil_instr, ")"))
          return true;

      } else {
        if (parseTypedValueRef(Val, B))
          return true;
        values.push_back(Val);
      }

      Identifier resumeName, unwindName;
      SourceLoc resumeLoc, unwindLoc;
      if (P.parseToken(tok::comma, diag::expected_tok_in_sil_instr, ",") ||
          parseVerbatim("resume") ||
          parseSILIdentifier(resumeName, resumeLoc,
                             diag::expected_sil_block_name) ||
          P.parseToken(tok::comma, diag::expected_tok_in_sil_instr, ",") ||
          parseVerbatim("unwind") ||
          parseSILIdentifier(unwindName, unwindLoc,
                             diag::expected_sil_block_name) ||
          parseSILDebugLocation(InstLoc, B))
        return true;

      auto resumeBB = getBBForReference(resumeName, resumeLoc);
      auto unwindBB = getBBForReference(unwindName, unwindLoc);
      ResultVal = B.createYield(InstLoc, values, resumeBB, unwindBB);
      break;
    }
    case SILInstructionKind::BranchInst: {
      Identifier BBName;
      SourceLoc NameLoc;
      if (parseSILIdentifier(BBName, NameLoc, diag::expected_sil_block_name))
        return true;

      SmallVector<SILValue, 6> Args;
      if (parseSILBBArgsAtBranch(Args, B))
        return true;

      if (parseSILDebugLocation(InstLoc, B))
        return true;

      // Note, the basic block here could be a reference to an undefined
      // basic block, which will be parsed later on.
      ResultVal =
          B.createBranch(InstLoc, getBBForReference(BBName, NameLoc), Args);
      break;
    }
    case SILInstructionKind::CondBranchInst: {
      UnresolvedValueName Cond;
      Identifier BBName, BBName2;
      SourceLoc NameLoc, NameLoc2;
      SmallVector<SILValue, 6> Args, Args2;
      if (parseValueName(Cond) ||
          P.parseToken(tok::comma, diag::expected_tok_in_sil_instr, ",") ||
          parseSILIdentifier(BBName, NameLoc, diag::expected_sil_block_name) ||
          parseSILBBArgsAtBranch(Args, B) ||
          P.parseToken(tok::comma, diag::expected_tok_in_sil_instr, ",") ||
          parseSILIdentifier(BBName2, NameLoc2,
                             diag::expected_sil_block_name) ||
          parseSILBBArgsAtBranch(Args2, B) || parseSILDebugLocation(InstLoc, B))
        return true;

      auto I1Ty = SILType::getBuiltinIntegerType(1, SILMod.getASTContext());
      SILValue CondVal = getLocalValue(Cond, I1Ty, InstLoc, B);
      ResultVal = B.createCondBranch(
          InstLoc, CondVal, getBBForReference(BBName, NameLoc), Args,
          getBBForReference(BBName2, NameLoc2), Args2);
      break;
    }
    case SILInstructionKind::UnreachableInst:
      if (parseSILDebugLocation(InstLoc, B))
        return true;
      ResultVal = B.createUnreachable(InstLoc);
      break;

    case SILInstructionKind::ClassMethodInst:
    case SILInstructionKind::SuperMethodInst:
    case SILInstructionKind::ObjCMethodInst:
    case SILInstructionKind::ObjCSuperMethodInst: {
      SILDeclRef Member;
      SILType MethodTy;
      SourceLoc TyLoc;
      SmallVector<ValueDecl *, 4> values;
      if (parseTypedValueRef(Val, B) ||
          P.parseToken(tok::comma, diag::expected_tok_in_sil_instr, ","))
        return true;

      if (parseSILDeclRef(Member, true))
        return true;

      if (P.parseToken(tok::comma, diag::expected_tok_in_sil_instr, ",") ||
          parseSILType(MethodTy, TyLoc) || parseSILDebugLocation(InstLoc, B))
        return true;

      switch (Opcode) {
      default:
        llvm_unreachable("Out of sync with parent switch");
      case SILInstructionKind::ClassMethodInst:
        ResultVal = B.createClassMethod(InstLoc, Val, Member, MethodTy);
        break;
      case SILInstructionKind::SuperMethodInst:
        ResultVal = B.createSuperMethod(InstLoc, Val, Member, MethodTy);
        break;
      case SILInstructionKind::ObjCMethodInst:
        ResultVal = B.createObjCMethod(InstLoc, Val, Member, MethodTy);
        break;
      case SILInstructionKind::ObjCSuperMethodInst:
        ResultVal = B.createObjCSuperMethod(InstLoc, Val, Member, MethodTy);
        break;
      }
      break;
    }
    case SILInstructionKind::WitnessMethodInst: {
      CanType LookupTy;
      SILDeclRef Member;
      SILType MethodTy;
      SourceLoc TyLoc;
      if (P.parseToken(tok::sil_dollar, diag::expected_tok_in_sil_instr, "$") ||
          parseASTType(LookupTy) ||
          P.parseToken(tok::comma, diag::expected_tok_in_sil_instr, ","))
        return true;
      if (parseSILDeclRef(Member, true))
        return true;
      // Optional operand.
      SILValue Operand;
      if (P.Tok.is(tok::comma)) {
        P.consumeToken(tok::comma);
        if (parseTypedValueRef(Operand, B))
          return true;
      }
      if (P.parseToken(tok::colon, diag::expected_tok_in_sil_instr, ":") ||
          parseSILType(MethodTy, TyLoc) || parseSILDebugLocation(InstLoc, B))
        return true;

      // If LookupTy is a non-archetype, look up its conformance.
      ProtocolDecl *proto =
          dyn_cast<ProtocolDecl>(Member.getDecl()->getDeclContext());
      if (!proto) {
        P.diagnose(TyLoc, diag::sil_witness_method_not_protocol);
        return true;
      }
      auto conformance =
          P.SF.getParentModule()->lookupConformance(LookupTy, proto);
      if (conformance.isInvalid()) {
        P.diagnose(TyLoc, diag::sil_witness_method_type_does_not_conform);
        return true;
      }

      ResultVal = B.createWitnessMethod(InstLoc, LookupTy, conformance, Member,
                                        MethodTy);
      break;
    }
    case SILInstructionKind::CopyAddrInst: {
      bool IsTake = false, IsInit = false;
      UnresolvedValueName SrcLName;
      SILValue DestLVal;
      SourceLoc ToLoc, DestLoc;
      Identifier ToToken;
      if (parseSILOptional(IsTake, *this, "take") || parseValueName(SrcLName) ||
          parseSILIdentifier(ToToken, ToLoc, diag::expected_tok_in_sil_instr,
                             "to") ||
          parseSILOptional(IsInit, *this, "initialization") ||
          parseTypedValueRef(DestLVal, DestLoc, B) ||
          parseSILDebugLocation(InstLoc, B))
        return true;

      if (ToToken.str() != "to") {
        P.diagnose(ToLoc, diag::expected_tok_in_sil_instr, "to");
        return true;
      }

      if (!DestLVal->getType().isAddress()) {
        P.diagnose(DestLoc, diag::sil_invalid_instr_operands);
        return true;
      }

      SILValue SrcLVal =
          getLocalValue(SrcLName, DestLVal->getType(), InstLoc, B);
      ResultVal = B.createCopyAddr(InstLoc, SrcLVal, DestLVal, IsTake_t(IsTake),
                                   IsInitialization_t(IsInit));
      break;
    }
    case SILInstructionKind::BindMemoryInst: {
      SILValue IndexVal;
      Identifier ToToken;
      SourceLoc ToLoc;
      SILType EltTy;
      if (parseTypedValueRef(Val, B) ||
          P.parseToken(tok::comma, diag::expected_tok_in_sil_instr, ",") ||
          parseTypedValueRef(IndexVal, B) ||
          parseSILIdentifier(ToToken, ToLoc, diag::expected_tok_in_sil_instr,
                             "to") ||
          parseSILType(EltTy) || parseSILDebugLocation(InstLoc, B))
        return true;

      if (ToToken.str() != "to") {
        P.diagnose(ToLoc, diag::expected_tok_in_sil_instr, "to");
        return true;
      }
      ResultVal = B.createBindMemory(InstLoc, Val, IndexVal, EltTy);
      break;
    }
    case SILInstructionKind::ObjectInst:
    case SILInstructionKind::StructInst: {
      SILType Ty;
      if (parseSILType(Ty) ||
          P.parseToken(tok::l_paren, diag::expected_tok_in_sil_instr, "("))
        return true;

      // Parse a list of SILValue.
      bool OpsAreTailElems = false;
      unsigned NumBaseElems = 0;
      if (P.Tok.isNot(tok::r_paren)) {
        do {
          if (Opcode == SILInstructionKind::ObjectInst) {
            if (parseSILOptional(OpsAreTailElems, *this, "tail_elems"))
              return true;
          }
          if (parseTypedValueRef(Val, B))
            return true;
          OpList.push_back(Val);
          if (!OpsAreTailElems)
            NumBaseElems = OpList.size();
        } while (P.consumeIf(tok::comma));
      }
      if (P.parseToken(tok::r_paren, diag::expected_tok_in_sil_instr, ")") ||
          parseSILDebugLocation(InstLoc, B))
        return true;

      if (Opcode == SILInstructionKind::StructInst) {
        ResultVal = B.createStruct(InstLoc, Ty, OpList);
      } else {
        ResultVal = B.createObject(InstLoc, Ty, OpList, NumBaseElems);
      }
      break;
    }
    case SILInstructionKind::StructElementAddrInst:
    case SILInstructionKind::StructExtractInst: {
      ValueDecl *FieldV;
      SourceLoc NameLoc = P.Tok.getLoc();
      if (parseTypedValueRef(Val, B) ||
          P.parseToken(tok::comma, diag::expected_tok_in_sil_instr, ",") ||
          parseSILDottedPath(FieldV) || parseSILDebugLocation(InstLoc, B))
        return true;
      if (!FieldV || !isa<VarDecl>(FieldV)) {
        P.diagnose(NameLoc, diag::sil_struct_inst_wrong_field);
        return true;
      }
      VarDecl *Field = cast<VarDecl>(FieldV);

      // FIXME: substitution means this type should be explicit to improve
      // performance.
      auto ResultTy = Val->getType().getFieldType(Field, SILMod,
                                                  B.getTypeExpansionContext());
      if (Opcode == SILInstructionKind::StructElementAddrInst)
        ResultVal = B.createStructElementAddr(InstLoc, Val, Field,
                                              ResultTy.getAddressType());
      else
        ResultVal = B.createStructExtract(InstLoc, Val, Field,
                                          ResultTy.getObjectType());
      break;
    }
    case SILInstructionKind::RefElementAddrInst: {
      ValueDecl *FieldV;
      SourceLoc NameLoc;
      if (parseTypedValueRef(Val, B) ||
          P.parseToken(tok::comma, diag::expected_tok_in_sil_instr, ",") ||
          parseSILDottedPath(FieldV) || parseSILDebugLocation(InstLoc, B))
        return true;
      if (!FieldV || !isa<VarDecl>(FieldV)) {
        P.diagnose(NameLoc, diag::sil_ref_inst_wrong_field);
        return true;
      }
      VarDecl *Field = cast<VarDecl>(FieldV);
      auto ResultTy = Val->getType().getFieldType(Field, SILMod,
                                                  B.getTypeExpansionContext());
      ResultVal = B.createRefElementAddr(InstLoc, Val, Field, ResultTy);
      break;
    }
    case SILInstructionKind::RefTailAddrInst: {
      SourceLoc NameLoc;
      SILType ResultObjTy;
      if (parseTypedValueRef(Val, B) ||
          P.parseToken(tok::comma, diag::expected_tok_in_sil_instr, ",") ||
          parseSILType(ResultObjTy) || parseSILDebugLocation(InstLoc, B))
        return true;
      SILType ResultTy = ResultObjTy.getAddressType();
      ResultVal = B.createRefTailAddr(InstLoc, Val, ResultTy);
      break;
    }
    case SILInstructionKind::IndexAddrInst: {
      SILValue IndexVal;
      if (parseTypedValueRef(Val, B) ||
          P.parseToken(tok::comma, diag::expected_tok_in_sil_instr, ",") ||
          parseTypedValueRef(IndexVal, B) || parseSILDebugLocation(InstLoc, B))
        return true;
      ResultVal = B.createIndexAddr(InstLoc, Val, IndexVal);
      break;
    }
    case SILInstructionKind::TailAddrInst: {
      SILValue IndexVal;
      SILType ResultObjTy;
      if (parseTypedValueRef(Val, B) ||
          P.parseToken(tok::comma, diag::expected_tok_in_sil_instr, ",") ||
          parseTypedValueRef(IndexVal, B) ||
          P.parseToken(tok::comma, diag::expected_tok_in_sil_instr, ",") ||
          parseSILType(ResultObjTy) || parseSILDebugLocation(InstLoc, B))
        return true;
      SILType ResultTy = ResultObjTy.getAddressType();
      ResultVal = B.createTailAddr(InstLoc, Val, IndexVal, ResultTy);
      break;
    }
    case SILInstructionKind::IndexRawPointerInst: {
      SILValue IndexVal;
      if (parseTypedValueRef(Val, B) ||
          P.parseToken(tok::comma, diag::expected_tok_in_sil_instr, ",") ||
          parseTypedValueRef(IndexVal, B) || parseSILDebugLocation(InstLoc, B))
        return true;
      ResultVal = B.createIndexRawPointer(InstLoc, Val, IndexVal);
      break;
    }
    case SILInstructionKind::ObjCProtocolInst: {
      Identifier ProtocolName;
      SILType Ty;
      if (P.parseToken(tok::pound, diag::expected_sil_constant) ||
          parseSILIdentifier(ProtocolName, diag::expected_sil_constant) ||
          P.parseToken(tok::colon, diag::expected_tok_in_sil_instr, ":") ||
          parseSILType(Ty) || parseSILDebugLocation(InstLoc, B))
        return true;
      // Find the decl for the protocol name.
      ValueDecl *VD;
      SmallVector<ValueDecl *, 4> CurModuleResults;
      // Perform a module level lookup on the first component of the
      // fully-qualified name.
      P.SF.getParentModule()->lookupValue(
          ProtocolName, NLKind::UnqualifiedLookup, CurModuleResults);
      assert(CurModuleResults.size() == 1);
      VD = CurModuleResults[0];
      ResultVal = B.createObjCProtocol(InstLoc, cast<ProtocolDecl>(VD), Ty);
      break;
    }
    case SILInstructionKind::AllocGlobalInst: {
      Identifier GlobalName;
      SourceLoc IdLoc;
      if (P.parseToken(tok::at_sign, diag::expected_sil_value_name) ||
          parseSILIdentifier(GlobalName, IdLoc,
                             diag::expected_sil_value_name) ||
          parseSILDebugLocation(InstLoc, B))
        return true;

      // Go through list of global variables in the SILModule.
      SILGlobalVariable *global = SILMod.lookUpGlobalVariable(GlobalName.str());
      if (!global) {
        P.diagnose(IdLoc, diag::sil_global_variable_not_found, GlobalName);
        return true;
      }

      ResultVal = B.createAllocGlobal(InstLoc, global);
      break;
    }
    case SILInstructionKind::GlobalAddrInst:
    case SILInstructionKind::GlobalValueInst: {
      Identifier GlobalName;
      SourceLoc IdLoc;
      SILType Ty;
      if (P.parseToken(tok::at_sign, diag::expected_sil_value_name) ||
          parseSILIdentifier(GlobalName, IdLoc,
                             diag::expected_sil_value_name) ||
          P.parseToken(tok::colon, diag::expected_tok_in_sil_instr, ":") ||
          parseSILType(Ty) || parseSILDebugLocation(InstLoc, B))
        return true;

      // Go through list of global variables in the SILModule.
      SILGlobalVariable *global = SILMod.lookUpGlobalVariable(GlobalName.str());
      if (!global) {
        P.diagnose(IdLoc, diag::sil_global_variable_not_found, GlobalName);
        return true;
      }

      SILType expectedType = (Opcode == SILInstructionKind::GlobalAddrInst
                                  ? global->getLoweredType().getAddressType()
                                  : global->getLoweredType());
      if (expectedType != Ty) {
        P.diagnose(IdLoc, diag::sil_value_use_type_mismatch, GlobalName.str(),
                   global->getLoweredType().getASTType(), Ty.getASTType());
        return true;
      }

      if (Opcode == SILInstructionKind::GlobalAddrInst) {
        ResultVal = B.createGlobalAddr(InstLoc, global);
      } else {
        ResultVal = B.createGlobalValue(InstLoc, global);
      }
      break;
    }
    case SILInstructionKind::SelectEnumInst:
    case SILInstructionKind::SelectEnumAddrInst: {
      if (parseTypedValueRef(Val, B))
        return true;

      SmallVector<std::pair<EnumElementDecl *, UnresolvedValueName>, 4>
          CaseValueNames;
      Optional<UnresolvedValueName> DefaultValueName;
      while (P.consumeIf(tok::comma)) {
        Identifier BBName;
        SourceLoc BBLoc;
        // Parse 'default' sil-value.
        UnresolvedValueName tmp;
        if (P.consumeIf(tok::kw_default)) {
          if (parseValueName(tmp))
            return true;
          DefaultValueName = tmp;
          break;
        }

        // Parse 'case' sil-decl-ref ':' sil-value.
        if (P.consumeIf(tok::kw_case)) {
          SILDeclRef ElemRef;
          if (parseSILDeclRef(ElemRef))
            return true;
          assert(ElemRef.hasDecl() && isa<EnumElementDecl>(ElemRef.getDecl()));
          P.parseToken(tok::colon, diag::expected_tok_in_sil_instr, ":");
          parseValueName(tmp);
          CaseValueNames.push_back(
              std::make_pair(cast<EnumElementDecl>(ElemRef.getDecl()), tmp));
          continue;
        }

        P.diagnose(P.Tok, diag::expected_tok_in_sil_instr, "case or default");
        return true;
      }

      // Parse the type of the result operands.
      SILType ResultType;
      if (P.parseToken(tok::colon, diag::expected_tok_in_sil_instr, ":") ||
          parseSILType(ResultType) || parseSILDebugLocation(InstLoc, B))
        return true;

      // Resolve the results.
      SmallVector<std::pair<EnumElementDecl *, SILValue>, 4> CaseValues;
      SILValue DefaultValue;
      if (DefaultValueName)
        DefaultValue = getLocalValue(*DefaultValueName, ResultType, InstLoc, B);
      for (auto &caseName : CaseValueNames)
        CaseValues.push_back(std::make_pair(
            caseName.first,
            getLocalValue(caseName.second, ResultType, InstLoc, B)));

      if (Opcode == SILInstructionKind::SelectEnumInst)
        ResultVal = B.createSelectEnum(InstLoc, Val, ResultType, DefaultValue,
                                       CaseValues);
      else
        ResultVal = B.createSelectEnumAddr(InstLoc, Val, ResultType,
                                           DefaultValue, CaseValues);
      break;
    }

    case SILInstructionKind::SwitchEnumInst:
    case SILInstructionKind::SwitchEnumAddrInst: {
      if (parseTypedValueRef(Val, B))
        return true;

      SmallVector<std::pair<EnumElementDecl *, SILBasicBlock *>, 4> CaseBBs;
      SILBasicBlock *DefaultBB = nullptr;
      while (!peekSILDebugLocation(P) && P.consumeIf(tok::comma)) {
        Identifier BBName;
        SourceLoc BBLoc;
        // Parse 'default' sil-identifier.
        if (P.consumeIf(tok::kw_default)) {
          parseSILIdentifier(BBName, BBLoc, diag::expected_sil_block_name);
          DefaultBB = getBBForReference(BBName, BBLoc);
          break;
        }

        // Parse 'case' sil-decl-ref ':' sil-identifier.
        if (P.consumeIf(tok::kw_case)) {
          SILDeclRef ElemRef;
          if (parseSILDeclRef(ElemRef))
            return true;
          assert(ElemRef.hasDecl() && isa<EnumElementDecl>(ElemRef.getDecl()));
          P.parseToken(tok::colon, diag::expected_tok_in_sil_instr, ":");
          parseSILIdentifier(BBName, BBLoc, diag::expected_sil_block_name);
          CaseBBs.push_back({cast<EnumElementDecl>(ElemRef.getDecl()),
                             getBBForReference(BBName, BBLoc)});
          continue;
        }

        P.diagnose(P.Tok, diag::expected_tok_in_sil_instr, "case or default");
        return true;
      }
      if (parseSILDebugLocation(InstLoc, B))
        return true;
      if (Opcode == SILInstructionKind::SwitchEnumInst)
        ResultVal = B.createSwitchEnum(InstLoc, Val, DefaultBB, CaseBBs);
      else
        ResultVal = B.createSwitchEnumAddr(InstLoc, Val, DefaultBB, CaseBBs);
      break;
    }
    case SILInstructionKind::SwitchValueInst: {
      if (parseTypedValueRef(Val, B))
        return true;

      SmallVector<std::pair<SILValue, SILBasicBlock *>, 4> CaseBBs;
      SILBasicBlock *DefaultBB = nullptr;
      while (!peekSILDebugLocation(P) && P.consumeIf(tok::comma)) {
        Identifier BBName;
        SourceLoc BBLoc;
        SILValue CaseVal;

        // Parse 'default' sil-identifier.
        if (P.consumeIf(tok::kw_default)) {
          parseSILIdentifier(BBName, BBLoc, diag::expected_sil_block_name);
          DefaultBB = getBBForReference(BBName, BBLoc);
          break;
        }

        // Parse 'case' value-ref ':' sil-identifier.
        if (P.consumeIf(tok::kw_case)) {
          if (parseValueRef(CaseVal, Val->getType(),
                            RegularLocation(P.Tok.getLoc()), B)) {
            // TODO: Issue a proper error message here
            P.diagnose(P.Tok, diag::expected_tok_in_sil_instr,
                       "reference to a value");
            return true;
          }

          auto intTy = Val->getType().getAs<BuiltinIntegerType>();
          auto functionTy = Val->getType().getAs<SILFunctionType>();
          if (!intTy && !functionTy) {
            P.diagnose(P.Tok, diag::sil_integer_literal_not_integer_type);
            return true;
          }

          if (intTy) {
            // If it is a switch on an integer type, check that all case values
            // are integer literals or undef.
            if (!isa<SILUndef>(CaseVal)) {
              auto *IL = dyn_cast<IntegerLiteralInst>(CaseVal);
              if (!IL) {
                P.diagnose(P.Tok, diag::sil_integer_literal_not_integer_type);
                return true;
              }
              APInt CaseValue = IL->getValue();

              if (CaseValue.getBitWidth() != intTy->getGreatestWidth())
                CaseVal = B.createIntegerLiteral(
                    IL->getLoc(), Val->getType(),
                    CaseValue.zextOrTrunc(intTy->getGreatestWidth()));
            }
          }

          if (functionTy) {
            // If it is a switch on a function type, check that all case values
            // are function references or undef.
            if (!isa<SILUndef>(CaseVal)) {
              auto *FR = dyn_cast<FunctionRefInst>(CaseVal);
              if (!FR) {
                if (auto *CF = dyn_cast<ConvertFunctionInst>(CaseVal)) {
                  FR = dyn_cast<FunctionRefInst>(CF->getOperand());
                }
              }
              if (!FR) {
                P.diagnose(P.Tok, diag::sil_integer_literal_not_integer_type);
                return true;
              }
            }
          }

          P.parseToken(tok::colon, diag::expected_tok_in_sil_instr, ":");
          parseSILIdentifier(BBName, BBLoc, diag::expected_sil_block_name);
          CaseBBs.push_back({CaseVal, getBBForReference(BBName, BBLoc)});
          continue;
        }

        P.diagnose(P.Tok, diag::expected_tok_in_sil_instr, "case or default");
        return true;
      }
      if (parseSILDebugLocation(InstLoc, B))
        return true;
      ResultVal = B.createSwitchValue(InstLoc, Val, DefaultBB, CaseBBs);
      break;
    }
    case SILInstructionKind::SelectValueInst: {
      if (parseTypedValueRef(Val, B))
        return true;

      SmallVector<std::pair<UnresolvedValueName, UnresolvedValueName>, 4>
          CaseValueAndResultNames;
      Optional<UnresolvedValueName> DefaultResultName;
      while (P.consumeIf(tok::comma)) {
        Identifier BBName;
        SourceLoc BBLoc;
        // Parse 'default' sil-value.
        UnresolvedValueName tmp;
        if (P.consumeIf(tok::kw_default)) {
          if (parseValueName(tmp))
            return true;
          DefaultResultName = tmp;
          break;
        }

        // Parse 'case' sil-decl-ref ':' sil-value.
        if (P.consumeIf(tok::kw_case)) {
          UnresolvedValueName casevalue;
          parseValueName(casevalue);
          P.parseToken(tok::colon, diag::expected_tok_in_sil_instr, ":");
          parseValueName(tmp);
          CaseValueAndResultNames.push_back(std::make_pair(casevalue, tmp));
          continue;
        }

        P.diagnose(P.Tok, diag::expected_tok_in_sil_instr, "case or default");
        return true;
      }

      if (!DefaultResultName) {
        P.diagnose(P.Tok, diag::expected_tok_in_sil_instr, "default");
        return true;
      }

      // Parse the type of the result operands.
      SILType ResultType;
      if (P.parseToken(tok::colon, diag::expected_tok_in_sil_instr, ":") ||
          parseSILType(ResultType) || parseSILDebugLocation(InstLoc, B))
        return true;

      // Resolve the results.
      SmallVector<std::pair<SILValue, SILValue>, 4> CaseValues;
      SILValue DefaultValue;
      if (DefaultResultName)
        DefaultValue =
            getLocalValue(*DefaultResultName, ResultType, InstLoc, B);
      SILType ValType = Val->getType();
      for (auto &caseName : CaseValueAndResultNames)
        CaseValues.push_back(std::make_pair(
            getLocalValue(caseName.first, ValType, InstLoc, B),
            getLocalValue(caseName.second, ResultType, InstLoc, B)));

      ResultVal = B.createSelectValue(InstLoc, Val, ResultType, DefaultValue,
                                      CaseValues);
      break;
    }
    case SILInstructionKind::DeinitExistentialAddrInst: {
      if (parseTypedValueRef(Val, B) || parseSILDebugLocation(InstLoc, B))
        return true;
      ResultVal = B.createDeinitExistentialAddr(InstLoc, Val);
      break;
    }
    case SILInstructionKind::DeinitExistentialValueInst: {
      if (parseTypedValueRef(Val, B) || parseSILDebugLocation(InstLoc, B))
        return true;
      ResultVal = B.createDeinitExistentialValue(InstLoc, Val);
      break;
    }
    case SILInstructionKind::InitExistentialAddrInst: {
      CanType Ty;
      SourceLoc TyLoc;
      if (parseTypedValueRef(Val, B) ||
          P.parseToken(tok::comma, diag::expected_tok_in_sil_instr, ",") ||
          P.parseToken(tok::sil_dollar, diag::expected_tok_in_sil_instr, "$") ||
          parseASTType(Ty, TyLoc) || parseSILDebugLocation(InstLoc, B))
        return true;

      // Lower the type at the abstraction level of the existential.
      auto archetype = OpenedArchetypeType::get(Val->getType().getASTType())
                           ->getCanonicalType();

      auto &F = B.getFunction();
      SILType LoweredTy =
          F.getLoweredType(Lowering::AbstractionPattern(archetype), Ty)
              .getAddressType();

      // Collect conformances for the type.
      ArrayRef<ProtocolConformanceRef> conformances =
          collectExistentialConformances(P, Ty, TyLoc,
                                         Val->getType().getASTType());

      ResultVal = B.createInitExistentialAddr(InstLoc, Val, Ty, LoweredTy,
                                              conformances);
      break;
    }
    case SILInstructionKind::InitExistentialValueInst: {
      CanType FormalConcreteTy;
      SILType ExistentialTy;
      SourceLoc TyLoc;

      if (parseTypedValueRef(Val, B) ||
          P.parseToken(tok::comma, diag::expected_tok_in_sil_instr, ",") ||
          P.parseToken(tok::sil_dollar, diag::expected_tok_in_sil_instr, "$") ||
          parseASTType(FormalConcreteTy, TyLoc) ||
          P.parseToken(tok::comma, diag::expected_tok_in_sil_instr, ",") ||
          parseSILType(ExistentialTy) || parseSILDebugLocation(InstLoc, B))
        return true;

      ArrayRef<ProtocolConformanceRef> conformances =
          collectExistentialConformances(P, FormalConcreteTy, TyLoc,
                                         ExistentialTy.getASTType());

      ResultVal = B.createInitExistentialValue(
          InstLoc, ExistentialTy, FormalConcreteTy, Val, conformances);
      break;
    }
    case SILInstructionKind::AllocExistentialBoxInst: {
      SILType ExistentialTy;
      CanType ConcreteFormalTy;
      SourceLoc TyLoc;

      if (parseSILType(ExistentialTy) ||
          P.parseToken(tok::comma, diag::expected_tok_in_sil_instr, ",") ||
          P.parseToken(tok::sil_dollar, diag::expected_tok_in_sil_instr, "$") ||
          parseASTType(ConcreteFormalTy, TyLoc) ||
          parseSILDebugLocation(InstLoc, B))
        return true;

      // Collect conformances for the type.
      ArrayRef<ProtocolConformanceRef> conformances =
          collectExistentialConformances(P, ConcreteFormalTy, TyLoc,
                                         ExistentialTy.getASTType());

      ResultVal = B.createAllocExistentialBox(InstLoc, ExistentialTy,
                                              ConcreteFormalTy, conformances);

      break;
    }
    case SILInstructionKind::InitExistentialRefInst: {
      CanType FormalConcreteTy;
      SILType ExistentialTy;
      SourceLoc TyLoc;

      if (parseTypedValueRef(Val, B) ||
          P.parseToken(tok::colon, diag::expected_tok_in_sil_instr, ":") ||
          P.parseToken(tok::sil_dollar, diag::expected_tok_in_sil_instr, "$") ||
          parseASTType(FormalConcreteTy, TyLoc) ||
          P.parseToken(tok::comma, diag::expected_tok_in_sil_instr, ",") ||
          parseSILType(ExistentialTy) || parseSILDebugLocation(InstLoc, B))
        return true;

      ArrayRef<ProtocolConformanceRef> conformances =
          collectExistentialConformances(P, FormalConcreteTy, TyLoc,
                                         ExistentialTy.getASTType());

      // FIXME: Conformances in InitExistentialRefInst is currently not included
      // in SIL.rst.
      ResultVal = B.createInitExistentialRef(
          InstLoc, ExistentialTy, FormalConcreteTy, Val, conformances);
      break;
    }
    case SILInstructionKind::InitExistentialMetatypeInst: {
      SourceLoc TyLoc;
      SILType ExistentialTy;
      if (parseTypedValueRef(Val, B) ||
          P.parseToken(tok::comma, diag::expected_tok_in_sil_instr, ",") ||
          parseSILType(ExistentialTy, TyLoc) ||
          parseSILDebugLocation(InstLoc, B))
        return true;

      auto baseExType = ExistentialTy.getASTType();
      auto formalConcreteType = Val->getType().getASTType();
      while (auto instExType = dyn_cast<ExistentialMetatypeType>(baseExType)) {
        baseExType = instExType.getInstanceType();
        formalConcreteType =
            cast<MetatypeType>(formalConcreteType).getInstanceType();
      }

      ArrayRef<ProtocolConformanceRef> conformances =
          collectExistentialConformances(P, formalConcreteType, TyLoc,
                                         baseExType);

      ResultVal = B.createInitExistentialMetatype(InstLoc, Val, ExistentialTy,
                                                  conformances);
      break;
    }
    case SILInstructionKind::DynamicMethodBranchInst: {
      SILDeclRef Member;
      Identifier BBName, BBName2;
      SourceLoc NameLoc, NameLoc2;
      if (parseTypedValueRef(Val, B) ||
          P.parseToken(tok::comma, diag::expected_tok_in_sil_instr, ",") ||
          parseSILDeclRef(Member) ||
          P.parseToken(tok::comma, diag::expected_tok_in_sil_instr, ",") ||
          parseSILIdentifier(BBName, NameLoc, diag::expected_sil_block_name) ||
          P.parseToken(tok::comma, diag::expected_tok_in_sil_instr, ",") ||
          parseSILIdentifier(BBName2, NameLoc2,
                             diag::expected_sil_block_name) ||
          parseSILDebugLocation(InstLoc, B))
        return true;

      ResultVal = B.createDynamicMethodBranch(
          InstLoc, Val, Member, getBBForReference(BBName, NameLoc),
          getBBForReference(BBName2, NameLoc2));
      break;
    }
    case SILInstructionKind::ProjectBlockStorageInst: {
      if (parseTypedValueRef(Val, B) || parseSILDebugLocation(InstLoc, B))
        return true;

      ResultVal = B.createProjectBlockStorage(InstLoc, Val);
      break;
    }
    case SILInstructionKind::InitBlockStorageHeaderInst: {
      Identifier invoke, type;
      SourceLoc invokeLoc, typeLoc;

      UnresolvedValueName invokeName;
      SILType invokeTy;
      GenericEnvironment *invokeGenericEnv;

      SILType blockType;
      SmallVector<ParsedSubstitution, 4> parsedSubs;

      if (parseTypedValueRef(Val, B) ||
          P.parseToken(tok::comma, diag::expected_tok_in_sil_instr, ",") ||
          parseSILIdentifier(invoke, invokeLoc, diag::expected_tok_in_sil_instr,
                             "invoke") ||
          parseValueName(invokeName) || parseSubstitutions(parsedSubs) ||
          P.parseToken(tok::colon, diag::expected_tok_in_sil_instr, ":") ||
          parseSILType(invokeTy, invokeGenericEnv) ||
          P.parseToken(tok::comma, diag::expected_tok_in_sil_instr, ",") ||
          parseSILIdentifier(type, typeLoc, diag::expected_tok_in_sil_instr,
                             "type") ||
          parseSILType(blockType) || parseSILDebugLocation(InstLoc, B))
        return true;

      if (invoke.str() != "invoke") {
        P.diagnose(invokeLoc, diag::expected_tok_in_sil_instr, "invoke");
        return true;
      }
      if (type.str() != "type") {
        P.diagnose(invokeLoc, diag::expected_tok_in_sil_instr, "type");
        return true;
      }

      auto invokeVal = getLocalValue(invokeName, invokeTy, InstLoc, B);

      SubstitutionMap subMap;
      if (!parsedSubs.empty()) {
        if (!invokeGenericEnv) {
          P.diagnose(typeLoc, diag::sil_substitutions_on_non_polymorphic_type);
          return true;
        }

        subMap = getApplySubstitutionsFromParsed(*this, invokeGenericEnv,
                                                 parsedSubs);
        if (!subMap)
          return true;
      }

      ResultVal = B.createInitBlockStorageHeader(InstLoc, Val, invokeVal,
                                                 blockType, subMap);
      break;
    }
    case SILInstructionKind::DifferentiableFunctionInst: {
      // e.g. differentiable_function [parameters 0 1 2] %0 : $T
      //
      // e.g. differentiable_function [parameters 0 1 2] %0 : $T with_derivative
      //      {%1 : $T, %2 : $T}
      //       ^~ jvp   ^~ vjp
      // Parse `[parameters <integer_literal>...]`.
      SmallVector<unsigned, 8> parameterIndices;
      if (parseIndexList(P, "parameters", parameterIndices,
                         diag::sil_autodiff_expected_parameter_index))
        return true;
      // Parse the original function value.
      SILValue original;
      SourceLoc originalOperandLoc;
      if (parseTypedValueRef(original, originalOperandLoc, B))
        return true;
      auto fnType = original->getType().getAs<SILFunctionType>();
      if (!fnType) {
        P.diagnose(originalOperandLoc,
                   diag::sil_inst_autodiff_expected_function_type_operand);
        return true;
      }
      Optional<std::pair<SILValue, SILValue>> derivativeFunctions = None;
      // Parse an optional operand list
      //   `with_derivative { <operand> , <operand> }`.
      if (P.Tok.is(tok::identifier) && P.Tok.getText() == "with_derivative") {
        P.consumeToken(tok::identifier);
        // Parse derivative function values as an operand list.
        // FIXME(rxwei): Change this to *not* require a type signature once
        // we can infer derivative function types.
        derivativeFunctions = std::make_pair(SILValue(), SILValue());
        if (P.parseToken(
                tok::l_brace,
                diag::sil_inst_autodiff_operand_list_expected_lbrace) ||
            parseTypedValueRef(derivativeFunctions->first, B) ||
            P.parseToken(tok::comma,
                         diag::sil_inst_autodiff_operand_list_expected_comma) ||
            parseTypedValueRef(derivativeFunctions->second, B) ||
            P.parseToken(tok::r_brace,
                         diag::sil_inst_autodiff_operand_list_expected_rbrace))
          return true;
      }
      if (parseSILDebugLocation(InstLoc, B))
        return true;
      auto *parameterIndicesSubset = IndexSubset::get(
          P.Context, fnType->getNumParameters(), parameterIndices);
      ResultVal = B.createDifferentiableFunction(
          InstLoc, parameterIndicesSubset, original, derivativeFunctions);
      break;
    }
    case SILInstructionKind::LinearFunctionInst: {
      // e.g. linear_function [parameters 0 1 2] %0 : $T
      // e.g. linear_function [parameters 0 1 2] %0 : $T with_transpose %1 : $T
      // Parse `[parameters <integer_literal>...]`.
      SmallVector<unsigned, 8> parameterIndices;
      if (parseIndexList(P, "parameters", parameterIndices,
                         diag::sil_autodiff_expected_parameter_index))
        return true;
      // Parse the original function value.
      SILValue original;
      SourceLoc originalOperandLoc;
      if (parseTypedValueRef(original, originalOperandLoc, B))
        return true;
      auto fnType = original->getType().getAs<SILFunctionType>();
      if (!fnType) {
        P.diagnose(originalOperandLoc,
                   diag::sil_inst_autodiff_expected_function_type_operand);
        return true;
      }
      // Parse an optional transpose function.
      Optional<SILValue> transpose = None;
      if (P.Tok.is(tok::identifier) && P.Tok.getText() == "with_transpose") {
        P.consumeToken(tok::identifier);
        transpose = SILValue();
        if (parseTypedValueRef(*transpose, B))
          return true;
      }
      if (parseSILDebugLocation(InstLoc, B))
        return true;
      auto *parameterIndicesSubset = IndexSubset::get(
          P.Context, fnType->getNumParameters(), parameterIndices);
      ResultVal = B.createLinearFunction(
          InstLoc, parameterIndicesSubset, original, transpose);
      break;
    }
    case SILInstructionKind::DifferentiableFunctionExtractInst: {
      // Parse the rest of the instruction: an extractee, a differentiable
      // function operand, an optional explicit extractee type, and a debug
      // location.
      NormalDifferentiableFunctionTypeComponent extractee;
      StringRef extracteeNames[3] = {"original", "jvp", "vjp"};
      SILValue functionOperand;
      SourceLoc lastLoc;
      if (P.parseToken(
              tok::l_square,
              diag::sil_inst_autodiff_expected_differentiable_extractee_kind) ||
          parseSILIdentifierSwitch(
              extractee, extracteeNames,
              diag::sil_inst_autodiff_expected_differentiable_extractee_kind) ||
          P.parseToken(tok::r_square, diag::sil_autodiff_expected_rsquare,
                       "extractee kind"))
        return true;
      if (parseTypedValueRef(functionOperand, B))
        return true;
      // Parse an optional explicit extractee type.
      Optional<SILType> extracteeType = None;
      if (P.consumeIf(tok::kw_as)) {
        extracteeType = SILType();
        if (parseSILType(*extracteeType))
          return true;
      }
      if (parseSILDebugLocation(InstLoc, B))
        return true;
      ResultVal = B.createDifferentiableFunctionExtract(
          InstLoc, extractee, functionOperand, extracteeType);
      break;
    }
<<<<<<< HEAD
    case SILInstructionKind::LinearFunctionInst: {
      // e.g. linear_function [parameters 0 1 2] %0 : $T
      // e.g. linear_function [parameters 0 1 2] %0 : $T with_transpose %1 : $T
      // Parse `[parameters <integer_literal>...]`.
      SmallVector<unsigned, 8> parameterIndices;
      if (parseIndexList(P, "parameters", parameterIndices,
                         diag::sil_autodiff_expected_parameter_index))
        return true;
      // Parse the original function value.
      SILValue original;
      SourceLoc originalOperandLoc;
      if (parseTypedValueRef(original, originalOperandLoc, B))
        return true;
      auto fnType = original->getType().getAs<SILFunctionType>();
      if (!fnType) {
        P.diagnose(originalOperandLoc,
                   diag::sil_inst_autodiff_expected_function_type_operand);
        return true;
      }
      // Parse an optional transpose function.
      Optional<SILValue> transpose = None;
      if (P.Tok.is(tok::identifier) && P.Tok.getText() == "with_transpose") {
        P.consumeToken(tok::identifier);
        transpose = SILValue();
        if (parseTypedValueRef(*transpose, B))
          return true;
      }
      if (parseSILDebugLocation(InstLoc, B))
        return true;
      auto *parameterIndicesSubset = IndexSubset::get(
          P.Context, fnType->getNumParameters(), parameterIndices);
      ResultVal = B.createLinearFunction(
          InstLoc, parameterIndicesSubset, original, transpose);
      break;
    }
    // SWIFT_ENABLE_TENSORFLOW
=======
>>>>>>> 209deeab
    case SILInstructionKind::LinearFunctionExtractInst: {
      // Parse the rest of the instruction: an extractee, a linear function
      // operand, and a debug location.
      LinearDifferentiableFunctionTypeComponent extractee;
      StringRef extracteeNames[2] = {"original", "transpose"};
      SILValue functionOperand;
      SourceLoc lastLoc;
      if (P.parseToken(tok::l_square,
              diag::sil_inst_autodiff_expected_linear_extractee_kind) ||
          parseSILIdentifierSwitch(extractee, extracteeNames,
              diag::sil_inst_autodiff_expected_linear_extractee_kind) ||
          P.parseToken(tok::r_square, diag::sil_autodiff_expected_rsquare,
                       "extractee kind"))
        return true;
      if (parseTypedValueRef(functionOperand, B) ||
          parseSILDebugLocation(InstLoc, B))
        return true;
      ResultVal = B.createLinearFunctionExtract(
          InstLoc, extractee, functionOperand);
      break;
    }
<<<<<<< HEAD
    // SWIFT_ENABLE_TENSORFLOW END
=======
>>>>>>> 209deeab
    case SILInstructionKind::DifferentiabilityWitnessFunctionInst: {
      // e.g. differentiability_witness_function
      //      [jvp] [parameters 0 1] [results 0] <T where T: Differentiable>
      //      @foo : <T> $(T) -> T
      DifferentiabilityWitnessFunctionKind witnessKind;
      StringRef witnessKindNames[3] = {"jvp", "vjp", "transpose"};
      if (P.parseToken(
              tok::l_square,
              diag::
                  sil_inst_autodiff_expected_differentiability_witness_kind) ||
          parseSILIdentifierSwitch(
              witnessKind, witnessKindNames,
              diag::
                  sil_inst_autodiff_expected_differentiability_witness_kind) ||
          P.parseToken(tok::r_square, diag::sil_autodiff_expected_rsquare,
                       "differentiability witness function kind"))
        return true;
      SourceLoc keyStartLoc = P.Tok.getLoc();
      auto configAndFn =
          parseSILDifferentiabilityWitnessConfigAndFunction(P, *this, InstLoc);
      if (!configAndFn)
        return true;
      auto config = configAndFn->first;
      auto originalFn = configAndFn->second;
      auto *witness = SILMod.lookUpDifferentiabilityWitness(
          {originalFn->getName(), config});
      if (!witness) {
        P.diagnose(keyStartLoc, diag::sil_diff_witness_undefined);
        return true;
      }
      // Parse an optional explicit function type.
      Optional<SILType> functionType = None;
      if (P.consumeIf(tok::kw_as)) {
        functionType = SILType();
        if (parseSILType(*functionType))
          return true;
      }
      ResultVal = B.createDifferentiabilityWitnessFunction(
          InstLoc, witnessKind, witness, functionType);
      break;
    }
    }

    return false;
}

/// sil-instruction-result ::= sil-value-name '='
/// sil-instruction-result ::= '(' sil-value-name? ')'
/// sil-instruction-result ::= '(' sil-value-name (',' sil-value-name)* ')'
/// sil-instruction-source-info ::= (',' sil-scope-ref)? (',' sil-loc)?
/// sil-instruction-def ::=
///   (sil-instruction-result '=')? sil-instruction sil-instruction-source-info
bool SILParser::parseSILInstruction(SILBuilder &B) {
  // We require SIL instructions to be at the start of a line to assist
  // recovery.
  if (!P.Tok.isAtStartOfLine()) {
    P.diagnose(P.Tok, diag::expected_sil_instr_start_of_line);
    return true;
  }

  SmallVector<Located<StringRef>, 4> resultNames;
  SourceLoc resultClauseBegin;

  // If the instruction has a name '%foo =', parse it.
  if (P.Tok.is(tok::sil_local_name)) {
    resultClauseBegin = P.Tok.getLoc();
    resultNames.push_back({P.Tok.getText(), P.Tok.getLoc()});
    P.consumeToken(tok::sil_local_name);

    // If the instruction has a '(%foo, %bar) = ', parse it.
  } else if (P.consumeIf(tok::l_paren)) {
    resultClauseBegin = P.PreviousLoc;

    if (!P.consumeIf(tok::r_paren)) {
      while (true) {
        if (!P.Tok.is(tok::sil_local_name)) {
          P.diagnose(P.Tok, diag::expected_sil_value_name);
          return true;
        }

        resultNames.push_back({P.Tok.getText(), P.Tok.getLoc()});
        P.consumeToken(tok::sil_local_name);

        if (P.consumeIf(tok::comma))
          continue;
        if (P.consumeIf(tok::r_paren))
          break;

        P.diagnose(P.Tok, diag::expected_tok_in_sil_instr, ",");
        return true;
      }
    }
  }

  if (resultClauseBegin.isValid()) {
    if (P.parseToken(tok::equal, diag::expected_equal_in_sil_instr))
      return true;
  }

  SILInstructionKind Opcode;
  SourceLoc OpcodeLoc;
  StringRef OpcodeName;

  // Parse the opcode name.
  if (parseSILOpcode(Opcode, OpcodeLoc, OpcodeName))
    return true;

  // Perform opcode specific parsing.
  SILInstruction *ResultVal;
  if (parseSpecificSILInstruction(B, Opcode, OpcodeLoc, OpcodeName, ResultVal))
    return true;

  // Match the results clause if we had one.
  if (resultClauseBegin.isValid()) {
    auto results = ResultVal->getResults();
    if (results.size() != resultNames.size()) {
      P.diagnose(resultClauseBegin, diag::wrong_result_count_in_sil_instr,
                 results.size());
    } else {
      for (size_t i : indices(results)) {
        setLocalValue(results[i], resultNames[i].Item, resultNames[i].Loc);
      }
    }
  }

  return false;
}

bool SILParser::parseCallInstruction(SILLocation InstLoc,
                                     SILInstructionKind Opcode, SILBuilder &B,
                                     SILInstruction *&ResultVal) {
  UnresolvedValueName FnName;
  SmallVector<UnresolvedValueName, 4> ArgNames;

  auto PartialApplyConvention = ParameterConvention::Direct_Owned;
  bool IsNonThrowingApply = false;
  bool IsNoEscape = false;
  StringRef AttrName;

  while (parseSILOptional(AttrName, *this)) {
    if (AttrName.equals("nothrow"))
      IsNonThrowingApply = true;
    else if (AttrName.equals("callee_guaranteed"))
      PartialApplyConvention = ParameterConvention::Direct_Guaranteed;
    else if (AttrName.equals("on_stack"))
      IsNoEscape = true;
    else
      return true;
  }
  
  if (parseValueName(FnName))
    return true;
  SmallVector<ParsedSubstitution, 4> parsedSubs;
  if (parseSubstitutions(parsedSubs))
    return true;
    
  if (P.parseToken(tok::l_paren, diag::expected_tok_in_sil_instr, "("))
    return true;

  if (P.Tok.isNot(tok::r_paren)) {
    do {
      UnresolvedValueName Arg;
      if (parseValueName(Arg)) return true;
      ArgNames.push_back(Arg);
    } while (P.consumeIf(tok::comma));
  }

  SILType Ty;
  SourceLoc TypeLoc;
  GenericEnvironment *GenericEnv = nullptr;
  if (P.parseToken(tok::r_paren, diag::expected_tok_in_sil_instr, ")") ||
      P.parseToken(tok::colon, diag::expected_tok_in_sil_instr, ":") ||
      parseSILType(Ty, TypeLoc, GenericEnv))
    return true;

  auto FTI = Ty.getAs<SILFunctionType>();
  if (!FTI) {
    P.diagnose(TypeLoc, diag::expected_sil_type_kind, "be a function");
    return true;
  }

  SubstitutionMap subs;
  if (!parsedSubs.empty()) {
    if (!GenericEnv) {
      P.diagnose(TypeLoc, diag::sil_substitutions_on_non_polymorphic_type);
      return true;
    }
    subs = getApplySubstitutionsFromParsed(*this, GenericEnv, parsedSubs);
    if (!subs)
      return true;
  }

  SILValue FnVal = getLocalValue(FnName, Ty, InstLoc, B);

  SILType FnTy = FnVal->getType();
  CanSILFunctionType substFTI = FTI;
  if (!subs.empty()) {
    auto silFnTy = FnTy.castTo<SILFunctionType>();
    substFTI =
        silFnTy->substGenericArgs(SILMod, subs, B.getTypeExpansionContext());
    FnTy = SILType::getPrimitiveObjectType(substFTI);
  }
  SILFunctionConventions substConv(substFTI, B.getModule());

  // Validate the operand count.
  if (substConv.getNumSILArguments() != ArgNames.size() &&
      Opcode != SILInstructionKind::PartialApplyInst) {
    P.diagnose(TypeLoc, diag::expected_sil_type_kind,
               "to have the same number of arg names as arg types");
    return true;
  }

  // Validate the coroutine kind.
  if (Opcode == SILInstructionKind::ApplyInst ||
      Opcode == SILInstructionKind::TryApplyInst) {
    if (FTI->getCoroutineKind() != SILCoroutineKind::None) {
      P.diagnose(TypeLoc, diag::expected_sil_type_kind,
                 "to not be a coroutine");
      return true;
    }
  } else if (Opcode == SILInstructionKind::BeginApplyInst) {
    if (FTI->getCoroutineKind() != SILCoroutineKind::YieldOnce) {
      P.diagnose(TypeLoc, diag::expected_sil_type_kind,
                 "to be a yield_once coroutine");
      return true;
    }
  } else {
    assert(Opcode == SILInstructionKind::PartialApplyInst);
    // partial_apply accepts all kinds of function
  }

  switch (Opcode) {
  default: llvm_unreachable("Unexpected case");
  case SILInstructionKind::ApplyInst : {
    if (parseSILDebugLocation(InstLoc, B))
      return true;

    unsigned ArgNo = 0;
    SmallVector<SILValue, 4> Args;
    for (auto &ArgName : ArgNames) {
      SILType expectedTy = substConv.getSILArgumentType(ArgNo++);
      Args.push_back(getLocalValue(ArgName, expectedTy, InstLoc, B));
    }

    ResultVal = B.createApply(InstLoc, FnVal, subs, Args, IsNonThrowingApply);
    break;
  }
  case SILInstructionKind::BeginApplyInst: {
    if (parseSILDebugLocation(InstLoc, B))
      return true;
    
    unsigned ArgNo = 0;
    SmallVector<SILValue, 4> Args;
    for (auto &ArgName : ArgNames) {
      SILType expectedTy = substConv.getSILArgumentType(ArgNo++);
      Args.push_back(getLocalValue(ArgName, expectedTy, InstLoc, B));
    }

    ResultVal =
      B.createBeginApply(InstLoc, FnVal, subs, Args, IsNonThrowingApply);
    break;
  }
  case SILInstructionKind::PartialApplyInst: {
    if (parseSILDebugLocation(InstLoc, B))
      return true;

    // Compute the result type of the partial_apply, based on which arguments
    // are getting applied.
    SmallVector<SILValue, 4> Args;
    unsigned ArgNo = substConv.getNumSILArguments() - ArgNames.size();
    for (auto &ArgName : ArgNames) {
      SILType expectedTy = substConv.getSILArgumentType(ArgNo++);
      Args.push_back(getLocalValue(ArgName, expectedTy, InstLoc, B));
    }

    // FIXME: Why the arbitrary order difference in IRBuilder type argument?
    ResultVal = B.createPartialApply(
        InstLoc, FnVal, subs, Args, PartialApplyConvention,
        IsNoEscape ? PartialApplyInst::OnStackKind::OnStack
                   : PartialApplyInst::OnStackKind::NotOnStack);
    break;
  }
  case SILInstructionKind::TryApplyInst: {
    Identifier normalBBName, errorBBName;
    SourceLoc normalBBLoc, errorBBLoc;
    if (P.parseToken(tok::comma, diag::expected_tok_in_sil_instr, ",") ||
        parseVerbatim("normal") ||
        parseSILIdentifier(normalBBName, normalBBLoc,
                           diag::expected_sil_block_name) ||
        P.parseToken(tok::comma, diag::expected_tok_in_sil_instr, ",") ||
        parseVerbatim("error") ||
        parseSILIdentifier(errorBBName, errorBBLoc,
                           diag::expected_sil_block_name) ||
        parseSILDebugLocation(InstLoc, B))
      return true;

    unsigned argNo = 0;
    SmallVector<SILValue, 4> args;
    for (auto &argName : ArgNames) {
      SILType expectedTy = substConv.getSILArgumentType(argNo++);
      args.push_back(getLocalValue(argName, expectedTy, InstLoc, B));
    }

    SILBasicBlock *normalBB = getBBForReference(normalBBName, normalBBLoc);
    SILBasicBlock *errorBB = getBBForReference(errorBBName, errorBBLoc);
    ResultVal = B.createTryApply(InstLoc, FnVal, subs, args, normalBB, errorBB);
    break;
  }
  }
  return false;
}

bool SILParser::parseSILFunctionRef(SILLocation InstLoc,
                                    SILFunction *&ResultFn) {
  Identifier Name;
  SILType Ty;
  SourceLoc Loc = P.Tok.getLoc();
  if (parseGlobalName(Name) ||
      P.parseToken(tok::colon, diag::expected_sil_colon_value_ref) ||
      parseSILType(Ty))
    return true;

  auto FnTy = Ty.getAs<SILFunctionType>();
  if (!FnTy || !Ty.isObject()) {
    P.diagnose(Loc, diag::expected_sil_function_type);
    return true;
  }
  
  ResultFn = getGlobalNameForReference(Name, FnTy, Loc);
  return false;
}

/// True if the current token sequence looks like the start of a SIL
/// instruction. This can be one of:
///
/// 1. %name
/// 2. ()
/// 3. (%name1
/// 4. identifier | keyword
///   where the identifier is not followed by a ':' or '(', or it is
///   followed by '(' and is an instruction name.  The exceptions here
///   are for recognizing block names.
bool SILParser::isStartOfSILInstruction() {
  if (P.Tok.is(tok::sil_local_name))
    return true;
  if (P.Tok.is(tok::l_paren) &&
      (P.peekToken().is(tok::sil_local_name) || P.peekToken().is(tok::r_paren)))
    return true;
  if (P.Tok.is(tok::identifier) || P.Tok.isKeyword()) {
    auto &peek = P.peekToken();
    if (peek.is(tok::l_paren))
      return getOpcodeByName(P.Tok.getText()).hasValue();
    return !peek.is(tok::colon);
  }
  return false;
}

///   sil-basic-block:
///     sil-instruction+
///     identifier sil-bb-argument-list? ':' sil-instruction+
///   sil-bb-argument-list:
///     '(' sil-typed-valueref (',' sil-typed-valueref)+ ')'
bool SILParser::parseSILBasicBlock(SILBuilder &B) {
  SILBasicBlock *BB;

  // The basic block name is optional.
  if (P.Tok.is(tok::sil_local_name)) {
    BB = getBBForDefinition(Identifier(), SourceLoc());
  } else {
    Identifier BBName;
    SourceLoc NameLoc;
    if (parseSILIdentifier(BBName, NameLoc, diag::expected_sil_block_name))
      return true;

    BB = getBBForDefinition(BBName, NameLoc);
    // For now, since we always assume that PhiArguments have
    // ValueOwnershipKind::None, do not parse or do anything special. Eventually
    // we will parse the convention.
    bool IsEntry = BB->isEntry();

    // If there is a basic block argument list, process it.
    if (P.consumeIf(tok::l_paren)) {
      do {
        SILType Ty;
        ValueOwnershipKind OwnershipKind = ValueOwnershipKind::None;
        SourceLoc NameLoc;
        StringRef Name = P.Tok.getText();
        if (P.parseToken(tok::sil_local_name, NameLoc,
                         diag::expected_sil_value_name) ||
            P.parseToken(tok::colon, diag::expected_sil_colon_value_ref))
          return true;

        // If SILOwnership is enabled and we are not assuming that we are
        // parsing unqualified SIL, look for printed value ownership kinds.
        if (F->hasOwnership() &&
            parseSILOwnership(OwnershipKind))
          return true;

        if (parseSILType(Ty))
          return true;

        SILArgument *Arg;
        if (IsEntry) {
          Arg = BB->createFunctionArgument(Ty);
          // Today, we construct the ownership kind straight from the function
          // type. Make sure they are in sync, otherwise bail. We want this to
          // be an exact check rather than a compatibility check since we do not
          // want incompatibilities in between @any and other types of ownership
          // to be ignored.
          if (F->hasOwnership() && Arg->getOwnershipKind() != OwnershipKind) {
            auto diagID =
                diag::silfunc_and_silarg_have_incompatible_sil_value_ownership;
            P.diagnose(NameLoc, diagID, Arg->getOwnershipKind().asString(),
                       OwnershipKind.asString());
            return true;
          }
        } else {
          Arg = BB->createPhiArgument(Ty, OwnershipKind);
        }
        setLocalValue(Arg, Name, NameLoc);
      } while (P.consumeIf(tok::comma));
      
      if (P.parseToken(tok::r_paren, diag::sil_basicblock_arg_rparen))
        return true;
    }
    
    if (P.parseToken(tok::colon, diag::expected_sil_block_colon))
      return true;
  }
  
  // Make sure the block is at the end of the function so that forward
  // references don't affect block layout.
  F->getBlocks().remove(BB);
  F->getBlocks().push_back(BB);

  B.setInsertionPoint(BB);
  do {
    if (parseSILInstruction(B))
      return true;
  } while (isStartOfSILInstruction());

  return false;
}

///   decl-sil:   [[only in SIL mode]]
///     'sil' sil-linkage '@' identifier ':' sil-type decl-sil-body?
///   decl-sil-body:
///     '{' sil-basic-block+ '}'
bool SILParserTUState::parseDeclSIL(Parser &P) {
  // Inform the lexer that we're lexing the body of the SIL declaration.  Do
  // this before we consume the 'sil' token so that all later tokens are
  // properly handled.
  Lexer::SILBodyRAII Tmp(*P.L);

  P.consumeToken(tok::kw_sil);

  SILParser FunctionState(P);

  Optional<SILLinkage> FnLinkage;
  Identifier FnName;
  SILType FnType;
  SourceLoc FnNameLoc;

  Scope S(&P, ScopeKind::TopLevel);
  bool isTransparent = false;
  IsSerialized_t isSerialized = IsNotSerialized;
  bool isCanonical = false;
  IsDynamicallyReplaceable_t isDynamic = IsNotDynamic;
  IsExactSelfClass_t isExactSelfClass = IsNotExactSelfClass;
  bool hasOwnershipSSA = false;
  IsThunk_t isThunk = IsNotThunk;
  SILFunction::Purpose specialPurpose = SILFunction::Purpose::None;
  bool isWeakImported = false;
  AvailabilityContext availability = AvailabilityContext::alwaysAvailable();
  bool isWithoutActuallyEscapingThunk = false;
  Inline_t inlineStrategy = InlineDefault;
  OptimizationMode optimizationMode = OptimizationMode::NotSet;
  SmallVector<std::string, 1> Semantics;
  SmallVector<ParsedSpecAttr, 4> SpecAttrs;
  ValueDecl *ClangDecl = nullptr;
  EffectsKind MRK = EffectsKind::Unspecified;
  SILFunction *DynamicallyReplacedFunction = nullptr;
  Identifier objCReplacementFor;
  if (parseSILLinkage(FnLinkage, P) ||
      parseDeclSILOptional(
          &isTransparent, &isSerialized, &isCanonical, &hasOwnershipSSA,
          &isThunk, &isDynamic, &isExactSelfClass, &DynamicallyReplacedFunction,
          &objCReplacementFor, &specialPurpose, &inlineStrategy,
          &optimizationMode, nullptr, &isWeakImported, &availability,
          &isWithoutActuallyEscapingThunk, &Semantics,
          &SpecAttrs, &ClangDecl, &MRK, FunctionState, M) ||
      P.parseToken(tok::at_sign, diag::expected_sil_function_name) ||
      P.parseIdentifier(FnName, FnNameLoc, diag::expected_sil_function_name) ||
      P.parseToken(tok::colon, diag::expected_sil_type))
    return true;
  {
    // Construct a Scope for the function body so TypeAliasDecl can be added to
    // the scope.
    Scope Body(&P, ScopeKind::FunctionBody);
    GenericEnvironment *GenericEnv;
    if (FunctionState.parseSILType(FnType, GenericEnv, true /*IsFuncDecl*/))
      return true;
    auto SILFnType = FnType.getAs<SILFunctionType>();
    if (!SILFnType || !FnType.isObject()) {
      P.diagnose(FnNameLoc, diag::expected_sil_function_type);
      return true;
    }
  
    FunctionState.F =
      FunctionState.getGlobalNameForDefinition(FnName, SILFnType, FnNameLoc);
    FunctionState.F->setBare(IsBare);
    FunctionState.F->setTransparent(IsTransparent_t(isTransparent));
    FunctionState.F->setSerialized(IsSerialized_t(isSerialized));
    FunctionState.F->setWasDeserializedCanonical(isCanonical);
    if (!hasOwnershipSSA)
      FunctionState.F->setOwnershipEliminated();
    FunctionState.F->setThunk(IsThunk_t(isThunk));
    FunctionState.F->setIsDynamic(isDynamic);
    FunctionState.F->setIsExactSelfClass(isExactSelfClass);
    FunctionState.F->setDynamicallyReplacedFunction(
        DynamicallyReplacedFunction);
    if (!objCReplacementFor.empty())
      FunctionState.F->setObjCReplacement(objCReplacementFor);
    FunctionState.F->setSpecialPurpose(specialPurpose);
    FunctionState.F->setAlwaysWeakImported(isWeakImported);
    FunctionState.F->setAvailabilityForLinkage(availability);
    FunctionState.F->setWithoutActuallyEscapingThunk(
      isWithoutActuallyEscapingThunk);
    FunctionState.F->setInlineStrategy(inlineStrategy);
    FunctionState.F->setOptimizationMode(optimizationMode);
    FunctionState.F->setEffectsKind(MRK);
    if (ClangDecl)
      FunctionState.F->setClangNodeOwner(ClangDecl);
    for (auto &Attr : Semantics) {
      FunctionState.F->addSemanticsAttr(Attr);
    }
    // Now that we have a SILFunction parse the body, if present.

    bool isDefinition = false;
    SourceLoc LBraceLoc = P.Tok.getLoc();

    if (P.consumeIf(tok::l_brace)) {
      isDefinition = true;

      FunctionState.ContextGenericEnv = GenericEnv;
      FunctionState.F->setGenericEnvironment(GenericEnv);

      if (GenericEnv && !SpecAttrs.empty()) {
        for (auto &Attr : SpecAttrs) {
          SmallVector<Requirement, 2> requirements;
          // Resolve types and convert requirements.
          FunctionState.convertRequirements(FunctionState.F,
                                            Attr.requirements, requirements);
          auto *fenv = FunctionState.F->getGenericEnvironment();
          auto genericSig = evaluateOrDefault(
              P.Context.evaluator,
              AbstractGenericSignatureRequest{
                fenv->getGenericSignature().getPointer(),
                /*addedGenericParams=*/{ },
                std::move(requirements)},
                GenericSignature());
          FunctionState.F->addSpecializeAttr(SILSpecializeAttr::create(
              FunctionState.F->getModule(), genericSig, Attr.exported,
              Attr.kind));
        }
      }

      // Parse the basic block list.
      SILOpenedArchetypesTracker OpenedArchetypesTracker(FunctionState.F);
      SILBuilder B(*FunctionState.F);
      // Track the archetypes just like SILGen. This
      // is required for adding typedef operands to instructions.
      B.setOpenedArchetypesTracker(&OpenedArchetypesTracker);

      // Define a callback to be invoked on the deserialized types.
      auto OldParsedTypeCallback = FunctionState.ParsedTypeCallback;
      SWIFT_DEFER {
        FunctionState.ParsedTypeCallback = OldParsedTypeCallback;
      };

      FunctionState.ParsedTypeCallback = [&OpenedArchetypesTracker](Type ty) {
        OpenedArchetypesTracker.registerUsedOpenedArchetypes(
          ty->getCanonicalType());
      };

      do {
        if (FunctionState.parseSILBasicBlock(B))
          return true;
      } while (P.Tok.isNot(tok::r_brace) && P.Tok.isNot(tok::eof));

      SourceLoc RBraceLoc;
      P.parseMatchingToken(tok::r_brace, RBraceLoc, diag::expected_sil_rbrace,
                           LBraceLoc);

      // Check that there are no unresolved forward definitions of opened
      // archetypes.
      if (OpenedArchetypesTracker.hasUnresolvedOpenedArchetypeDefinitions())
        llvm_unreachable(
            "All forward definitions of opened archetypes should be resolved");
    }

    FunctionState.F->setLinkage(resolveSILLinkage(FnLinkage, isDefinition));
  }

  if (FunctionState.diagnoseProblems())
    return true;

  // If SIL parsing succeeded, verify the generated SIL.
  if (!P.Diags.hadAnyError())
    FunctionState.F->verify();

  return false;
}

///   decl-sil-stage:   [[only in SIL mode]]
///     'sil_stage' ('raw' | 'canonical')
bool SILParserTUState::parseDeclSILStage(Parser &P) {
  SourceLoc stageLoc = P.consumeToken(tok::kw_sil_stage);
  if (!P.Tok.is(tok::identifier)) {
    P.diagnose(P.Tok, diag::expected_sil_stage_name);
    return true;
  }
  SILStage stage;
  if (P.Tok.isContextualKeyword("raw")) {
    stage = SILStage::Raw;
    P.consumeToken();
  } else if (P.Tok.isContextualKeyword("canonical")) {
    stage = SILStage::Canonical;
    P.consumeToken();
  } else if (P.Tok.isContextualKeyword("lowered")) {
    stage = SILStage::Lowered;
    P.consumeToken();
  } else {
    P.diagnose(P.Tok, diag::expected_sil_stage_name);
    P.consumeToken();
    return true;
  }
  
  if (DidParseSILStage) {
    P.diagnose(stageLoc, diag::multiple_sil_stage_decls);
    return false;
  }
  
  M.setStage(stage);
  DidParseSILStage = true;
  return false;
}

/// Lookup a global variable declaration from its demangled name.
///
/// A variable declaration exists for all sil_global variables defined in
/// Swift. A Swift global defined outside this module will be exposed
/// via an addressor rather than as a sil_global. Globals imported
/// from clang will produce a sil_global but will not have any corresponding
/// VarDecl.
///
/// FIXME: lookupGlobalDecl() can handle collisions between private or
/// fileprivate global variables in the same SIL Module, but the typechecker
/// will still incorrectly diagnose this as an "invalid redeclaration" and give
/// all but the first declaration an error type.
static Optional<VarDecl *> lookupGlobalDecl(Identifier GlobalName,
                                            SILLinkage GlobalLinkage,
                                            SILType GlobalType, Parser &P) {
  // Create a set of DemangleOptions to produce the global variable's
  // identifier, which is used as a search key in the declaration context.
  Demangle::DemangleOptions demangleOpts;
  demangleOpts.QualifyEntities = false;
  demangleOpts.ShowPrivateDiscriminators = false;
  demangleOpts.DisplayEntityTypes = false;
  std::string GlobalDeclName = Demangle::demangleSymbolAsString(
    GlobalName.str(), demangleOpts);

  SmallVector<ValueDecl *, 4> CurModuleResults;
  P.SF.getParentModule()->lookupValue(
      P.Context.getIdentifier(GlobalDeclName), NLKind::UnqualifiedLookup,
      CurModuleResults);
  // Bail-out on clang-imported globals.
  if (CurModuleResults.empty())
    return nullptr;

  // private and fileprivate globals of the same name may be merged into a
  // single SIL module. Find the declaration with the correct type and
  // linkage. (If multiple globals have the same type and linkage then it
  // doesn't matter which declaration we use).
  for (ValueDecl *ValDecl : CurModuleResults) {
    auto *VD = cast<VarDecl>(ValDecl);
    CanType DeclTy = VD->getType()->getCanonicalType();
    if (DeclTy == GlobalType.getASTType()
        && getDeclSILLinkage(VD) == GlobalLinkage) {
      return VD;
    }
  }
  return None;
}

/// decl-sil-global: [[only in SIL mode]]
///   'sil_global' sil-linkage @name : sil-type [external]
bool SILParserTUState::parseSILGlobal(Parser &P) {
  // Inform the lexer that we're lexing the body of the SIL declaration.
  Lexer::SILBodyRAII Tmp(*P.L);

  P.consumeToken(tok::kw_sil_global);
  Optional<SILLinkage> GlobalLinkage;
  Identifier GlobalName;
  SILType GlobalType;
  SourceLoc NameLoc;
  IsSerialized_t isSerialized = IsNotSerialized;
  bool isLet = false;

  Scope S(&P, ScopeKind::TopLevel);
  SILParser State(P);
  if (parseSILLinkage(GlobalLinkage, P) ||
      parseDeclSILOptional(nullptr, &isSerialized, nullptr, nullptr, nullptr,
                           nullptr, nullptr, nullptr, nullptr, nullptr,
                           nullptr, nullptr,
                           &isLet, nullptr, nullptr, nullptr, nullptr, nullptr,
                           nullptr, nullptr, State, M) ||
      P.parseToken(tok::at_sign, diag::expected_sil_value_name) ||
      P.parseIdentifier(GlobalName, NameLoc, diag::expected_sil_value_name) ||
      P.parseToken(tok::colon, diag::expected_sil_type))
    return true;

  if (State.parseSILType(GlobalType))
    return true;

  // Non-external global variables are definitions by default.
  if (!GlobalLinkage.hasValue())
    GlobalLinkage = SILLinkage::DefaultForDefinition;

  // Lookup the global variable declaration for this sil_global.
  auto VD =
      lookupGlobalDecl(GlobalName, GlobalLinkage.getValue(), GlobalType, P);
  if (!VD) {
    P.diagnose(NameLoc, diag::sil_global_variable_not_found, GlobalName);
    return true;
  }
  auto *GV = SILGlobalVariable::create(
      M, GlobalLinkage.getValue(), isSerialized, GlobalName.str(), GlobalType,
      RegularLocation(NameLoc), VD.getValue());

  GV->setLet(isLet);
  // Parse static initializer if exists.
  if (State.P.consumeIf(tok::equal) && State.P.consumeIf(tok::l_brace)) {
    SILBuilder B(GV);
    do {
      State.parseSILInstruction(B);
    } while (! State.P.consumeIf(tok::r_brace));
  }
  return false;
}

/// decl-sil-property: [[only in SIL mode]]
///   'sil_property' sil-decl-ref '(' sil-key-path-pattern-component ')'

bool SILParserTUState::parseSILProperty(Parser &P) {
  Lexer::SILBodyRAII Tmp(*P.L);

  auto loc = P.consumeToken(tok::kw_sil_property);
  auto InstLoc = RegularLocation(loc);
  SILParser SP(P);
  
  IsSerialized_t Serialized = IsNotSerialized;
  if (parseDeclSILOptional(nullptr, &Serialized, nullptr, nullptr, nullptr,
                           nullptr, nullptr, nullptr, nullptr, nullptr, nullptr,
                           nullptr, nullptr, nullptr, nullptr, nullptr, nullptr,
                           nullptr, nullptr, nullptr, SP, M))
    return true;
  
  ValueDecl *VD;
  
  if (SP.parseSILDottedPath(VD))
    return true;
  
  GenericParamList *generics;
  GenericEnvironment *patternEnv;
  Scope toplevelScope(&P, ScopeKind::TopLevel);
  Scope genericsScope(&P, ScopeKind::Generics);
  generics = P.maybeParseGenericParams().getPtrOrNull();
  patternEnv = handleSILGenericParams(generics, &P.SF);

  if (patternEnv) {
    if (patternEnv->getGenericSignature().getCanonicalSignature() !=
        VD->getInnermostDeclContext()
            ->getGenericSignatureOfContext()
            .getCanonicalSignature()) {
      P.diagnose(loc, diag::sil_property_generic_signature_mismatch);
      return true;
    }
  } else {
    if (VD->getInnermostDeclContext()->getGenericSignatureOfContext()) {
      P.diagnose(loc, diag::sil_property_generic_signature_mismatch);
      return true;
    }
  }

  Identifier ComponentKind;
  Optional<KeyPathPatternComponent> Component;
  SourceLoc ComponentLoc;
  SmallVector<SILType, 4> OperandTypes;

  if (P.parseToken(tok::l_paren, diag::expected_tok_in_sil_instr, "("))
    return true;
  
  if (!P.consumeIf(tok::r_paren)) {
    KeyPathPatternComponent parsedComponent;
    if (P.parseIdentifier(ComponentKind, ComponentLoc,
                          diag::expected_tok_in_sil_instr, "component kind")
        || SP.parseKeyPathPatternComponent(parsedComponent, OperandTypes,
                 ComponentLoc, ComponentKind, InstLoc,
                 patternEnv)
        || P.parseToken(tok::r_paren, diag::expected_tok_in_sil_instr, ")"))
      return true;
    
    Component = std::move(parsedComponent);
  }
  
  SILProperty::create(M, Serialized,
                      cast<AbstractStorageDecl>(VD), Component);
  return false;
}

/// decl-sil-vtable: [[only in SIL mode]]
///   'sil_vtable' ClassName decl-sil-vtable-body
/// decl-sil-vtable-body:
///   '{' sil-vtable-entry* '}'
/// sil-vtable-entry:
///   SILDeclRef ':' SILFunctionName
bool SILParserTUState::parseSILVTable(Parser &P) {
  P.consumeToken(tok::kw_sil_vtable);
  SILParser VTableState(P);

  IsSerialized_t Serialized = IsNotSerialized;
  if (parseDeclSILOptional(nullptr, &Serialized, nullptr, nullptr, nullptr,
                           nullptr, nullptr, nullptr, nullptr, nullptr, nullptr,
                           nullptr, nullptr, nullptr, nullptr, nullptr, nullptr,
                           nullptr, nullptr, nullptr,
                           VTableState, M))
    return true;

  // Parse the class name.
  Identifier Name;
  SourceLoc Loc;
  if (VTableState.parseSILIdentifier(Name, Loc,
                                     diag::expected_sil_value_name))
    return true;

  // Find the class decl.
  llvm::PointerUnion<ValueDecl*, ModuleDecl *> Res =
    lookupTopDecl(P, Name, /*typeLookup=*/true);
  assert(Res.is<ValueDecl*>() && "Class look-up should return a Decl");
  ValueDecl *VD = Res.get<ValueDecl*>();
  if (!VD) {
    P.diagnose(Loc, diag::sil_vtable_class_not_found, Name);
    return true;
  }

  auto *theClass = dyn_cast<ClassDecl>(VD);
  if (!theClass) {
    P.diagnose(Loc, diag::sil_vtable_class_not_found, Name);
    return true;
  }

  SourceLoc LBraceLoc = P.Tok.getLoc();
  P.consumeToken(tok::l_brace);

  // We need to turn on InSILBody to parse SILDeclRef.
  Lexer::SILBodyRAII Tmp(*P.L);
  Scope S(&P, ScopeKind::TopLevel);
  // Parse the entry list.
  std::vector<SILVTable::Entry> vtableEntries;
  if (P.Tok.isNot(tok::r_brace)) {
    do {
      SILDeclRef Ref;
      Identifier FuncName;
      SourceLoc FuncLoc;
      if (VTableState.parseSILDeclRef(Ref, true))
        return true;
      SILFunction *Func = nullptr;
      if (P.Tok.is(tok::kw_nil)) {
        P.consumeToken();
      } else {
        if (P.parseToken(tok::colon, diag::expected_sil_vtable_colon) ||
            P.parseToken(tok::at_sign, diag::expected_sil_function_name) ||
            VTableState.parseSILIdentifier(FuncName, FuncLoc,
                                           diag::expected_sil_value_name))
        return true;
        Func = M.lookUpFunction(FuncName.str());
        if (!Func) {
          P.diagnose(FuncLoc, diag::sil_vtable_func_not_found, FuncName);
          return true;
        }
      }

      auto Kind = SILVTable::Entry::Kind::Normal;
      if (P.Tok.is(tok::l_square)) {
        P.consumeToken(tok::l_square);
        if (P.Tok.isNot(tok::identifier)) {
          P.diagnose(P.Tok.getLoc(), diag::sil_vtable_bad_entry_kind);
          return true;
        }

        if (P.Tok.getText() == "override") {
          P.consumeToken();
          Kind = SILVTable::Entry::Kind::Override;
        } else if (P.Tok.getText() == "inherited") {
          P.consumeToken();
          Kind = SILVTable::Entry::Kind::Inherited;
        } else {
          P.diagnose(P.Tok.getLoc(), diag::sil_vtable_bad_entry_kind);
          return true;
        }

        if (P.parseToken(tok::r_square, diag::sil_vtable_expect_rsquare))
          return true;
      }

      vtableEntries.emplace_back(Ref, Func, Kind);
    } while (P.Tok.isNot(tok::r_brace) && P.Tok.isNot(tok::eof));
  }

  SourceLoc RBraceLoc;
  P.parseMatchingToken(tok::r_brace, RBraceLoc, diag::expected_sil_rbrace,
                       LBraceLoc);

  SILVTable::create(M, theClass, Serialized, vtableEntries);
  return false;
}

static ProtocolDecl *parseProtocolDecl(Parser &P, SILParser &SP) {
  Identifier DeclName;
  SourceLoc DeclLoc;
  if (SP.parseSILIdentifier(DeclName, DeclLoc, diag::expected_sil_value_name))
    return nullptr;

  // Find the protocol decl. The protocol can be imported.
  llvm::PointerUnion<ValueDecl*, ModuleDecl *> Res =
    lookupTopDecl(P, DeclName, /*typeLookup=*/true);
  assert(Res.is<ValueDecl*>() && "Protocol look-up should return a Decl");
  ValueDecl *VD = Res.get<ValueDecl*>();
  if (!VD) {
    P.diagnose(DeclLoc, diag::sil_witness_protocol_not_found, DeclName);
    return nullptr;
  }
  auto *proto = dyn_cast<ProtocolDecl>(VD);
  if (!proto)
    P.diagnose(DeclLoc, diag::sil_witness_protocol_not_found, DeclName);
  return proto;
}

static AssociatedTypeDecl *parseAssociatedTypeDecl(Parser &P, SILParser &SP,
                                                   ProtocolDecl *proto) {
  Identifier DeclName;
  SourceLoc DeclLoc;
  if (SP.parseSILIdentifier(DeclName, DeclLoc, diag::expected_sil_value_name))
    return nullptr;
  // We can return multiple decls, for now, we use the first lookup result.
  // One example is two decls when searching for Generator of Sequence:
  // one from Sequence, the other from _Sequence_Type.
  SmallVector<ValueDecl *, 4> values;
  auto VD = lookupMember(P, proto->getInterfaceType(), DeclName, DeclLoc,
                         values, true/*ExpectMultipleResults*/);
  if (!VD) {
    P.diagnose(DeclLoc, diag::sil_witness_assoc_not_found, DeclName);
    return nullptr;
  }
  return dyn_cast<AssociatedTypeDecl>(VD);
}

static bool parseAssociatedTypePath(SILParser &SP,
                                    SmallVectorImpl<Identifier> &path) {
  do {
    Identifier name;
    SourceLoc loc;
    if (SP.parseSILIdentifier(name, loc, diag::expected_sil_value_name))
      return false;
    path.push_back(name);
  } while (SP.P.consumeIf(tok::period));

  return true;
}

static bool matchesAssociatedTypePath(CanType assocType,
                                      ArrayRef<Identifier> path) {
  if (auto memberType = dyn_cast<DependentMemberType>(assocType)) {
    return (!path.empty() &&
            memberType->getName() == path.back() &&
            matchesAssociatedTypePath(memberType.getBase(), path.drop_back()));
  } else {
    assert(isa<GenericTypeParamType>(assocType));
    return path.empty();
  }
}

static CanType parseAssociatedTypePath(Parser &P, SILParser &SP,
                                       ProtocolDecl *proto) {
  SourceLoc loc = SP.P.Tok.getLoc();
  SmallVector<Identifier, 4> path;
  if (!parseAssociatedTypePath(SP, path))
    return CanType();

  // This is only used for parsing associated conformances, so we can
  // go ahead and just search the requirement signature for something that
  // matches the path.
  for (auto &reqt : proto->getRequirementSignature()) {
    if (reqt.getKind() != RequirementKind::Conformance)
      continue;
    CanType assocType = reqt.getFirstType()->getCanonicalType();
    if (matchesAssociatedTypePath(assocType, path))
      return assocType;
  }

  SmallString<128> name;
  name += path[0].str();
  for (auto elt : makeArrayRef(path).slice(1)) {
    name += '.';
    name += elt.str();
  }
  P.diagnose(loc, diag::sil_witness_assoc_conf_not_found, name);
  return CanType();
}

static bool isSelfConformance(Type conformingType, ProtocolDecl *protocol) {
  if (auto protoTy = conformingType->getAs<ProtocolType>())
    return protoTy->getDecl() == protocol;
  return false;
}

static ProtocolConformanceRef
parseRootProtocolConformance(Parser &P, SILParser &SP, Type ConformingTy,
                             ProtocolDecl *&proto, ConformanceContext context) {
  Identifier ModuleKeyword, ModuleName;
  SourceLoc Loc, KeywordLoc;
  proto = parseProtocolDecl(P, SP);
  if (!proto)
    return ProtocolConformanceRef();

  if (P.parseIdentifier(ModuleKeyword, KeywordLoc,
                        diag::expected_tok_in_sil_instr, "module") ||
      SP.parseSILIdentifier(ModuleName, Loc,
                            diag::expected_sil_value_name))
    return ProtocolConformanceRef();

  if (ModuleKeyword.str() != "module") {
    P.diagnose(KeywordLoc, diag::expected_tok_in_sil_instr, "module");
    return ProtocolConformanceRef();
  }

  // Calling lookupConformance on a BoundGenericType will return a specialized
  // conformance. We use UnboundGenericType to find the normal conformance.
  Type lookupTy = ConformingTy;
  if (auto bound = lookupTy->getAs<BoundGenericType>())
    lookupTy = bound->getDecl()->getDeclaredType();
  auto lookup = P.SF.getParentModule()->lookupConformance(lookupTy, proto);
  if (lookup.isInvalid()) {
    P.diagnose(KeywordLoc, diag::sil_witness_protocol_conformance_not_found);
    return ProtocolConformanceRef();
  }

  // Use a concrete self-conformance if we're parsing this for a witness table.
  if (context == ConformanceContext::WitnessTable && !lookup.isConcrete() &&
      isSelfConformance(ConformingTy, proto)) {
    lookup = ProtocolConformanceRef(P.Context.getSelfConformance(proto));
  }

  return lookup;
}

///  protocol-conformance ::= normal-protocol-conformance
///  protocol-conformance ::=
///    generic-parameter-list? type: 'inherit' '(' protocol-conformance ')'
///  protocol-conformance ::=
///    generic-parameter-list? type: 'specialize' '<' substitution* '>'
///    '(' protocol-conformance ')'
///  normal-protocol-conformance ::=
///    generic-parameter-list? type: protocolName module ModuleName
/// Note that generic-parameter-list is already parsed before calling this.
ProtocolConformanceRef SILParser::parseProtocolConformance(
    ProtocolDecl *&proto, GenericEnvironment *&genericEnv,
    ConformanceContext context, ProtocolDecl *defaultForProto) {
  // Parse generic params for the protocol conformance. We need to make sure
  // they have the right scope.
  Optional<Scope> GenericsScope;
  if (context == ConformanceContext::Ordinary)
    GenericsScope.emplace(&P, ScopeKind::Generics);

  // Make sure we don't leave it uninitialized in the caller
  genericEnv = nullptr;

  auto *genericParams = P.maybeParseGenericParams().getPtrOrNull();
  if (genericParams) {
    genericEnv = handleSILGenericParams(genericParams, &P.SF);
  }

  auto retVal = parseProtocolConformanceHelper(proto, genericEnv, context,
                                               defaultForProto);

  if (GenericsScope) {
    GenericsScope.reset();
  }
  return retVal;
}

ProtocolConformanceRef SILParser::parseProtocolConformanceHelper(
    ProtocolDecl *&proto, GenericEnvironment *witnessEnv,
    ConformanceContext context, ProtocolDecl *defaultForProto) {
  // Parse AST type.
  ParserResult<TypeRepr> TyR = P.parseType();
  if (TyR.isNull())
    return ProtocolConformanceRef();
  TypeLoc Ty = TyR.get();
  if (defaultForProto) {
    bindProtocolSelfInTypeRepr(Ty, defaultForProto);
  }

  if (performTypeLocChecking(Ty, /*IsSILType=*/ false, witnessEnv,
                             defaultForProto))
    return ProtocolConformanceRef();
  auto ConformingTy = Ty.getType();

  if (P.parseToken(tok::colon, diag::expected_sil_witness_colon))
    return ProtocolConformanceRef();

  if (P.Tok.is(tok::identifier) && P.Tok.getText() == "specialize") {
    P.consumeToken();

    // Parse substitutions for specialized conformance.
    SmallVector<ParsedSubstitution, 4> parsedSubs;
    if (parseSubstitutions(parsedSubs, witnessEnv, defaultForProto))
      return ProtocolConformanceRef();

    if (P.parseToken(tok::l_paren, diag::expected_sil_witness_lparen))
      return ProtocolConformanceRef();
    ProtocolDecl *dummy;
    GenericEnvironment *specializedEnv;
    auto genericConform =
        parseProtocolConformance(dummy, specializedEnv,
                                 ConformanceContext::Ordinary,
                                 defaultForProto);
    if (genericConform.isInvalid() || !genericConform.isConcrete())
      return ProtocolConformanceRef();
    if (P.parseToken(tok::r_paren, diag::expected_sil_witness_rparen))
      return ProtocolConformanceRef();

    SubstitutionMap subMap =
      getApplySubstitutionsFromParsed(*this, specializedEnv, parsedSubs);
    if (!subMap)
      return ProtocolConformanceRef();

    auto result = P.Context.getSpecializedConformance(
        ConformingTy, genericConform.getConcrete(), subMap);
    return ProtocolConformanceRef(result);
  }

  if (P.Tok.is(tok::identifier) && P.Tok.getText() == "inherit") {
    P.consumeToken();

    if (P.parseToken(tok::l_paren, diag::expected_sil_witness_lparen))
      return ProtocolConformanceRef();
    auto baseConform = parseProtocolConformance(defaultForProto,
                                                ConformanceContext::Ordinary);
    if (baseConform.isInvalid() || !baseConform.isConcrete())
      return ProtocolConformanceRef();
    if (P.parseToken(tok::r_paren, diag::expected_sil_witness_rparen))
      return ProtocolConformanceRef();

    auto result = P.Context.getInheritedConformance(ConformingTy,
                                                    baseConform.getConcrete());
    return ProtocolConformanceRef(result);
  }

  auto retVal =
    parseRootProtocolConformance(P, *this, ConformingTy, proto, context);
  return retVal;
}

/// Parser a single SIL vtable entry and add it to either \p witnessEntries
/// or \c conditionalConformances.
static bool parseSILVTableEntry(
         Parser &P,
         SILModule &M,
         ProtocolDecl *proto,
         GenericEnvironment *witnessEnv,
         SILParser &witnessState,
         bool isDefaultWitnessTable,
         std::vector<SILWitnessTable::Entry> &witnessEntries,
         std::vector<SILWitnessTable::ConditionalConformance>
           &conditionalConformances) {
  ProtocolDecl *defaultForProto = isDefaultWitnessTable ? proto : nullptr;
  Identifier EntryKeyword;
  SourceLoc KeywordLoc;
  if (P.parseIdentifier(EntryKeyword, KeywordLoc,
        diag::expected_tok_in_sil_instr,
        "method, associated_type, associated_type_protocol, base_protocol"
        ", no_default"))
    return true;

  if (EntryKeyword.str() == "no_default") {
    witnessEntries.push_back(SILDefaultWitnessTable::Entry());
    return false;
  }

  if (EntryKeyword.str() == "base_protocol") {
    ProtocolDecl *proto = parseProtocolDecl(P, witnessState);
    if (!proto)
      return true;
    if (P.parseToken(tok::colon, diag::expected_sil_witness_colon))
      return true;
    auto conform =
      witnessState.parseProtocolConformance(defaultForProto,
                                            ConformanceContext::Ordinary);
    // Ignore invalid and abstract witness entries.
    if (conform.isInvalid() || !conform.isConcrete())
      return false;

    witnessEntries.push_back(
        SILWitnessTable::BaseProtocolWitness{proto, conform.getConcrete()});
    return false;
  }

  if (EntryKeyword.str() == "associated_type_protocol" ||
      EntryKeyword.str() == "conditional_conformance") {
    if (P.parseToken(tok::l_paren, diag::expected_sil_witness_lparen))
      return true;
    CanType assocOrSubject;
    if (EntryKeyword.str() == "associated_type_protocol") {
      assocOrSubject = parseAssociatedTypePath(P, witnessState, proto);
    } else {
      // Parse AST type.
      ParserResult<TypeRepr> TyR = P.parseType();
      if (TyR.isNull())
        return true;
      TypeLoc Ty = TyR.get();
      if (isDefaultWitnessTable)
        bindProtocolSelfInTypeRepr(Ty, proto);
      if (swift::performTypeLocChecking(P.Context, Ty,
                                        /*isSILMode=*/false,
                                        /*isSILType=*/false,
                                        witnessEnv,
                                        &P.SF))
        return true;

      assocOrSubject = Ty.getType()->getCanonicalType();
    }
    if (!assocOrSubject)
      return true;
    if (P.parseToken(tok::colon, diag::expected_sil_witness_colon))
      return true;
    ProtocolDecl *proto = parseProtocolDecl(P, witnessState);
    if (!proto)
      return true;
    if (P.parseToken(tok::r_paren, diag::expected_sil_witness_rparen) ||
        P.parseToken(tok::colon, diag::expected_sil_witness_colon))
      return true;

    ProtocolConformanceRef conformance(proto);
    if (P.Tok.getText() != "dependent") {
      auto concrete =
        witnessState.parseProtocolConformance(defaultForProto,
                                              ConformanceContext::Ordinary);
      // Ignore invalid and abstract witness entries.
      if (concrete.isInvalid() || !concrete.isConcrete())
        return false;
      conformance = concrete;
    } else {
      P.consumeToken();
    }

    if (EntryKeyword.str() == "associated_type_protocol")
      witnessEntries.push_back(
          SILWitnessTable::AssociatedTypeProtocolWitness{assocOrSubject,
                                                         proto,
                                                         conformance});
    else
      conditionalConformances.push_back(
          SILWitnessTable::ConditionalConformance{assocOrSubject,
                                                  conformance});

    return false;
  }

  if (EntryKeyword.str() == "associated_type") {
    AssociatedTypeDecl *assoc = parseAssociatedTypeDecl(P, witnessState,
                                                        proto);
    if (!assoc)
      return true;
    if (P.parseToken(tok::colon, diag::expected_sil_witness_colon))
      return true;

    // Parse AST type.
    ParserResult<TypeRepr> TyR = P.parseType();
    if (TyR.isNull())
      return true;
    TypeLoc Ty = TyR.get();
    if (isDefaultWitnessTable)
      bindProtocolSelfInTypeRepr(Ty, proto);
    if (swift::performTypeLocChecking(P.Context, Ty,
                                      /*isSILMode=*/false,
                                      /*isSILType=*/false,
                                      witnessEnv,
                                      &P.SF))
      return true;

    witnessEntries.push_back(SILWitnessTable::AssociatedTypeWitness{
      assoc, Ty.getType()->getCanonicalType()
    });
    return false;
  }

  if (EntryKeyword.str() != "method") {
    P.diagnose(KeywordLoc, diag::expected_tok_in_sil_instr, "method");
    return true;
  }

  SILDeclRef Ref;


  Identifier FuncName;
  SourceLoc FuncLoc;
  if (witnessState.parseSILDeclRef(Ref, true) ||
      P.parseToken(tok::colon, diag::expected_sil_witness_colon))
    return true;

  SILFunction *Func = nullptr;
  if (P.Tok.is(tok::kw_nil)) {
    P.consumeToken();
  } else {
    if (P.parseToken(tok::at_sign, diag::expected_sil_function_name) ||
        witnessState.parseSILIdentifier(FuncName, FuncLoc,
                                        diag::expected_sil_value_name))
      return true;

    Func = M.lookUpFunction(FuncName.str());
    if (!Func) {
      P.diagnose(FuncLoc, diag::sil_witness_func_not_found, FuncName);
      return true;
    }
  }

  witnessEntries.push_back(SILWitnessTable::MethodWitness{
    Ref, Func
  });

  return false;
}

/// decl-sil-witness ::= 'sil_witness_table' sil-linkage?
///                      normal-protocol-conformance decl-sil-witness-body
/// normal-protocol-conformance ::=
///   generic-parameter-list? type: protocolName module ModuleName
/// decl-sil-witness-body:
///   '{' sil-witness-entry* '}'
/// sil-witness-entry:
///   method SILDeclRef ':' @SILFunctionName
///   associated_type AssociatedTypeDeclName: Type
///   associated_type_protocol (AssocName: ProtocolName):
///                              protocol-conformance|dependent
///   base_protocol ProtocolName: protocol-conformance
bool SILParserTUState::parseSILWitnessTable(Parser &P) {
  P.consumeToken(tok::kw_sil_witness_table);
  SILParser WitnessState(P);
  
  // Parse the linkage.
  Optional<SILLinkage> Linkage;
  parseSILLinkage(Linkage, P);
  
  IsSerialized_t isSerialized = IsNotSerialized;
  if (parseDeclSILOptional(nullptr, &isSerialized, nullptr, nullptr, nullptr,
                           nullptr, nullptr, nullptr, nullptr, nullptr, nullptr,
                           nullptr, nullptr, nullptr, nullptr, nullptr, nullptr,
                           nullptr, nullptr, nullptr,
                           WitnessState, M))
    return true;

  Scope S(&P, ScopeKind::TopLevel);
  // We should use WitnessTableBody. This ensures that the generic params
  // are visible.
  Optional<Scope> BodyScope;
  BodyScope.emplace(&P, ScopeKind::FunctionBody);

  // Parse the protocol conformance.
  ProtocolDecl *proto;
  GenericEnvironment *witnessEnv;
  auto conf = WitnessState.parseProtocolConformance(proto,
                                                    witnessEnv,
                                              ConformanceContext::WitnessTable,
                                                    nullptr);
  WitnessState.ContextGenericEnv = witnessEnv;

  // FIXME: should we really allow a specialized or inherited conformance here?
  RootProtocolConformance *theConformance = nullptr;
  if (conf.isConcrete())
    theConformance = conf.getConcrete()->getRootConformance();

  SILWitnessTable *wt = nullptr;
  if (theConformance) {
    wt = M.lookUpWitnessTable(theConformance, false);
    assert((!wt || wt->isDeclaration()) &&
           "Attempting to create duplicate witness table.");
  }

  // If we don't have an lbrace, then this witness table is a declaration.
  if (P.Tok.getKind() != tok::l_brace) {
    // Default to public external linkage.
    if (!Linkage)
      Linkage = SILLinkage::PublicExternal;
    // We ignore empty witness table without normal protocol conformance.
    if (!wt && theConformance)
      wt = SILWitnessTable::create(M, *Linkage, theConformance);
    BodyScope.reset();
    return false;
  }

  if (!theConformance) {
    P.diagnose(P.Tok, diag::sil_witness_protocol_conformance_not_found);
    return true;
  }

  SourceLoc LBraceLoc = P.Tok.getLoc();
  P.consumeToken(tok::l_brace);

  // We need to turn on InSILBody to parse SILDeclRef.
  Lexer::SILBodyRAII Tmp(*P.L);
  // Parse the entry list.
  std::vector<SILWitnessTable::Entry> witnessEntries;
  std::vector<SILWitnessTable::ConditionalConformance> conditionalConformances;

  if (P.Tok.isNot(tok::r_brace)) {
    do {
      if (parseSILVTableEntry(P, M, proto, witnessEnv, WitnessState, false,
                              witnessEntries, conditionalConformances))
        return true;
    } while (P.Tok.isNot(tok::r_brace) && P.Tok.isNot(tok::eof));
  }

  SourceLoc RBraceLoc;
  P.parseMatchingToken(tok::r_brace, RBraceLoc, diag::expected_sil_rbrace,
                       LBraceLoc);
  
  // Default to public linkage.
  if (!Linkage)
    Linkage = SILLinkage::Public;

  if (!wt)
    wt = SILWitnessTable::create(M, *Linkage, theConformance);
  else
    wt->setLinkage(*Linkage);
  wt->convertToDefinition(witnessEntries, conditionalConformances,
                          isSerialized);
  BodyScope.reset();
  return false;
}

/// decl-sil-default-witness ::= 'sil_default_witness_table' 
///                              sil-linkage identifier
///                              decl-sil-default-witness-body
/// decl-sil-default-witness-body:
///   '{' sil-default-witness-entry* '}'
/// sil-default-witness-entry:
///   sil-witness-entry
///   'no_default'
bool SILParserTUState::parseSILDefaultWitnessTable(Parser &P) {
  P.consumeToken(tok::kw_sil_default_witness_table);
  SILParser WitnessState(P);
  
  // Parse the linkage.
  Optional<SILLinkage> Linkage;
  parseSILLinkage(Linkage, P);
  
  Scope S(&P, ScopeKind::TopLevel);
  // We should use WitnessTableBody. This ensures that the generic params
  // are visible.
  Optional<Scope> BodyScope;
  BodyScope.emplace(&P, ScopeKind::FunctionBody);

  // Parse the protocol.
  ProtocolDecl *protocol = parseProtocolDecl(P, WitnessState);
  if (!protocol)
    return true;

  // Parse the body.
  SourceLoc LBraceLoc = P.Tok.getLoc();
  P.consumeToken(tok::l_brace);

  // We need to turn on InSILBody to parse SILDeclRef.
  Lexer::SILBodyRAII Tmp(*P.L);

  // Parse the entry list.
  std::vector<SILWitnessTable::Entry> witnessEntries;
  std::vector<SILWitnessTable::ConditionalConformance> conditionalConformances;

  if (P.Tok.isNot(tok::r_brace)) {
    do {
      if (parseSILVTableEntry(P, M, protocol, protocol->getGenericEnvironment(),
                              WitnessState, true, witnessEntries,
                              conditionalConformances))
        return true;
    } while (P.Tok.isNot(tok::r_brace) && P.Tok.isNot(tok::eof));
  }

  SourceLoc RBraceLoc;
  P.parseMatchingToken(tok::r_brace, RBraceLoc, diag::expected_sil_rbrace,
                       LBraceLoc);
  
  // Default to public linkage.
  if (!Linkage)
    Linkage = SILLinkage::Public;

  SILDefaultWitnessTable::create(M, *Linkage, protocol, witnessEntries);
  BodyScope.reset();
  return false;
}

/// decl-sil-differentiability-witness ::=
///   'sil_differentiability_witness'
///   ('[' 'serialized' ']')?
///   sil-linkage?
///   sil-differentiability-witness-config-and-function
///   decl-sil-differentiability-witness-body?
///
/// decl-sil-differentiability-witness-body ::=
///   '{'
///   ('jvp' sil-function-name ':' sil-type)?
///   ('vjp' sil-function-name ':' sil-type)?
///   '}'
///
/// index-subset ::=
///   [0-9]+ (' ' [0-9]+)*
bool SILParserTUState::parseSILDifferentiabilityWitness(Parser &P) {
  auto loc = P.consumeToken(tok::kw_sil_differentiability_witness);
  auto silLoc = RegularLocation(loc);
  SILParser State(P);

  // Parse the linkage.
  Optional<SILLinkage> linkage;
  if (parseSILLinkage(linkage, P))
    return true;

  // Parse '[serialized]' flag (optional).
  bool isSerialized = false;
  SourceLoc serializedTokLoc;
  if (P.Tok.is(tok::l_square) && P.isIdentifier(P.peekToken(), "serialized")) {
    isSerialized = true;
    serializedTokLoc = P.Tok.getLoc();
    P.consumeToken(tok::l_square);
    P.consumeToken(tok::identifier);
    if (P.parseToken(tok::r_square, diag::sil_diff_witness_expected_token, "]"))
      return true;
  }

  Scope scope(&P, ScopeKind::TopLevel);
  Scope body(&P, ScopeKind::FunctionBody);

  // We need to turn on InSILBody to parse the function references.
  Lexer::SILBodyRAII tmp(*P.L);

  auto configAndFn =
      parseSILDifferentiabilityWitnessConfigAndFunction(P, State, silLoc);
  if (!configAndFn) {
    return true;
  }
  auto config = configAndFn->first;
  auto originalFn = configAndFn->second;

  // If this is just a declaration, create the declaration now and return.
  if (!P.Tok.is(tok::l_brace)) {
    if (isSerialized) {
      P.diagnose(serializedTokLoc,
                 diag::sil_diff_witness_serialized_declaration);
      return true;
    }

    SILDifferentiabilityWitness::createDeclaration(
        M, linkage ? *linkage : SILLinkage::DefaultForDeclaration, originalFn,
        config.parameterIndices, config.resultIndices,
        config.derivativeGenericSignature);
    return false;
  }

  // This is a definition, so parse differentiability witness body.
  SILFunction *jvp = nullptr;
  SILFunction *vjp = nullptr;
  if (P.Tok.is(tok::l_brace)) {
    // Parse '{'.
    SourceLoc lBraceLoc;
    P.consumeIf(tok::l_brace, lBraceLoc);
    // Parse JVP (optional).
    if (P.isIdentifier(P.Tok, "jvp")) {
      P.consumeToken(tok::identifier);
      if (P.parseToken(tok::colon, diag::sil_diff_witness_expected_token, ":"))
        return true;
      Scope body(&P, ScopeKind::FunctionBody);
      if (State.parseSILFunctionRef(silLoc, jvp))
        return true;
    }
    // Parse VJP (optional).
    if (P.isIdentifier(P.Tok, "vjp")) {
      P.consumeToken(tok::identifier);
      if (P.parseToken(tok::colon, diag::sil_diff_witness_expected_token, ":"))
        return true;
      Scope body(&P, ScopeKind::FunctionBody);
      if (State.parseSILFunctionRef(silLoc, vjp))
        return true;
    }
    // Parse '}'.
    SourceLoc rBraceLoc;
    if (P.parseMatchingToken(tok::r_brace, rBraceLoc, diag::expected_sil_rbrace,
                             lBraceLoc))
      return true;
  }

  SILDifferentiabilityWitness::createDefinition(
      M, linkage ? *linkage : SILLinkage::DefaultForDefinition, originalFn,
      config.parameterIndices, config.resultIndices,
      config.derivativeGenericSignature, jvp, vjp, isSerialized);
  return false;
}

llvm::Optional<llvm::coverage::Counter> SILParser::parseSILCoverageExpr(
    llvm::coverage::CounterExpressionBuilder &Builder) {
  if (P.Tok.is(tok::integer_literal)) {
    unsigned CounterId;
    if (parseInteger(CounterId, diag::sil_coverage_invalid_counter))
      return None;
    return llvm::coverage::Counter::getCounter(CounterId);
  }

  if (P.Tok.is(tok::identifier)) {
    Identifier Zero;
    SourceLoc Loc;
    if (parseSILIdentifier(Zero, Loc, diag::sil_coverage_invalid_counter))
      return None;
    if (Zero.str() != "zero") {
      P.diagnose(Loc, diag::sil_coverage_invalid_counter);
      return None;
    }
    return llvm::coverage::Counter::getZero();
  }

  if (P.Tok.is(tok::l_paren)) {
    P.consumeToken(tok::l_paren);
    auto LHS = parseSILCoverageExpr(Builder);
    if (!LHS)
      return None;
    Identifier Operator;
    SourceLoc Loc;
    if (P.parseAnyIdentifier(Operator, Loc,
                             diag::sil_coverage_invalid_operator))
      return None;
    if (Operator.str() != "+" && Operator.str() != "-") {
      P.diagnose(Loc, diag::sil_coverage_invalid_operator);
      return None;
    }
    auto RHS = parseSILCoverageExpr(Builder);
    if (!RHS)
      return None;
    if (P.parseToken(tok::r_paren, diag::sil_coverage_expected_rparen))
      return None;

    if (Operator.str() == "+")
      return Builder.add(*LHS, *RHS);
    return Builder.subtract(*LHS, *RHS);
  }

  P.diagnose(P.Tok, diag::sil_coverage_invalid_counter);
  return None;
}

/// decl-sil-coverage-map ::= 'sil_coverage_map' CoveredName PGOFuncName CoverageHash
///                           decl-sil-coverage-body
/// decl-sil-coverage-body:
///   '{' sil-coverage-entry* '}'
/// sil-coverage-entry:
///   sil-coverage-loc ':' sil-coverage-expr
/// sil-coverage-loc:
///   StartLine ':' StartCol '->' EndLine ':' EndCol
/// sil-coverage-expr:
///   ...
bool SILParserTUState::parseSILCoverageMap(Parser &P) {
  P.consumeToken(tok::kw_sil_coverage_map);
  SILParser State(P);

  // Parse the filename.
  Identifier Filename;
  SourceLoc FileLoc;
  if (State.parseSILIdentifier(Filename, FileLoc,
                               diag::expected_sil_value_name))
    return true;

  // Parse the covered name.
  if (!P.Tok.is(tok::string_literal)) {
    P.diagnose(P.Tok, diag::sil_coverage_expected_quote);
    return true;
  }
  StringRef FuncName = P.Tok.getText().drop_front().drop_back();
  P.consumeToken();

  // Parse the PGO func name.
  if (!P.Tok.is(tok::string_literal)) {
    P.diagnose(P.Tok, diag::sil_coverage_expected_quote);
    return true;
  }
  StringRef PGOFuncName = P.Tok.getText().drop_front().drop_back();
  P.consumeToken();

  uint64_t Hash;
  if (State.parseInteger(Hash, diag::sil_coverage_invalid_hash))
    return true;

  if (!P.Tok.is(tok::l_brace)) {
    P.diagnose(P.Tok, diag::sil_coverage_expected_lbrace);
    return true;
  }
  SourceLoc LBraceLoc = P.Tok.getLoc();
  P.consumeToken(tok::l_brace);

  llvm::coverage::CounterExpressionBuilder Builder;
  std::vector<SILCoverageMap::MappedRegion> Regions;
  bool BodyHasError = false;
  if (P.Tok.isNot(tok::r_brace)) {
    do {
      unsigned StartLine, StartCol, EndLine, EndCol;
      if (State.parseInteger(StartLine, diag::sil_coverage_expected_loc) ||
          P.parseToken(tok::colon, diag::sil_coverage_expected_loc) ||
          State.parseInteger(StartCol, diag::sil_coverage_expected_loc) ||
          P.parseToken(tok::arrow, diag::sil_coverage_expected_arrow) ||
          State.parseInteger(EndLine, diag::sil_coverage_expected_loc) ||
          P.parseToken(tok::colon, diag::sil_coverage_expected_loc) ||
          State.parseInteger(EndCol, diag::sil_coverage_expected_loc)) {
        BodyHasError = true;
        break;
      }

      if (P.parseToken(tok::colon, diag::sil_coverage_expected_colon)) {
        BodyHasError = true;
        break;
      }

      auto Counter = State.parseSILCoverageExpr(Builder);
      if (!Counter) {
        BodyHasError = true;
        break;
      }

      Regions.emplace_back(StartLine, StartCol, EndLine, EndCol, *Counter);
    } while (P.Tok.isNot(tok::r_brace) && P.Tok.isNot(tok::eof));
  }
  if (BodyHasError)
    P.skipUntilDeclRBrace();

  SourceLoc RBraceLoc;
  P.parseMatchingToken(tok::r_brace, RBraceLoc, diag::expected_sil_rbrace,
                       LBraceLoc);

  if (!BodyHasError)
    SILCoverageMap::create(M, Filename.str(), FuncName.str(), PGOFuncName.str(),
                           Hash, Regions, Builder.getExpressions());
  return false;
}

/// sil-scope-ref ::= 'scope' [0-9]+
/// sil-scope ::= 'sil_scope' [0-9]+ '{'
///                 debug-loc
///                 'parent' scope-parent
///                 ('inlined_at' sil-scope-ref)?
///               '}'
/// scope-parent ::= sil-function-name ':' sil-type
/// scope-parent ::= sil-scope-ref
/// debug-loc ::= 'loc' string-literal ':' [0-9]+ ':' [0-9]+
bool SILParserTUState::parseSILScope(Parser &P) {
  P.consumeToken(tok::kw_sil_scope);
  SILParser ScopeState(P);

  SourceLoc SlotLoc = P.Tok.getLoc();
  unsigned Slot;
  if (ScopeState.parseInteger(Slot, diag::sil_invalid_scope_slot))
    return true;

  SourceLoc LBraceLoc = P.Tok.getLoc();
  P.consumeToken(tok::l_brace);

  StringRef Key = P.Tok.getText();
  RegularLocation Loc{SILLocation::DebugLoc()};
  if (Key == "loc")
    if (ScopeState.parseSILLocation(Loc))
      return true;
  ScopeState.parseVerbatim("parent");
  Identifier FnName;
  SILDebugScope *Parent = nullptr;
  SILFunction *ParentFn = nullptr;
  if (P.Tok.is(tok::integer_literal)) {
    /// scope-parent ::= sil-scope-ref
    if (ScopeState.parseScopeRef(Parent))
      return true;
  } else {
    /// scope-parent ::= sil-function-name
    SILType Ty;
    SourceLoc FnLoc = P.Tok.getLoc();
    // We need to turn on InSILBody to parse the function reference.
    Lexer::SILBodyRAII Tmp(*P.L);
    GenericEnvironment *IgnoredEnv;
    Scope S(&P, ScopeKind::TopLevel);
    Scope Body(&P, ScopeKind::FunctionBody);
    if ((ScopeState.parseGlobalName(FnName)) ||
        P.parseToken(tok::colon, diag::expected_sil_colon_value_ref) ||
        ScopeState.parseSILType(Ty, IgnoredEnv, true))
      return true;

    // The function doesn't exist yet. Create a zombie forward declaration.
    auto FnTy = Ty.getAs<SILFunctionType>();
    if (!FnTy || !Ty.isObject()) {
      P.diagnose(FnLoc, diag::expected_sil_function_type);
      return true;
    }
    ParentFn = ScopeState.getGlobalNameForReference(FnName, FnTy, FnLoc, true);
    ScopeState.TUState.PotentialZombieFns.insert(ParentFn);
  }

  SILDebugScope *InlinedAt = nullptr;
  if (P.Tok.getText() == "inlined_at") {
    P.consumeToken();
    if (ScopeState.parseScopeRef(InlinedAt))
      return true;
  }

  SourceLoc RBraceLoc;
  P.parseMatchingToken(tok::r_brace, RBraceLoc, diag::expected_sil_rbrace,
                       LBraceLoc);

  auto &Scope = ScopeSlots[Slot];
  if (Scope) {
    P.diagnose(SlotLoc, diag::sil_scope_redefined, Slot);
    return true;
  }

  Scope = new (M) SILDebugScope(Loc, ParentFn, Parent, InlinedAt);
  return false;
}<|MERGE_RESOLUTION|>--- conflicted
+++ resolved
@@ -5157,45 +5157,6 @@
           InstLoc, extractee, functionOperand, extracteeType);
       break;
     }
-<<<<<<< HEAD
-    case SILInstructionKind::LinearFunctionInst: {
-      // e.g. linear_function [parameters 0 1 2] %0 : $T
-      // e.g. linear_function [parameters 0 1 2] %0 : $T with_transpose %1 : $T
-      // Parse `[parameters <integer_literal>...]`.
-      SmallVector<unsigned, 8> parameterIndices;
-      if (parseIndexList(P, "parameters", parameterIndices,
-                         diag::sil_autodiff_expected_parameter_index))
-        return true;
-      // Parse the original function value.
-      SILValue original;
-      SourceLoc originalOperandLoc;
-      if (parseTypedValueRef(original, originalOperandLoc, B))
-        return true;
-      auto fnType = original->getType().getAs<SILFunctionType>();
-      if (!fnType) {
-        P.diagnose(originalOperandLoc,
-                   diag::sil_inst_autodiff_expected_function_type_operand);
-        return true;
-      }
-      // Parse an optional transpose function.
-      Optional<SILValue> transpose = None;
-      if (P.Tok.is(tok::identifier) && P.Tok.getText() == "with_transpose") {
-        P.consumeToken(tok::identifier);
-        transpose = SILValue();
-        if (parseTypedValueRef(*transpose, B))
-          return true;
-      }
-      if (parseSILDebugLocation(InstLoc, B))
-        return true;
-      auto *parameterIndicesSubset = IndexSubset::get(
-          P.Context, fnType->getNumParameters(), parameterIndices);
-      ResultVal = B.createLinearFunction(
-          InstLoc, parameterIndicesSubset, original, transpose);
-      break;
-    }
-    // SWIFT_ENABLE_TENSORFLOW
-=======
->>>>>>> 209deeab
     case SILInstructionKind::LinearFunctionExtractInst: {
       // Parse the rest of the instruction: an extractee, a linear function
       // operand, and a debug location.
@@ -5217,10 +5178,6 @@
           InstLoc, extractee, functionOperand);
       break;
     }
-<<<<<<< HEAD
-    // SWIFT_ENABLE_TENSORFLOW END
-=======
->>>>>>> 209deeab
     case SILInstructionKind::DifferentiabilityWitnessFunctionInst: {
       // e.g. differentiability_witness_function
       //      [jvp] [parameters 0 1] [results 0] <T where T: Differentiable>
