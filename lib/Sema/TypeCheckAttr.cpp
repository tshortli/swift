//===--- TypeCheckAttr.cpp - Type Checking for Attributes -----------------===//
//
// This source file is part of the Swift.org open source project
//
// Copyright (c) 2014 - 2017 Apple Inc. and the Swift project authors
// Licensed under Apache License v2.0 with Runtime Library Exception
//
// See https://swift.org/LICENSE.txt for license information
// See https://swift.org/CONTRIBUTORS.txt for the list of Swift project authors
//
//===----------------------------------------------------------------------===//
//
// This file implements semantic analysis for attributes.
//
//===----------------------------------------------------------------------===//

#include "MiscDiagnostics.h"
#include "TypeCheckObjC.h"
#include "TypeCheckType.h"
#include "TypeChecker.h"
#include "swift/AST/ASTVisitor.h"
#include "swift/AST/ClangModuleLoader.h"
#include "swift/AST/DiagnosticsParse.h"
#include "swift/AST/GenericEnvironment.h"
#include "swift/AST/GenericSignatureBuilder.h"
#include "swift/AST/ModuleNameLookup.h"
#include "swift/AST/NameLookup.h"
#include "swift/AST/NameLookupRequests.h"
#include "swift/AST/ParameterList.h"
#include "swift/AST/PropertyWrappers.h"
#include "swift/AST/SourceFile.h"
#include "swift/AST/TypeCheckRequests.h"
#include "swift/AST/Types.h"
#include "swift/Parse/Lexer.h"
#include "swift/Sema/IDETypeChecking.h"
#include "clang/Basic/CharInfo.h"
#include "llvm/Support/Debug.h"

using namespace swift;

namespace {
  /// This emits a diagnostic with a fixit to remove the attribute.
  template<typename ...ArgTypes>
  void diagnoseAndRemoveAttr(DiagnosticEngine &Diags, Decl *D,
                             DeclAttribute *attr, ArgTypes &&...Args) {
    assert(!D->hasClangNode() && "Clang importer propagated a bogus attribute");
    if (!D->hasClangNode()) {
      SourceLoc loc = attr->getLocation();
      assert(loc.isValid() && "Diagnosing attribute with invalid location");
      if (loc.isInvalid()) {
        loc = D->getLoc();
      }
      if (loc.isValid()) {
        Diags.diagnose(loc, std::forward<ArgTypes>(Args)...)
          .fixItRemove(attr->getRangeWithAt());
      }
    }

    attr->setInvalid();
  }

/// This visits each attribute on a decl.  The visitor should return true if
/// the attribute is invalid and should be marked as such.
class AttributeChecker : public AttributeVisitor<AttributeChecker> {
 public:
  ASTContext &Ctx;
  Decl *D;

  AttributeChecker(Decl *D) : Ctx(D->getASTContext()), D(D) {}

  /// This emits a diagnostic with a fixit to remove the attribute.
  template<typename ...ArgTypes>
  void diagnoseAndRemoveAttr(DeclAttribute *attr, ArgTypes &&...Args) {
    ::diagnoseAndRemoveAttr(Ctx.Diags, D, attr,
                            std::forward<ArgTypes>(Args)...);
  }

  template <typename... ArgTypes>
  InFlightDiagnostic diagnose(ArgTypes &&... Args) const {
    return Ctx.Diags.diagnose(std::forward<ArgTypes>(Args)...);
  }

  /// Deleting this ensures that all attributes are covered by the visitor
  /// below.
  bool visitDeclAttribute(DeclAttribute *A) = delete;

#define IGNORED_ATTR(X) void visit##X##Attr(X##Attr *) {}
  IGNORED_ATTR(AlwaysEmitIntoClient)
  IGNORED_ATTR(HasInitialValue)
  IGNORED_ATTR(ClangImporterSynthesizedType)
  IGNORED_ATTR(Convenience)
  IGNORED_ATTR(Effects)
  IGNORED_ATTR(Exported)
  IGNORED_ATTR(ForbidSerializingReference)
  IGNORED_ATTR(HasStorage)
  IGNORED_ATTR(Inline)
  IGNORED_ATTR(ObjCBridged)
  IGNORED_ATTR(ObjCNonLazyRealization)
  IGNORED_ATTR(ObjCRuntimeName)
  IGNORED_ATTR(RawDocComment)
  IGNORED_ATTR(RequiresStoredPropertyInits)
  IGNORED_ATTR(RestatedObjCConformance)
  IGNORED_ATTR(Semantics)
  IGNORED_ATTR(ShowInInterface)
  IGNORED_ATTR(SILGenName)
  IGNORED_ATTR(StaticInitializeObjCMetadata)
  IGNORED_ATTR(SynthesizedProtocol)
  IGNORED_ATTR(Testable)
  IGNORED_ATTR(WeakLinked)
  IGNORED_ATTR(PrivateImport)
  IGNORED_ATTR(DisfavoredOverload)
  IGNORED_ATTR(ProjectedValueProperty)
  IGNORED_ATTR(ReferenceOwnership)
  // SWIFT_ENABLE_TENSORFLOW
  // TODO(TF-715): Allow @quoted on more decls.
  IGNORED_ATTR(Quoted)
#undef IGNORED_ATTR

  void visitAlignmentAttr(AlignmentAttr *attr) {
    // Alignment must be a power of two.
    auto value = attr->getValue();
    if (value == 0 || (value & (value - 1)) != 0)
      diagnose(attr->getLocation(), diag::alignment_not_power_of_two);
  }

  void visitBorrowedAttr(BorrowedAttr *attr) {
    // These criteria are the same preconditions laid out by
    // AbstractStorageDecl::requiresOpaqueModifyCoroutine().

    assert(!D->hasClangNode() && "@_borrowed on imported declaration?");

    if (D->getAttrs().hasAttribute<DynamicAttr>()) {
      diagnose(attr->getLocation(), diag::borrowed_with_objc_dynamic,
               D->getDescriptiveKind())
        .fixItRemove(attr->getRange());
      D->getAttrs().removeAttribute(attr);
      return;
    }

    auto dc = D->getDeclContext();
    auto protoDecl = dyn_cast<ProtocolDecl>(dc);
    if (protoDecl && protoDecl->isObjC()) {
      diagnose(attr->getLocation(), diag::borrowed_on_objc_protocol_requirement,
               D->getDescriptiveKind())
        .fixItRemove(attr->getRange());
      D->getAttrs().removeAttribute(attr);
      return;
    }
  }

  void visitTransparentAttr(TransparentAttr *attr);
  void visitMutationAttr(DeclAttribute *attr);
  void visitMutatingAttr(MutatingAttr *attr) { visitMutationAttr(attr); }
  void visitNonMutatingAttr(NonMutatingAttr *attr) { visitMutationAttr(attr); }
  void visitConsumingAttr(ConsumingAttr *attr) { visitMutationAttr(attr); }
  void visitDynamicAttr(DynamicAttr *attr);

  void visitIndirectAttr(IndirectAttr *attr) {
    if (auto caseDecl = dyn_cast<EnumElementDecl>(D)) {
      // An indirect case should have a payload.
      if (!caseDecl->hasAssociatedValues())
        diagnose(attr->getLocation(), diag::indirect_case_without_payload,
                 caseDecl->getName());
      // If the enum is already indirect, its cases don't need to be.
      else if (caseDecl->getParentEnum()->getAttrs()
                 .hasAttribute<IndirectAttr>())
        diagnose(attr->getLocation(), diag::indirect_case_in_indirect_enum);
    }
  }

  void visitWarnUnqualifiedAccessAttr(WarnUnqualifiedAccessAttr *attr) {
    if (!D->getDeclContext()->isTypeContext()) {
      diagnoseAndRemoveAttr(attr, diag::attr_methods_only, attr);
    }
  }

  void visitFinalAttr(FinalAttr *attr);
  void visitIBActionAttr(IBActionAttr *attr);
  void visitIBSegueActionAttr(IBSegueActionAttr *attr);
  void visitLazyAttr(LazyAttr *attr);
  void visitIBDesignableAttr(IBDesignableAttr *attr);
  void visitIBInspectableAttr(IBInspectableAttr *attr);
  void visitGKInspectableAttr(GKInspectableAttr *attr);
  void visitIBOutletAttr(IBOutletAttr *attr);
  void visitLLDBDebuggerFunctionAttr(LLDBDebuggerFunctionAttr *attr);
  void visitNSManagedAttr(NSManagedAttr *attr);
  void visitOverrideAttr(OverrideAttr *attr);
  void visitNonOverrideAttr(NonOverrideAttr *attr);
  void visitAccessControlAttr(AccessControlAttr *attr);
  void visitSetterAccessAttr(SetterAccessAttr *attr);
  bool visitAbstractAccessControlAttr(AbstractAccessControlAttr *attr);

  void visitObjCAttr(ObjCAttr *attr);
  void visitNonObjCAttr(NonObjCAttr *attr);
  void visitObjCMembersAttr(ObjCMembersAttr *attr);

  void visitOptionalAttr(OptionalAttr *attr);

  void visitAvailableAttr(AvailableAttr *attr);

  void visitCDeclAttr(CDeclAttr *attr);

  void visitDynamicCallableAttr(DynamicCallableAttr *attr);

  void visitDynamicMemberLookupAttr(DynamicMemberLookupAttr *attr);

  void visitNSCopyingAttr(NSCopyingAttr *attr);
  void visitRequiredAttr(RequiredAttr *attr);
  void visitRethrowsAttr(RethrowsAttr *attr);

  void checkApplicationMainAttribute(DeclAttribute *attr,
                                     Identifier Id_ApplicationDelegate,
                                     Identifier Id_Kit,
                                     Identifier Id_ApplicationMain);

  void visitNSApplicationMainAttr(NSApplicationMainAttr *attr);
  void visitUIApplicationMainAttr(UIApplicationMainAttr *attr);

  void visitUnsafeNoObjCTaggedPointerAttr(UnsafeNoObjCTaggedPointerAttr *attr);
  void visitSwiftNativeObjCRuntimeBaseAttr(
                                         SwiftNativeObjCRuntimeBaseAttr *attr);

  void checkOperatorAttribute(DeclAttribute *attr);

  void visitInfixAttr(InfixAttr *attr) { checkOperatorAttribute(attr); }
  void visitPostfixAttr(PostfixAttr *attr) { checkOperatorAttribute(attr); }
  void visitPrefixAttr(PrefixAttr *attr) { checkOperatorAttribute(attr); }

  void visitSpecializeAttr(SpecializeAttr *attr);

  void visitFixedLayoutAttr(FixedLayoutAttr *attr);
  void visitUsableFromInlineAttr(UsableFromInlineAttr *attr);
  void visitInlinableAttr(InlinableAttr *attr);
  void visitOptimizeAttr(OptimizeAttr *attr);

  void visitDiscardableResultAttr(DiscardableResultAttr *attr);
  void visitDynamicReplacementAttr(DynamicReplacementAttr *attr);
  void visitImplementsAttr(ImplementsAttr *attr);

  void visitFrozenAttr(FrozenAttr *attr);

  void visitCustomAttr(CustomAttr *attr);
  void visitPropertyWrapperAttr(PropertyWrapperAttr *attr);
  void visitFunctionBuilderAttr(FunctionBuilderAttr *attr);

  void visitImplementationOnlyAttr(ImplementationOnlyAttr *attr);

  // SWIFT_ENABLE_TENSORFLOW
  void visitDifferentiableAttr(DifferentiableAttr *attr);
  void visitDifferentiatingAttr(DifferentiatingAttr *attr);
  void visitCompilerEvaluableAttr(CompilerEvaluableAttr *attr);
  void visitNoDerivativeAttr(NoDerivativeAttr *attr);
  void visitTransposingAttr(TransposingAttr *attr);
};
} // end anonymous namespace

void AttributeChecker::visitTransparentAttr(TransparentAttr *attr) {
  DeclContext *dc = D->getDeclContext();
  // Protocol declarations cannot be transparent.
  if (isa<ProtocolDecl>(dc))
    diagnoseAndRemoveAttr(attr, diag::transparent_in_protocols_not_supported);
  // Class declarations cannot be transparent.
  if (isa<ClassDecl>(dc)) {
    
    // @transparent is always ok on implicitly generated accessors: they can
    // be dispatched (even in classes) when the references are within the
    // class themself.
    if (!(isa<AccessorDecl>(D) && D->isImplicit()))
      diagnoseAndRemoveAttr(attr, diag::transparent_in_classes_not_supported);
  }

  if (auto *VD = dyn_cast<VarDecl>(D)) {
    // Stored properties and variables can't be transparent.
    if (VD->hasStorage())
      diagnoseAndRemoveAttr(attr, diag::attribute_invalid_on_stored_property,
                            attr);
  }
}

void AttributeChecker::visitMutationAttr(DeclAttribute *attr) {
  FuncDecl *FD = cast<FuncDecl>(D);

  SelfAccessKind attrModifier;
  switch (attr->getKind()) {
  case DeclAttrKind::DAK_Consuming:
    attrModifier = SelfAccessKind::Consuming;
    break;
  case DeclAttrKind::DAK_Mutating:
    attrModifier = SelfAccessKind::Mutating;
    break;
  case DeclAttrKind::DAK_NonMutating:
    attrModifier = SelfAccessKind::NonMutating;
    break;
  default:
    llvm_unreachable("unhandled attribute kind");
  }

  // mutation attributes may only appear in type context.
  if (auto contextTy = FD->getDeclContext()->getDeclaredInterfaceType()) {
    // 'mutating' and 'nonmutating' are not valid on types
    // with reference semantics.
    if (contextTy->hasReferenceSemantics()) {
      if (attrModifier != SelfAccessKind::Consuming)
        diagnoseAndRemoveAttr(attr, diag::mutating_invalid_classes,
                              attrModifier);
    }
  } else {
    diagnoseAndRemoveAttr(attr, diag::mutating_invalid_global_scope,
                          attrModifier);
  }

  // Verify we don't have more than one of mutating, nonmutating,
  // and __consuming.
  if ((FD->getAttrs().hasAttribute<MutatingAttr>() +
          FD->getAttrs().hasAttribute<NonMutatingAttr>() +
          FD->getAttrs().hasAttribute<ConsumingAttr>()) > 1) {
    if (auto *NMA = FD->getAttrs().getAttribute<NonMutatingAttr>()) {
      if (attrModifier != SelfAccessKind::NonMutating) {
        diagnoseAndRemoveAttr(NMA, diag::functions_mutating_and_not,
                              SelfAccessKind::NonMutating, attrModifier);
      }
    }

    if (auto *MUA = FD->getAttrs().getAttribute<MutatingAttr>()) {
      if (attrModifier != SelfAccessKind::Mutating) {
        diagnoseAndRemoveAttr(MUA, diag::functions_mutating_and_not,
                                SelfAccessKind::Mutating, attrModifier);
      }
    }

    if (auto *CSA = FD->getAttrs().getAttribute<ConsumingAttr>()) {
      if (attrModifier != SelfAccessKind::Consuming) {
        diagnoseAndRemoveAttr(CSA, diag::functions_mutating_and_not,
                              SelfAccessKind::Consuming, attrModifier);
      }
    }
  }

  // Verify that we don't have a static function.
  if (FD->isStatic())
    diagnoseAndRemoveAttr(attr, diag::static_functions_not_mutating);
}

void AttributeChecker::visitDynamicAttr(DynamicAttr *attr) {
  // Members cannot be both dynamic and @_transparent.
  if (D->getAttrs().hasAttribute<TransparentAttr>())
    diagnoseAndRemoveAttr(attr, diag::dynamic_with_transparent);
  if (!D->getAttrs().hasAttribute<ObjCAttr>() &&
      D->getModuleContext()->isResilient())
    diagnoseAndRemoveAttr(attr,
                          diag::dynamic_and_library_evolution_not_supported);
}

static bool
validateIBActionSignature(ASTContext &ctx, DeclAttribute *attr,
                          const FuncDecl *FD, unsigned minParameters,
                          unsigned maxParameters, bool hasVoidResult = true) {
  bool valid = true;

  auto arity = FD->getParameters()->size();
  auto resultType = FD->getResultInterfaceType();

  if (arity < minParameters || arity > maxParameters) {
    auto diagID = diag::invalid_ibaction_argument_count;
    if (minParameters == maxParameters)
      diagID = diag::invalid_ibaction_argument_count_exact;
    else if (minParameters == 0)
      diagID = diag::invalid_ibaction_argument_count_max;
    ctx.Diags.diagnose(FD, diagID, attr->getAttrName(), minParameters,
                       maxParameters);
    valid = false;
  }

  if (resultType->isVoid() != hasVoidResult) {
    ctx.Diags.diagnose(FD, diag::invalid_ibaction_result, attr->getAttrName(),
                       hasVoidResult);
    valid = false;
  }

  // We don't need to check here that parameter or return types are
  // ObjC-representable; IsObjCRequest will validate that.

  if (!valid)
    attr->setInvalid();
  return valid;
}

static bool isiOS(ASTContext &ctx) {
  return ctx.LangOpts.Target.isiOS();
}

static bool iswatchOS(ASTContext &ctx) {
  return ctx.LangOpts.Target.isWatchOS();
}

static bool isRelaxedIBAction(ASTContext &ctx) {
  return isiOS(ctx) || iswatchOS(ctx);
}

void AttributeChecker::visitIBActionAttr(IBActionAttr *attr) {
  // Only instance methods can be IBActions.
  const FuncDecl *FD = cast<FuncDecl>(D);
  if (!FD->isPotentialIBActionTarget()) {
    diagnoseAndRemoveAttr(attr, diag::invalid_ibaction_decl,
                          attr->getAttrName());
    return;
  }

  if (isRelaxedIBAction(Ctx))
    // iOS, tvOS, and watchOS allow 0-2 parameters to an @IBAction method.
    validateIBActionSignature(Ctx, attr, FD, /*minParams=*/0, /*maxParams=*/2);
  else
    // macOS allows 1 parameter to an @IBAction method.
    validateIBActionSignature(Ctx, attr, FD, /*minParams=*/1, /*maxParams=*/1);
}

void AttributeChecker::visitIBSegueActionAttr(IBSegueActionAttr *attr) {
  // Only instance methods can be IBActions.
  const FuncDecl *FD = cast<FuncDecl>(D);
  if (!FD->isPotentialIBActionTarget())
    diagnoseAndRemoveAttr(attr, diag::invalid_ibaction_decl,
                          attr->getAttrName());

  if (!validateIBActionSignature(Ctx, attr, FD,
                                 /*minParams=*/1, /*maxParams=*/3,
                                 /*hasVoidResult=*/false))
    return;

  // If the IBSegueAction method's selector belongs to one of the ObjC method
  // families (like -newDocumentSegue: or -copyScreen), it would return the
  // object at +1, but the caller would expect it to be +0 and would therefore
  // leak it.
  //
  // To prevent that, diagnose if the selector belongs to one of the method
  // families and suggest that the user change the Swift name or Obj-C selector.
  auto currentSelector = FD->getObjCSelector();

  SmallString<32> prefix("make");

  switch (currentSelector.getSelectorFamily()) {
  case ObjCSelectorFamily::None:
    // No error--exit early.
    return;

  case ObjCSelectorFamily::Alloc:
  case ObjCSelectorFamily::Init:
  case ObjCSelectorFamily::New:
    // Fix-it will replace the "alloc"/"init"/"new" in the selector with "make".
    break;

  case ObjCSelectorFamily::Copy:
    // Fix-it will replace the "copy" in the selector with "makeCopy".
    prefix += "Copy";
    break;

  case ObjCSelectorFamily::MutableCopy:
    // Fix-it will replace the "mutable" in the selector with "makeMutable".
    prefix += "Mutable";
    break;
  }

  // Emit the actual error.
  diagnose(FD, diag::ibsegueaction_objc_method_family, attr->getAttrName(),
           currentSelector);

  // The rest of this is just fix-it generation.

  /// Replaces the first word of \c oldName with the prefix, where "word" is a
  /// sequence of lowercase characters.
  auto replacingPrefix = [&](Identifier oldName) -> Identifier {
    SmallString<32> scratch = prefix;
    scratch += oldName.str().drop_while(clang::isLowercase);
    return Ctx.getIdentifier(scratch);
  };

  // Suggest changing the Swift name of the method, unless there is already an
  // explicit selector.
  if (!FD->getAttrs().hasAttribute<ObjCAttr>() ||
      !FD->getAttrs().getAttribute<ObjCAttr>()->hasName()) {
    auto newSwiftBaseName = replacingPrefix(FD->getBaseName().getIdentifier());
    auto argumentNames = FD->getFullName().getArgumentNames();
    DeclName newSwiftName(Ctx, newSwiftBaseName, argumentNames);

    auto diag = diagnose(FD, diag::fixit_rename_in_swift, newSwiftName);
    fixDeclarationName(diag, FD, newSwiftName);
  }

  // Suggest changing just the selector to one with a different first piece.
  auto oldPieces = currentSelector.getSelectorPieces();
  SmallVector<Identifier, 4> newPieces(oldPieces.begin(), oldPieces.end());
  newPieces[0] = replacingPrefix(newPieces[0]);
  ObjCSelector newSelector(Ctx, currentSelector.getNumArgs(), newPieces);

  auto diag = diagnose(FD, diag::fixit_rename_in_objc, newSelector);
  fixDeclarationObjCName(diag, FD, currentSelector, newSelector);
}

void AttributeChecker::visitIBDesignableAttr(IBDesignableAttr *attr) {
  if (auto *ED = dyn_cast<ExtensionDecl>(D)) {
    if (auto nominalDecl = ED->getExtendedNominal()) {
      if (!isa<ClassDecl>(nominalDecl))
        diagnoseAndRemoveAttr(attr, diag::invalid_ibdesignable_extension);
    }
  }
}

void AttributeChecker::visitIBInspectableAttr(IBInspectableAttr *attr) {
  // Only instance properties can be 'IBInspectable'.
  auto *VD = cast<VarDecl>(D);
  if (!VD->getDeclContext()->getSelfClassDecl() || VD->isStatic())
    diagnoseAndRemoveAttr(attr, diag::invalid_ibinspectable,
                                 attr->getAttrName());
}

void AttributeChecker::visitGKInspectableAttr(GKInspectableAttr *attr) {
  // Only instance properties can be 'GKInspectable'.
  auto *VD = cast<VarDecl>(D);
  if (!VD->getDeclContext()->getSelfClassDecl() || VD->isStatic())
    diagnoseAndRemoveAttr(attr, diag::invalid_ibinspectable,
                                 attr->getAttrName());
}

static Optional<Diag<bool,Type>>
isAcceptableOutletType(Type type, bool &isArray, ASTContext &ctx) {
  if (type->isObjCExistentialType() || type->isAny())
    return None; // @objc existential types are okay

  auto nominal = type->getAnyNominal();

  if (auto classDecl = dyn_cast_or_null<ClassDecl>(nominal)) {
    if (classDecl->isObjC())
      return None; // @objc class types are okay.
    return diag::iboutlet_nonobjc_class;
  }

  if (nominal == ctx.getStringDecl()) {
    // String is okay because it is bridged to NSString.
    // FIXME: BridgesTypes.def is almost sufficient for this.
    return None;
  }

  if (nominal == ctx.getArrayDecl()) {
    // Arrays of arrays are not allowed.
    if (isArray)
      return diag::iboutlet_nonobject_type;

    isArray = true;

    // Handle Array<T>. T must be an Objective-C class or protocol.
    auto boundTy = type->castTo<BoundGenericStructType>();
    auto boundArgs = boundTy->getGenericArgs();
    assert(boundArgs.size() == 1 && "invalid Array declaration");
    Type elementTy = boundArgs.front();
    return isAcceptableOutletType(elementTy, isArray, ctx);
  }

  if (type->isExistentialType())
    return diag::iboutlet_nonobjc_protocol;

  // No other types are permitted.
  return diag::iboutlet_nonobject_type;
}


void AttributeChecker::visitIBOutletAttr(IBOutletAttr *attr) {
  // Only instance properties can be 'IBOutlet'.
  auto *VD = cast<VarDecl>(D);
  if (!VD->getDeclContext()->getSelfClassDecl() || VD->isStatic())
    diagnoseAndRemoveAttr(attr, diag::invalid_iboutlet);

  if (!VD->isSettable(nullptr)) {
    // Allow non-mutable IBOutlet properties in module interfaces,
    // as they may have been private(set)
    SourceFile *Parent = VD->getDeclContext()->getParentSourceFile();
    if (!Parent || Parent->Kind != SourceFileKind::Interface)
      diagnoseAndRemoveAttr(attr, diag::iboutlet_only_mutable);
  }

  // Verify that the field type is valid as an outlet.
  auto type = VD->getType();

  if (VD->isInvalid())
    return;

  // Look through ownership types, and optionals.
  type = type->getReferenceStorageReferent();
  bool wasOptional = false;
  if (Type underlying = type->getOptionalObjectType()) {
    type = underlying;
    wasOptional = true;
  }

  bool isArray = false;
  if (auto isError = isAcceptableOutletType(type, isArray, Ctx))
    diagnoseAndRemoveAttr(attr, isError.getValue(),
                                 /*array=*/isArray, type);

  // If the type wasn't optional, an array, or unowned, complain.
  if (!wasOptional && !isArray) {
    diagnose(attr->getLocation(), diag::iboutlet_non_optional, type);
    auto typeRange = VD->getTypeSourceRangeForDiagnostics();
    { // Only one diagnostic can be active at a time.
      auto diag = diagnose(typeRange.Start, diag::note_make_optional,
                           OptionalType::get(type));
      if (type->hasSimpleTypeRepr()) {
        diag.fixItInsertAfter(typeRange.End, "?");
      } else {
        diag.fixItInsert(typeRange.Start, "(")
          .fixItInsertAfter(typeRange.End, ")?");
      }
    }
    { // Only one diagnostic can be active at a time.
      auto diag = diagnose(typeRange.Start,
                           diag::note_make_implicitly_unwrapped_optional);
      if (type->hasSimpleTypeRepr()) {
        diag.fixItInsertAfter(typeRange.End, "!");
      } else {
        diag.fixItInsert(typeRange.Start, "(")
          .fixItInsertAfter(typeRange.End, ")!");
      }
    }
  }
}

void AttributeChecker::visitNSManagedAttr(NSManagedAttr *attr) {
  // @NSManaged only applies to instance methods and properties within a class.
  if (cast<ValueDecl>(D)->isStatic() ||
      !D->getDeclContext()->getSelfClassDecl()) {
    diagnoseAndRemoveAttr(attr, diag::attr_NSManaged_not_instance_member);
  }

  if (auto *method = dyn_cast<FuncDecl>(D)) {
    // Separate out the checks for methods.
    if (method->hasBody())
      diagnoseAndRemoveAttr(attr, diag::attr_NSManaged_method_body);

    return;
  }

  // Everything below deals with restrictions on @NSManaged properties.
  auto *VD = cast<VarDecl>(D);

  // @NSManaged properties cannot be @NSCopying
  if (auto *NSCopy = VD->getAttrs().getAttribute<NSCopyingAttr>())
    diagnoseAndRemoveAttr(NSCopy, diag::attr_NSManaged_NSCopying);

}

void AttributeChecker::
visitLLDBDebuggerFunctionAttr(LLDBDebuggerFunctionAttr *attr) {
  // This is only legal when debugger support is on.
  if (!D->getASTContext().LangOpts.DebuggerSupport)
    diagnoseAndRemoveAttr(attr, diag::attr_for_debugger_support_only);
}

void AttributeChecker::visitOverrideAttr(OverrideAttr *attr) {
  if (!isa<ClassDecl>(D->getDeclContext()) &&
      !isa<ProtocolDecl>(D->getDeclContext()) &&
      !isa<ExtensionDecl>(D->getDeclContext()))
    diagnoseAndRemoveAttr(attr, diag::override_nonclass_decl);
}

void AttributeChecker::visitNonOverrideAttr(NonOverrideAttr *attr) {
  if (auto overrideAttr = D->getAttrs().getAttribute<OverrideAttr>())
    diagnoseAndRemoveAttr(overrideAttr, diag::nonoverride_and_override_attr);

  if (!isa<ClassDecl>(D->getDeclContext()) &&
      !isa<ProtocolDecl>(D->getDeclContext()) &&
      !isa<ExtensionDecl>(D->getDeclContext())) {
    diagnoseAndRemoveAttr(attr, diag::nonoverride_wrong_decl_context);
  }
}

void AttributeChecker::visitLazyAttr(LazyAttr *attr) {
  // lazy may only be used on properties.
  auto *VD = cast<VarDecl>(D);

  auto attrs = VD->getAttrs();
  // 'lazy' is not allowed to have reference attributes
  if (auto *refAttr = attrs.getAttribute<ReferenceOwnershipAttr>())
    diagnoseAndRemoveAttr(attr, diag::lazy_not_strong, refAttr->get());

  auto varDC = VD->getDeclContext();

  // 'lazy' is not allowed on a global variable or on a static property (which
  // are already lazily initialized).
  // TODO: we can't currently support lazy properties on non-type-contexts.
  if (VD->isStatic() ||
      (varDC->isModuleScopeContext() &&
       !varDC->getParentSourceFile()->isScriptMode())) {
    diagnoseAndRemoveAttr(attr, diag::lazy_on_already_lazy_global);
  } else if (!VD->getDeclContext()->isTypeContext()) {
    diagnoseAndRemoveAttr(attr, diag::lazy_must_be_property);
  }
}

bool AttributeChecker::visitAbstractAccessControlAttr(
    AbstractAccessControlAttr *attr) {
  // Access control attr may only be used on value decls and extensions.
  if (!isa<ValueDecl>(D) && !isa<ExtensionDecl>(D)) {
    diagnoseAndRemoveAttr(attr, diag::invalid_decl_modifier, attr);
    return true;
  }

  if (auto extension = dyn_cast<ExtensionDecl>(D)) {
    if (!extension->getInherited().empty()) {
      diagnoseAndRemoveAttr(attr, diag::extension_access_with_conformances,
                            attr);
      return true;
    }
  }

  // And not on certain value decls.
  if (isa<DestructorDecl>(D) || isa<EnumElementDecl>(D)) {
    diagnoseAndRemoveAttr(attr, diag::invalid_decl_modifier, attr);
    return true;
  }

  // Or within protocols.
  if (isa<ProtocolDecl>(D->getDeclContext())) {
    diagnoseAndRemoveAttr(attr, diag::access_control_in_protocol, attr);
    diagnose(attr->getLocation(), diag::access_control_in_protocol_detail);
    return true;
  }

  return false;
}

void AttributeChecker::visitAccessControlAttr(AccessControlAttr *attr) {
  visitAbstractAccessControlAttr(attr);

  if (auto extension = dyn_cast<ExtensionDecl>(D)) {
    if (attr->getAccess() == AccessLevel::Open) {
      diagnose(attr->getLocation(), diag::access_control_extension_open)
        .fixItReplace(attr->getRange(), "public");
      attr->setInvalid();
      return;
    }

    NominalTypeDecl *nominal = extension->getExtendedNominal();

    // Extension is ill-formed; suppress the attribute.
    if (!nominal) {
      attr->setInvalid();
      return;
    }

    AccessLevel typeAccess = nominal->getFormalAccess();
    if (attr->getAccess() > typeAccess) {
      diagnose(attr->getLocation(), diag::access_control_extension_more,
               typeAccess, nominal->getDescriptiveKind(), attr->getAccess())
        .fixItRemove(attr->getRange());
      attr->setInvalid();
      return;
    }

  } else if (auto extension = dyn_cast<ExtensionDecl>(D->getDeclContext())) {
    AccessLevel maxAccess = extension->getMaxAccessLevel();
    if (std::min(attr->getAccess(), AccessLevel::Public) > maxAccess) {
      // FIXME: It would be nice to say what part of the requirements actually
      // end up being problematic.
      auto diag = diagnose(attr->getLocation(),
                           diag::access_control_ext_requirement_member_more,
                           attr->getAccess(),
                           D->getDescriptiveKind(),
                           maxAccess);
      swift::fixItAccess(diag, cast<ValueDecl>(D), maxAccess);
      return;
    }

    if (auto extAttr =
        extension->getAttrs().getAttribute<AccessControlAttr>()) {
      AccessLevel defaultAccess = extension->getDefaultAccessLevel();
      if (attr->getAccess() > defaultAccess) {
        auto diag = diagnose(attr->getLocation(),
                             diag::access_control_ext_member_more,
                             attr->getAccess(),
                             extAttr->getAccess());
        // Don't try to fix this one; it's just a warning, and fixing it can
        // lead to diagnostic fights between this and "declaration must be at
        // least this accessible" checking for overrides and protocol
        // requirements.
      } else if (attr->getAccess() == defaultAccess) {
        diagnose(attr->getLocation(),
                 diag::access_control_ext_member_redundant,
                 attr->getAccess(),
                 D->getDescriptiveKind(),
                 extAttr->getAccess())
          .fixItRemove(attr->getRange());
      }
    }
  }

  if (attr->getAccess() == AccessLevel::Open) {
    if (!isa<ClassDecl>(D) && !D->isPotentiallyOverridable() &&
        !attr->isInvalid()) {
      diagnose(attr->getLocation(), diag::access_control_open_bad_decl)
        .fixItReplace(attr->getRange(), "public");
      attr->setInvalid();
    }
  }
}

void AttributeChecker::visitSetterAccessAttr(
    SetterAccessAttr *attr) {
  auto storage = dyn_cast<AbstractStorageDecl>(D);
  if (!storage)
    diagnoseAndRemoveAttr(attr, diag::access_control_setter, attr->getAccess());

  if (visitAbstractAccessControlAttr(attr))
    return;

  if (!storage->isSettable(storage->getDeclContext())) {
    // This must stay in sync with diag::access_control_setter_read_only.
    enum {
      SK_Constant = 0,
      SK_Variable,
      SK_Property,
      SK_Subscript
    } storageKind;
    if (isa<SubscriptDecl>(storage))
      storageKind = SK_Subscript;
    else if (storage->getDeclContext()->isTypeContext())
      storageKind = SK_Property;
    else if (cast<VarDecl>(storage)->isLet())
      storageKind = SK_Constant;
    else
      storageKind = SK_Variable;
    diagnoseAndRemoveAttr(attr, diag::access_control_setter_read_only,
                          attr->getAccess(), storageKind);
  }

  auto getterAccess = cast<ValueDecl>(D)->getFormalAccess();
  if (attr->getAccess() > getterAccess) {
    // This must stay in sync with diag::access_control_setter_more.
    enum {
      SK_Variable = 0,
      SK_Property,
      SK_Subscript
    } storageKind;
    if (isa<SubscriptDecl>(D))
      storageKind = SK_Subscript;
    else if (D->getDeclContext()->isTypeContext())
      storageKind = SK_Property;
    else
      storageKind = SK_Variable;
    diagnose(attr->getLocation(), diag::access_control_setter_more,
             getterAccess, storageKind, attr->getAccess());
    attr->setInvalid();
    return;

  } else if (attr->getAccess() == getterAccess) {
    diagnose(attr->getLocation(),
             diag::access_control_setter_redundant,
             attr->getAccess(),
             D->getDescriptiveKind(),
             getterAccess)
      .fixItRemove(attr->getRange());
    return;
  }
}

static bool checkObjCDeclContext(Decl *D) {
  DeclContext *DC = D->getDeclContext();
  if (DC->getSelfClassDecl())
    return true;
  if (auto *PD = dyn_cast<ProtocolDecl>(DC))
    if (PD->isObjC())
      return true;
  return false;
}

void AttributeChecker::visitObjCAttr(ObjCAttr *attr) {
  // Only certain decls can be ObjC.
  Optional<Diag<>> error;
  if (isa<ClassDecl>(D) ||
      isa<ProtocolDecl>(D)) {
    /* ok */
  } else if (auto Ext = dyn_cast<ExtensionDecl>(D)) {
    if (!Ext->getSelfClassDecl())
      error = diag::objc_extension_not_class;
  } else if (auto ED = dyn_cast<EnumDecl>(D)) {
    if (ED->isGenericContext())
      error = diag::objc_enum_generic;
  } else if (auto EED = dyn_cast<EnumElementDecl>(D)) {
    auto ED = EED->getParentEnum();
    if (!ED->getAttrs().hasAttribute<ObjCAttr>())
      error = diag::objc_enum_case_req_objc_enum;
    else if (attr->hasName() && EED->getParentCase()->getElements().size() > 1)
      error = diag::objc_enum_case_multi;
  } else if (auto *func = dyn_cast<FuncDecl>(D)) {
    if (!checkObjCDeclContext(D))
      error = diag::invalid_objc_decl_context;
    else if (auto accessor = dyn_cast<AccessorDecl>(func))
      if (!accessor->isGetterOrSetter())
        error = diag::objc_observing_accessor;
  } else if (isa<ConstructorDecl>(D) ||
             isa<DestructorDecl>(D) ||
             isa<SubscriptDecl>(D) ||
             isa<VarDecl>(D)) {
    if (!checkObjCDeclContext(D))
      error = diag::invalid_objc_decl_context;
    /* ok */
  } else {
    error = diag::invalid_objc_decl;
  }

  if (error) {
    diagnoseAndRemoveAttr(attr, *error);
    return;
  }

  // If there is a name, check whether the kind of name is
  // appropriate.
  if (auto objcName = attr->getName()) {
    if (isa<ClassDecl>(D) || isa<ProtocolDecl>(D) || isa<VarDecl>(D)
        || isa<EnumDecl>(D) || isa<EnumElementDecl>(D)
        || isa<ExtensionDecl>(D)) {
      // Types and properties can only have nullary
      // names. Complain and recover by chopping off everything
      // after the first name.
      if (objcName->getNumArgs() > 0) {
        SourceLoc firstNameLoc = attr->getNameLocs().front();
        SourceLoc afterFirstNameLoc =
          Lexer::getLocForEndOfToken(Ctx.SourceMgr, firstNameLoc);
        diagnose(firstNameLoc, diag::objc_name_req_nullary,
                 D->getDescriptiveKind())
          .fixItRemoveChars(afterFirstNameLoc, attr->getRParenLoc());
        const_cast<ObjCAttr *>(attr)->setName(
          ObjCSelector(Ctx, 0, objcName->getSelectorPieces()[0]),
          /*implicit=*/false);
      }
    } else if (isa<SubscriptDecl>(D) || isa<DestructorDecl>(D)) {
      diagnose(attr->getLParenLoc(),
               isa<SubscriptDecl>(D)
                 ? diag::objc_name_subscript
                 : diag::objc_name_deinit);
      const_cast<ObjCAttr *>(attr)->clearName();
    } else {
      // We have a function. Make sure that the number of parameters
      // matches the "number of colons" in the name.
      auto func = cast<AbstractFunctionDecl>(D);
      auto params = func->getParameters();
      unsigned numParameters = params->size();
      if (auto CD = dyn_cast<ConstructorDecl>(func))
        if (CD->isObjCZeroParameterWithLongSelector())
          numParameters = 0;  // Something like "init(foo: ())"

      // A throwing method has an error parameter.
      if (func->hasThrows())
        ++numParameters;

      unsigned numArgumentNames = objcName->getNumArgs();
      if (numArgumentNames != numParameters) {
        diagnose(attr->getNameLocs().front(),
                 diag::objc_name_func_mismatch,
                 isa<FuncDecl>(func),
                 numArgumentNames,
                 numArgumentNames != 1,
                 numParameters,
                 numParameters != 1,
                 func->hasThrows());
        D->getAttrs().add(
          ObjCAttr::createUnnamed(Ctx, attr->AtLoc,  attr->Range.Start));
        D->getAttrs().removeAttribute(attr);
      }
    }
  } else if (isa<EnumElementDecl>(D)) {
    // Enum elements require names.
    diagnoseAndRemoveAttr(attr, diag::objc_enum_case_req_name);
  }
}

void AttributeChecker::visitNonObjCAttr(NonObjCAttr *attr) {
  // Only extensions of classes; methods, properties, subscripts
  // and constructors can be NonObjC.
  // The last three are handled automatically by generic attribute
  // validation -- for the first one, we have to check FuncDecls
  // ourselves.
  auto func = dyn_cast<FuncDecl>(D);
  if (func &&
      (isa<DestructorDecl>(func) ||
       !checkObjCDeclContext(func) ||
       (isa<AccessorDecl>(func) &&
        !cast<AccessorDecl>(func)->isGetterOrSetter()))) {
    diagnoseAndRemoveAttr(attr, diag::invalid_nonobjc_decl);
  }

  if (auto ext = dyn_cast<ExtensionDecl>(D)) {
    if (!ext->getSelfClassDecl())
      diagnoseAndRemoveAttr(attr, diag::invalid_nonobjc_extension);
  }
}

void AttributeChecker::visitObjCMembersAttr(ObjCMembersAttr *attr) {
  if (!isa<ClassDecl>(D))
    diagnoseAndRemoveAttr(attr, diag::objcmembers_attribute_nonclass);
}

void AttributeChecker::visitOptionalAttr(OptionalAttr *attr) {
  if (!isa<ProtocolDecl>(D->getDeclContext())) {
    diagnoseAndRemoveAttr(attr, diag::optional_attribute_non_protocol);
  } else if (!cast<ProtocolDecl>(D->getDeclContext())->isObjC()) {
    diagnoseAndRemoveAttr(attr, diag::optional_attribute_non_objc_protocol);
  } else if (isa<ConstructorDecl>(D)) {
    diagnoseAndRemoveAttr(attr, diag::optional_attribute_initializer);
  } else {
    auto objcAttr = D->getAttrs().getAttribute<ObjCAttr>();
    if (!objcAttr || objcAttr->isImplicit()) {
      auto diag = diagnose(attr->getLocation(),
                           diag::optional_attribute_missing_explicit_objc);
      if (auto VD = dyn_cast<ValueDecl>(D))
        diag.fixItInsert(VD->getAttributeInsertionLoc(false), "@objc ");
    }
  }
}

void TypeChecker::checkDeclAttributes(Decl *D) {
  AttributeChecker Checker(D);
  for (auto attr : D->getAttrs()) {
    if (!attr->isValid()) continue;

    // If Attr.def says that the attribute cannot appear on this kind of
    // declaration, diagnose it and disable it.
    if (attr->canAppearOnDecl(D)) {
      // Otherwise, check it.
      Checker.visit(attr);
      continue;
    }

    // Otherwise, this attribute cannot be applied to this declaration.  If the
    // attribute is only valid on one kind of declaration (which is pretty
    // common) give a specific helpful error.
    auto PossibleDeclKinds = attr->getOptions() & DeclAttribute::OnAnyDecl;
    StringRef OnlyKind;
    switch (PossibleDeclKinds) {
    case DeclAttribute::OnAccessor:    OnlyKind = "accessor"; break;
    case DeclAttribute::OnClass:       OnlyKind = "class"; break;
    case DeclAttribute::OnConstructor: OnlyKind = "init"; break;
    case DeclAttribute::OnDestructor:  OnlyKind = "deinit"; break;
    case DeclAttribute::OnEnum:        OnlyKind = "enum"; break;
    case DeclAttribute::OnEnumCase:    OnlyKind = "case"; break;
    case DeclAttribute::OnFunc | DeclAttribute::OnAccessor: // FIXME
    case DeclAttribute::OnFunc:        OnlyKind = "func"; break;
    case DeclAttribute::OnImport:      OnlyKind = "import"; break;
    case DeclAttribute::OnModule:      OnlyKind = "module"; break;
    case DeclAttribute::OnParam:       OnlyKind = "parameter"; break;
    case DeclAttribute::OnProtocol:    OnlyKind = "protocol"; break;
    case DeclAttribute::OnStruct:      OnlyKind = "struct"; break;
    case DeclAttribute::OnSubscript:   OnlyKind = "subscript"; break;
    case DeclAttribute::OnTypeAlias:   OnlyKind = "typealias"; break;
    case DeclAttribute::OnVar:         OnlyKind = "var"; break;
    default: break;
    }

    if (!OnlyKind.empty())
      Checker.diagnoseAndRemoveAttr(attr, diag::attr_only_one_decl_kind,
                                    attr, OnlyKind);
    else if (attr->isDeclModifier())
      Checker.diagnoseAndRemoveAttr(attr, diag::invalid_decl_modifier, attr);
    else
      Checker.diagnoseAndRemoveAttr(attr, diag::invalid_decl_attribute, attr);
  }
}

// SWIFT_ENABLE_TENSORFLOW
// TODO(TF-789): Figure out the proper way to typecheck these.
void TypeChecker::checkDeclDifferentiableAttributes(Decl *D) {
  AttributeChecker Checker(D);
  for (auto attr : D->getAttrs()) {
    if (!isa<DifferentiableAttr>(attr) || !attr->isValid() ||
        !attr->canAppearOnDecl(D))
      continue;
    Checker.visit(attr);
  }
}

/// Returns true if the given method is an valid implementation of a
/// @dynamicCallable attribute requirement. The method is given to be defined
/// as one of the following: `dynamicallyCall(withArguments:)` or
/// `dynamicallyCall(withKeywordArguments:)`.
bool swift::isValidDynamicCallableMethod(FuncDecl *decl, DeclContext *DC,
                                         bool hasKeywordArguments) {
  auto &ctx = decl->getASTContext();
  // There are two cases to check.
  // 1. `dynamicallyCall(withArguments:)`.
  //    In this case, the method is valid if the argument has type `A` where
  //    `A` conforms to `ExpressibleByArrayLiteral`.
  //    `A.ArrayLiteralElement` and the return type can be arbitrary.
  // 2. `dynamicallyCall(withKeywordArguments:)`
  //    In this case, the method is valid if the argument has type `D` where
  //    `D` conforms to `ExpressibleByDictionaryLiteral` and `D.Key` conforms to
  //    `ExpressibleByStringLiteral`.
  //    `D.Value` and the return type can be arbitrary.

  // FIXME(InterfaceTypeRequest): Remove this.
  (void)decl->getInterfaceType();
  auto paramList = decl->getParameters();
  if (paramList->size() != 1 || paramList->get(0)->isVariadic()) return false;
  auto argType = paramList->get(0)->getType();

  // If non-keyword (positional) arguments, check that argument type conforms to
  // `ExpressibleByArrayLiteral`.
  if (!hasKeywordArguments) {
    auto arrayLitProto =
      ctx.getProtocol(KnownProtocolKind::ExpressibleByArrayLiteral);
    return (bool)TypeChecker::conformsToProtocol(argType, arrayLitProto, DC,
                                                 ConformanceCheckOptions());
  }
  // If keyword arguments, check that argument type conforms to
  // `ExpressibleByDictionaryLiteral` and that the `Key` associated type
  // conforms to `ExpressibleByStringLiteral`.
  auto stringLitProtocol =
    ctx.getProtocol(KnownProtocolKind::ExpressibleByStringLiteral);
  auto dictLitProto =
    ctx.getProtocol(KnownProtocolKind::ExpressibleByDictionaryLiteral);
  auto dictConf = TypeChecker::conformsToProtocol(argType, dictLitProto, DC,
                                                  ConformanceCheckOptions());
  if (dictConf.isInvalid())
    return false;
  auto keyType = dictConf.getTypeWitnessByName(argType, ctx.Id_Key);
  return (bool)TypeChecker::conformsToProtocol(keyType, stringLitProtocol, DC,
                                               ConformanceCheckOptions());
}

/// Returns true if the given nominal type has a valid implementation of a
/// @dynamicCallable attribute requirement with the given argument name.
static bool hasValidDynamicCallableMethod(NominalTypeDecl *decl,
                                          Identifier argumentName,
                                          bool hasKeywordArgs) {
  auto &ctx = decl->getASTContext();
  auto declType = decl->getDeclaredType();
  auto methodName = DeclName(ctx, DeclBaseName(ctx.Id_dynamicallyCall),
                             { argumentName });
  auto candidates = TypeChecker::lookupMember(decl, declType, methodName);
  if (candidates.empty()) return false;

  // Filter valid candidates.
  candidates.filter([&](LookupResultEntry entry, bool isOuter) {
    auto candidate = cast<FuncDecl>(entry.getValueDecl());
    return isValidDynamicCallableMethod(candidate, decl, hasKeywordArgs);
  });

  // If there are no valid candidates, return false.
  if (candidates.size() == 0) return false;
  return true;
}

void AttributeChecker::
visitDynamicCallableAttr(DynamicCallableAttr *attr) {
  // This attribute is only allowed on nominal types.
  auto decl = cast<NominalTypeDecl>(D);
  auto type = decl->getDeclaredType();

  bool hasValidMethod = false;
  hasValidMethod |=
    hasValidDynamicCallableMethod(decl, Ctx.Id_withArguments,
                                  /*hasKeywordArgs*/ false);
  hasValidMethod |=
    hasValidDynamicCallableMethod(decl, Ctx.Id_withKeywordArguments,
                                  /*hasKeywordArgs*/ true);
  if (!hasValidMethod) {
    diagnose(attr->getLocation(), diag::invalid_dynamic_callable_type, type);
    attr->setInvalid();
  }
}

static bool hasSingleNonVariadicParam(SubscriptDecl *decl,
                                      Identifier expectedLabel,
                                      bool ignoreLabel = false) {
  auto *indices = decl->getIndices();
  if (decl->isInvalid() || indices->size() != 1)
    return false;

  auto *index = indices->get(0);
  if (index->isVariadic() || !index->hasInterfaceType())
    return false;

  if (ignoreLabel) {
    return true;
  }

  return index->getArgumentName() == expectedLabel;
}

/// Returns true if the given subscript method is an valid implementation of
/// the `subscript(dynamicMember:)` requirement for @dynamicMemberLookup.
/// The method is given to be defined as `subscript(dynamicMember:)`.
bool swift::isValidDynamicMemberLookupSubscript(SubscriptDecl *decl,
                                                DeclContext *DC,
                                                bool ignoreLabel) {
  // It could be
  // - `subscript(dynamicMember: {Writable}KeyPath<...>)`; or
  // - `subscript(dynamicMember: String*)`
  return isValidKeyPathDynamicMemberLookup(decl, ignoreLabel) ||
         isValidStringDynamicMemberLookup(decl, DC, ignoreLabel);
}

bool swift::isValidStringDynamicMemberLookup(SubscriptDecl *decl,
                                             DeclContext *DC,
                                             bool ignoreLabel) {
  auto &ctx = decl->getASTContext();
  // There are two requirements:
  // - The subscript method has exactly one, non-variadic parameter.
  // - The parameter type conforms to `ExpressibleByStringLiteral`.
  if (!hasSingleNonVariadicParam(decl, ctx.Id_dynamicMember,
                                 ignoreLabel))
    return false;

  const auto *param = decl->getIndices()->get(0);
  auto paramType = param->getType();

  auto stringLitProto =
    ctx.getProtocol(KnownProtocolKind::ExpressibleByStringLiteral);

  // If this is `subscript(dynamicMember: String*)`
  return (bool)TypeChecker::conformsToProtocol(paramType, stringLitProto, DC,
                                               ConformanceCheckOptions());
}

bool swift::isValidKeyPathDynamicMemberLookup(SubscriptDecl *decl,
                                              bool ignoreLabel) {
  auto &ctx = decl->getASTContext();
  if (!hasSingleNonVariadicParam(decl, ctx.Id_dynamicMember,
                                 ignoreLabel))
    return false;

  const auto *param = decl->getIndices()->get(0);
  if (auto NTD = param->getType()->getAnyNominal()) {
    return NTD == ctx.getKeyPathDecl() ||
           NTD == ctx.getWritableKeyPathDecl() ||
           NTD == ctx.getReferenceWritableKeyPathDecl();
  }
  return false;
}

/// The @dynamicMemberLookup attribute is only allowed on types that have at
/// least one subscript member declared like this:
///
/// subscript<KeywordType: ExpressibleByStringLiteral, LookupValue>
///   (dynamicMember name: KeywordType) -> LookupValue { get }
///
/// ... but doesn't care about the mutating'ness of the getter/setter.
/// We just manually check the requirements here.
void AttributeChecker::
visitDynamicMemberLookupAttr(DynamicMemberLookupAttr *attr) {
  // This attribute is only allowed on nominal types.
  auto decl = cast<NominalTypeDecl>(D);
  auto type = decl->getDeclaredType();
  auto &ctx = decl->getASTContext();

  auto emitInvalidTypeDiagnostic = [&](const SourceLoc loc) {
    diagnose(loc, diag::invalid_dynamic_member_lookup_type, type);
    attr->setInvalid();
  };

  // Look up `subscript(dynamicMember:)` candidates.
  auto subscriptName =
      DeclName(ctx, DeclBaseName::createSubscript(), ctx.Id_dynamicMember);
  auto candidates = TypeChecker::lookupMember(decl, type, subscriptName);

  if (!candidates.empty()) {
    // If no candidates are valid, then reject one.
    auto oneCandidate = candidates.front().getValueDecl();
    candidates.filter([&](LookupResultEntry entry, bool isOuter) -> bool {
      auto cand = cast<SubscriptDecl>(entry.getValueDecl());
      // FIXME(InterfaceTypeRequest): Remove this.
      (void)cand->getInterfaceType();
      return isValidDynamicMemberLookupSubscript(cand, decl);
    });

    if (candidates.empty()) {
      emitInvalidTypeDiagnostic(oneCandidate->getLoc());
    }

    return;
  }

  // If we couldn't find any candidates, it's likely because:
  //
  // 1. We don't have a subscript with `dynamicMember` label.
  // 2. We have a subscript with `dynamicMember` label, but no argument label.
  //
  // Let's do another lookup using just the base name.
  auto newCandidates =
      TypeChecker::lookupMember(decl, type, DeclBaseName::createSubscript());

  // Validate the candidates while ignoring the label.
  newCandidates.filter([&](const LookupResultEntry entry, bool isOuter) {
    auto cand = cast<SubscriptDecl>(entry.getValueDecl());
    // FIXME(InterfaceTypeRequest): Remove this.
    (void)cand->getInterfaceType();
    return isValidDynamicMemberLookupSubscript(cand, decl,
                                               /*ignoreLabel*/ true);
  });

  // If there were no potentially valid candidates, then throw an error.
  if (newCandidates.empty()) {
    emitInvalidTypeDiagnostic(attr->getLocation());
    return;
  }

  // For each candidate, emit a diagnostic. If we don't have an explicit
  // argument label, then emit a fix-it to suggest the user to add one.
  for (auto cand : newCandidates) {
    auto SD = cast<SubscriptDecl>(cand.getValueDecl());
    auto index = SD->getIndices()->get(0);
    diagnose(SD, diag::invalid_dynamic_member_lookup_type, type);

    // If we have something like `subscript(foo:)` then we want to insert
    // `dynamicMember` before `foo`.
    if (index->getParameterNameLoc().isValid() &&
        index->getArgumentNameLoc().isInvalid()) {
      diagnose(SD, diag::invalid_dynamic_member_subscript)
          .highlight(index->getSourceRange())
          .fixItInsert(index->getParameterNameLoc(), "dynamicMember ");
    }
  }

  attr->setInvalid();
  return;
}

/// Get the innermost enclosing declaration for a declaration.
static Decl *getEnclosingDeclForDecl(Decl *D) {
  // If the declaration is an accessor, treat its storage declaration
  // as the enclosing declaration.
  if (auto *accessor = dyn_cast<AccessorDecl>(D)) {
    return accessor->getStorage();
  }

  return D->getDeclContext()->getInnermostDeclarationDeclContext();
}

void AttributeChecker::visitAvailableAttr(AvailableAttr *attr) {
  if (Ctx.LangOpts.DisableAvailabilityChecking)
    return;

  if (auto *PD = dyn_cast<ProtocolDecl>(D->getDeclContext())) {
    if (auto *VD = dyn_cast<ValueDecl>(D)) {
      if (VD->isProtocolRequirement()) {
        if (attr->isActivePlatform(Ctx) ||
            attr->isLanguageVersionSpecific() ||
            attr->isPackageDescriptionVersionSpecific()) {
          auto versionAvailability = attr->getVersionAvailability(Ctx);
          if (attr->isUnconditionallyUnavailable() ||
              versionAvailability == AvailableVersionComparison::Obsoleted ||
              versionAvailability == AvailableVersionComparison::Unavailable) {
              if (!PD->isObjC()) {
                diagnoseAndRemoveAttr(attr, diag::unavailable_method_non_objc_protocol);
                return;
              }
            }
          }
        }
    }
  }

  if (!attr->hasPlatform() || !attr->isActivePlatform(Ctx) ||
      !attr->Introduced.hasValue()) {
    return;
  }

  SourceLoc attrLoc = attr->getLocation();

  Optional<Diag<>> MaybeNotAllowed =
      TypeChecker::diagnosticIfDeclCannotBePotentiallyUnavailable(D);
  if (MaybeNotAllowed.hasValue()) {
    diagnose(attrLoc, MaybeNotAllowed.getValue());
  }

  // Find the innermost enclosing declaration with an availability
  // range annotation and ensure that this attribute's available version range
  // is fully contained within that declaration's range. If there is no such
  // enclosing declaration, then there is nothing to check.
  Optional<AvailabilityContext> EnclosingAnnotatedRange;
  Decl *EnclosingDecl = getEnclosingDeclForDecl(D);

  while (EnclosingDecl) {
    EnclosingAnnotatedRange =
        AvailabilityInference::annotatedAvailableRange(EnclosingDecl, Ctx);

    if (EnclosingAnnotatedRange.hasValue())
      break;

    EnclosingDecl = getEnclosingDeclForDecl(EnclosingDecl);
  }

  if (!EnclosingDecl)
    return;

  AvailabilityContext AttrRange{
      VersionRange::allGTE(attr->Introduced.getValue())};

  if (!AttrRange.isContainedIn(EnclosingAnnotatedRange.getValue())) {
    diagnose(attr->getLocation(), diag::availability_decl_more_than_enclosing);
    diagnose(EnclosingDecl->getLoc(),
             diag::availability_decl_more_than_enclosing_enclosing_here);
  }
}

void AttributeChecker::visitCDeclAttr(CDeclAttr *attr) {
  // Only top-level func decls are currently supported.
  if (D->getDeclContext()->isTypeContext())
    diagnose(attr->getLocation(), diag::cdecl_not_at_top_level);

  // The name must not be empty.
  if (attr->Name.empty())
    diagnose(attr->getLocation(), diag::cdecl_empty_name);
}

void AttributeChecker::visitUnsafeNoObjCTaggedPointerAttr(
                                          UnsafeNoObjCTaggedPointerAttr *attr) {
  // Only class protocols can have the attribute.
  auto proto = dyn_cast<ProtocolDecl>(D);
  if (!proto) {
    diagnose(attr->getLocation(),
             diag::no_objc_tagged_pointer_not_class_protocol);
    attr->setInvalid();
  }

  if (!proto->requiresClass()
      && !proto->getAttrs().hasAttribute<ObjCAttr>()) {
    diagnose(attr->getLocation(),
             diag::no_objc_tagged_pointer_not_class_protocol);
    attr->setInvalid();    
  }
}

void AttributeChecker::visitSwiftNativeObjCRuntimeBaseAttr(
                                         SwiftNativeObjCRuntimeBaseAttr *attr) {
  // Only root classes can have the attribute.
  auto theClass = dyn_cast<ClassDecl>(D);
  if (!theClass) {
    diagnose(attr->getLocation(),
             diag::swift_native_objc_runtime_base_not_on_root_class);
    attr->setInvalid();
    return;
  }

  if (theClass->hasSuperclass()) {
    diagnose(attr->getLocation(),
             diag::swift_native_objc_runtime_base_not_on_root_class);
    attr->setInvalid();
    return;
  }
}

void AttributeChecker::visitFinalAttr(FinalAttr *attr) {
  // Reject combining 'final' with 'open'.
  if (auto accessAttr = D->getAttrs().getAttribute<AccessControlAttr>()) {
    if (accessAttr->getAccess() == AccessLevel::Open) {
      diagnose(attr->getLocation(), diag::open_decl_cannot_be_final,
               D->getDescriptiveKind());
      return;
    }
  }

  if (isa<ClassDecl>(D))
    return;

  // 'final' only makes sense in the context of a class declaration.
  // Reject it on global functions, protocols, structs, enums, etc.
  if (!D->getDeclContext()->getSelfClassDecl()) {
    diagnose(attr->getLocation(), diag::member_cannot_be_final)
      .fixItRemove(attr->getRange());

    // Remove the attribute so child declarations are not flagged as final
    // and duplicate the error message.
    D->getAttrs().removeAttribute(attr);
    return;
  }

  // We currently only support final on var/let, func and subscript
  // declarations.
  if (!isa<VarDecl>(D) && !isa<FuncDecl>(D) && !isa<SubscriptDecl>(D)) {
    diagnose(attr->getLocation(), diag::final_not_allowed_here)
      .fixItRemove(attr->getRange());
    return;
  }

  if (auto *accessor = dyn_cast<AccessorDecl>(D)) {
    if (!attr->isImplicit()) {
      unsigned Kind = 2;
      if (auto *VD = dyn_cast<VarDecl>(accessor->getStorage()))
        Kind = VD->isLet() ? 1 : 0;
      diagnose(attr->getLocation(), diag::final_not_on_accessors, Kind)
        .fixItRemove(attr->getRange());
      return;
    }
  }
}

/// Return true if this is a builtin operator that cannot be defined in user
/// code.
static bool isBuiltinOperator(StringRef name, DeclAttribute *attr) {
  return ((isa<PrefixAttr>(attr)  && name == "&") ||   // lvalue to inout
          (isa<PostfixAttr>(attr) && name == "!") ||   // optional unwrapping
          (isa<PostfixAttr>(attr) && name == "?") ||   // optional chaining
          (isa<InfixAttr>(attr) && name == "?") ||     // ternary operator
          (isa<PostfixAttr>(attr) && name == ">") ||   // generic argument list
          (isa<PrefixAttr>(attr)  && name == "<"));    // generic argument list
}

void AttributeChecker::checkOperatorAttribute(DeclAttribute *attr) {
  // Check out the operator attributes.  They may be attached to an operator
  // declaration or a function.
  if (auto *OD = dyn_cast<OperatorDecl>(D)) {
    // Reject attempts to define builtin operators.
    if (isBuiltinOperator(OD->getName().str(), attr)) {
      diagnose(D->getStartLoc(), diag::redefining_builtin_operator,
               attr->getAttrName(), OD->getName().str());
      attr->setInvalid();
      return;
    }

    // Otherwise, the attribute is always ok on an operator.
    return;
  }

  // Operators implementations may only be defined as functions.
  auto *FD = dyn_cast<FuncDecl>(D);
  if (!FD) {
    diagnose(D->getLoc(), diag::operator_not_func);
    attr->setInvalid();
    return;
  }

  // Only functions with an operator identifier can be declared with as an
  // operator.
  if (!FD->isOperator()) {
    diagnose(D->getStartLoc(), diag::attribute_requires_operator_identifier,
             attr->getAttrName());
    attr->setInvalid();
    return;
  }

  // Reject attempts to define builtin operators.
  if (isBuiltinOperator(FD->getName().str(), attr)) {
    diagnose(D->getStartLoc(), diag::redefining_builtin_operator,
             attr->getAttrName(), FD->getName().str());
    attr->setInvalid();
    return;
  }

  // Otherwise, must be unary.
  if (!FD->isUnaryOperator()) {
    diagnose(attr->getLocation(), diag::attribute_requires_single_argument,
             attr->getAttrName());
    attr->setInvalid();
    return;
  }
}

void AttributeChecker::visitNSCopyingAttr(NSCopyingAttr *attr) {
  // The @NSCopying attribute is only allowed on stored properties.
  auto *VD = cast<VarDecl>(D);

  // It may only be used on class members.
  auto classDecl = D->getDeclContext()->getSelfClassDecl();
  if (!classDecl) {
    diagnose(attr->getLocation(), diag::nscopying_only_on_class_properties);
    attr->setInvalid();
    return;
  }

  if (!VD->isSettable(VD->getDeclContext())) {
    diagnose(attr->getLocation(), diag::nscopying_only_mutable);
    attr->setInvalid();
    return;
  }

  if (!VD->hasStorage()) {
    diagnose(attr->getLocation(), diag::nscopying_only_stored_property);
    attr->setInvalid();
    return;
  }

  if (VD->hasInterfaceType()) {
    if (TypeChecker::checkConformanceToNSCopying(VD).isInvalid()) {
      attr->setInvalid();
      return;
    }
  }

  assert(VD->getOverriddenDecl() == nullptr &&
         "Can't have value with storage that is an override");

  // Check the type.  It must be an [unchecked]optional, weak, a normal
  // class, AnyObject, or classbound protocol.
  // It must conform to the NSCopying protocol.

}

void AttributeChecker::checkApplicationMainAttribute(DeclAttribute *attr,
                                             Identifier Id_ApplicationDelegate,
                                             Identifier Id_Kit,
                                             Identifier Id_ApplicationMain) {
  // %select indexes for ApplicationMain diagnostics.
  enum : unsigned {
    UIApplicationMainClass,
    NSApplicationMainClass,
  };

  unsigned applicationMainKind;
  if (isa<UIApplicationMainAttr>(attr))
    applicationMainKind = UIApplicationMainClass;
  else if (isa<NSApplicationMainAttr>(attr))
    applicationMainKind = NSApplicationMainClass;
  else
    llvm_unreachable("not an ApplicationMain attr");

  auto *CD = dyn_cast<ClassDecl>(D);

  // The applicant not being a class should have been diagnosed by the early
  // checker.
  if (!CD) return;

  // The class cannot be generic.
  if (CD->isGenericContext()) {
    diagnose(attr->getLocation(),
             diag::attr_generic_ApplicationMain_not_supported,
             applicationMainKind);
    attr->setInvalid();
    return;
  }

  // @XXApplicationMain classes must conform to the XXApplicationDelegate
  // protocol.
  auto *SF = cast<SourceFile>(CD->getModuleScopeContext());
  auto &C = SF->getASTContext();

  auto KitModule = C.getLoadedModule(Id_Kit);
  ProtocolDecl *ApplicationDelegateProto = nullptr;
  if (KitModule) {
    SmallVector<ValueDecl *, 1> decls;
    namelookup::lookupInModule(KitModule, Id_ApplicationDelegate,
                               decls, NLKind::QualifiedLookup,
                               namelookup::ResolutionKind::TypesOnly,
                               SF);
    if (decls.size() == 1)
      ApplicationDelegateProto = dyn_cast<ProtocolDecl>(decls[0]);
  }

  if (!ApplicationDelegateProto ||
      !TypeChecker::conformsToProtocol(CD->getDeclaredType(),
                                       ApplicationDelegateProto, CD, None)) {
    diagnose(attr->getLocation(),
             diag::attr_ApplicationMain_not_ApplicationDelegate,
             applicationMainKind);
    attr->setInvalid();
  }

  if (attr->isInvalid())
    return;

  // Register the class as the main class in the module. If there are multiples
  // they will be diagnosed.
  if (SF->registerMainClass(CD, attr->getLocation()))
    attr->setInvalid();
}

void AttributeChecker::visitNSApplicationMainAttr(NSApplicationMainAttr *attr) {
  auto &C = D->getASTContext();
  checkApplicationMainAttribute(attr,
                                C.getIdentifier("NSApplicationDelegate"),
                                C.getIdentifier("AppKit"),
                                C.getIdentifier("NSApplicationMain"));
}
void AttributeChecker::visitUIApplicationMainAttr(UIApplicationMainAttr *attr) {
  auto &C = D->getASTContext();
  checkApplicationMainAttribute(attr,
                                C.getIdentifier("UIApplicationDelegate"),
                                C.getIdentifier("UIKit"),
                                C.getIdentifier("UIApplicationMain"));
}

/// Determine whether the given context is an extension to an Objective-C class
/// where the class is defined in the Objective-C module and the extension is
/// defined within its module.
static bool isObjCClassExtensionInOverlay(DeclContext *dc) {
  // Check whether we have an extension.
  auto ext = dyn_cast<ExtensionDecl>(dc);
  if (!ext)
    return false;

  // Find the extended class.
  auto classDecl = ext->getSelfClassDecl();
  if (!classDecl)
    return false;

  auto clangLoader = dc->getASTContext().getClangModuleLoader();
  if (!clangLoader) return false;
  return clangLoader->isInOverlayModuleForImportedModule(ext, classDecl);
}

void AttributeChecker::visitRequiredAttr(RequiredAttr *attr) {
  // The required attribute only applies to constructors.
  auto ctor = cast<ConstructorDecl>(D);
  auto parentTy = ctor->getDeclContext()->getDeclaredInterfaceType();
  if (!parentTy) {
    // Constructor outside of nominal type context; we've already complained
    // elsewhere.
    attr->setInvalid();
    return;
  }
  // Only classes can have required constructors.
  if (parentTy->getClassOrBoundGenericClass()) {
    // The constructor must be declared within the class itself.
    // FIXME: Allow an SDK overlay to add a required initializer to a class
    // defined in Objective-C
    if (!isa<ClassDecl>(ctor->getDeclContext()) &&
        !isObjCClassExtensionInOverlay(ctor->getDeclContext())) {
      diagnose(ctor, diag::required_initializer_in_extension, parentTy)
        .highlight(attr->getLocation());
      attr->setInvalid();
      return;
    }
  } else {
    if (!parentTy->hasError()) {
      diagnose(ctor, diag::required_initializer_nonclass, parentTy)
        .highlight(attr->getLocation());
    }
    attr->setInvalid();
    return;
  }
}

static bool hasThrowingFunctionParameter(CanType type) {
  // Only consider throwing function types.
  if (auto fnType = dyn_cast<AnyFunctionType>(type)) {
    return fnType->getExtInfo().throws();
  }

  // Look through tuples.
  if (auto tuple = dyn_cast<TupleType>(type)) {
    for (auto eltType : tuple.getElementTypes()) {
      if (hasThrowingFunctionParameter(eltType))
        return true;
    }
    return false;
  }

  // Suppress diagnostics in the presence of errors.
  if (type->hasError()) {
    return true;
  }

  return false;
}

void AttributeChecker::visitRethrowsAttr(RethrowsAttr *attr) {
  // 'rethrows' only applies to functions that take throwing functions
  // as parameters.
  auto fn = cast<AbstractFunctionDecl>(D);
  for (auto param : *fn->getParameters()) {
    if (hasThrowingFunctionParameter(param->getType()
            ->lookThroughAllOptionalTypes()
            ->getCanonicalType()))
      return;
  }

  diagnose(attr->getLocation(), diag::rethrows_without_throwing_parameter);
  attr->setInvalid();
}

/// Collect all used generic parameter types from a given type.
static void collectUsedGenericParameters(
    Type Ty, SmallPtrSetImpl<TypeBase *> &ConstrainedGenericParams) {
  if (!Ty)
    return;

  if (!Ty->hasTypeParameter())
    return;

  // Add used generic parameters/archetypes.
  Ty.visit([&](Type Ty) {
    if (auto GP = dyn_cast<GenericTypeParamType>(Ty->getCanonicalType())) {
      ConstrainedGenericParams.insert(GP);
    }
  });
}

/// Perform some sanity checks for the requirements provided by
/// the @_specialize attribute.
static void checkSpecializeAttrRequirements(
    SpecializeAttr *attr,
    AbstractFunctionDecl *FD,
    const SmallPtrSet<TypeBase *, 4> &constrainedGenericParams,
    ASTContext &ctx) {
  auto genericSig = FD->getGenericSignature();

  if (!attr->isFullSpecialization())
    return;

  if (constrainedGenericParams.size() == genericSig->getGenericParams().size())
    return;

  ctx.Diags.diagnose(
      attr->getLocation(), diag::specialize_attr_type_parameter_count_mismatch,
      genericSig->getGenericParams().size(), constrainedGenericParams.size(),
      constrainedGenericParams.size() < genericSig->getGenericParams().size());

  if (constrainedGenericParams.size() < genericSig->getGenericParams().size()) {
    // Figure out which archetypes are not constrained.
    for (auto gp : genericSig->getGenericParams()) {
      if (constrainedGenericParams.count(gp->getCanonicalType().getPointer()))
        continue;
      auto gpDecl = gp->getDecl();
      if (gpDecl) {
        ctx.Diags.diagnose(attr->getLocation(),
                           diag::specialize_attr_missing_constraint,
                           gpDecl->getFullName());
      }
    }
  }
}

/// Require that the given type either not involve type parameters or be
/// a type parameter.
static bool diagnoseIndirectGenericTypeParam(SourceLoc loc, Type type,
                                             TypeRepr *typeRepr) {
  if (type->hasTypeParameter() && !type->is<GenericTypeParamType>()) {
    type->getASTContext().Diags.diagnose(
        loc,
        diag::specialize_attr_only_generic_param_req)
      .highlight(typeRepr->getSourceRange());
    return true;
  }

  return false;
}

/// Type check that a set of requirements provided by @_specialize.
/// Store the set of requirements in the attribute.
void AttributeChecker::visitSpecializeAttr(SpecializeAttr *attr) {
  DeclContext *DC = D->getDeclContext();
  auto *FD = cast<AbstractFunctionDecl>(D);
  auto genericSig = FD->getGenericSignature();
  auto *trailingWhereClause = attr->getTrailingWhereClause();

  if (!trailingWhereClause) {
    // Report a missing "where" clause.
    diagnose(attr->getLocation(), diag::specialize_missing_where_clause);
    return;
  }

  if (trailingWhereClause->getRequirements().empty()) {
    // Report an empty "where" clause.
    diagnose(attr->getLocation(), diag::specialize_empty_where_clause);
    return;
  }

  if (!genericSig) {
    // Only generic functions are permitted to have trailing where clauses.
    diagnose(attr->getLocation(),
             diag::specialize_attr_nongeneric_trailing_where,
             FD->getFullName())
        .highlight(trailingWhereClause->getSourceRange());
    return;
  }

  // Form a new generic signature based on the old one.
  GenericSignatureBuilder Builder(D->getASTContext());

  // First, add the old generic signature.
  Builder.addGenericSignature(genericSig);

  // Set of generic parameters being constrained. It is used to
  // determine if a full specialization misses requirements for
  // some of the generic parameters.
  SmallPtrSet<TypeBase *, 4> constrainedGenericParams;

  // Go over the set of requirements, adding them to the builder.
  WhereClauseOwner(FD, attr).visitRequirements(TypeResolutionStage::Interface,
      [&](const Requirement &req, RequirementRepr *reqRepr) {
        // Collect all of the generic parameters used by these types.
        switch (req.getKind()) {
        case RequirementKind::Conformance:
        case RequirementKind::SameType:
        case RequirementKind::Superclass:
          collectUsedGenericParameters(req.getSecondType(),
                                       constrainedGenericParams);
          LLVM_FALLTHROUGH;

        case RequirementKind::Layout:
          collectUsedGenericParameters(req.getFirstType(),
                                       constrainedGenericParams);
          break;
        }

        // Check additional constraints.
        // FIXME: These likely aren't fundamental limitations.
        switch (req.getKind()) {
        case RequirementKind::SameType: {
          bool firstHasTypeParameter = req.getFirstType()->hasTypeParameter();
          bool secondHasTypeParameter = req.getSecondType()->hasTypeParameter();

          // Exactly one type can have a type parameter.
          if (firstHasTypeParameter == secondHasTypeParameter) {
            diagnose(attr->getLocation(),
                     firstHasTypeParameter
                       ? diag::specialize_attr_non_concrete_same_type_req
                       : diag::specialize_attr_only_one_concrete_same_type_req)
              .highlight(reqRepr->getSourceRange());
            return false;
          }

          // We either need a fully-concrete type or a generic type parameter.
          if (diagnoseIndirectGenericTypeParam(attr->getLocation(),
                                               req.getFirstType(),
                                               reqRepr->getFirstTypeRepr()) ||
              diagnoseIndirectGenericTypeParam(attr->getLocation(),
                                               req.getSecondType(),
                                               reqRepr->getSecondTypeRepr())) {
            return false;
          }
          break;
        }

        case RequirementKind::Superclass:
          diagnose(attr->getLocation(),
                   diag::specialize_attr_non_protocol_type_constraint_req)
            .highlight(reqRepr->getSourceRange());
          return false;

        case RequirementKind::Conformance:
          if (diagnoseIndirectGenericTypeParam(attr->getLocation(),
                                               req.getFirstType(),
                                               reqRepr->getSubjectRepr())) {
            return false;
          }

          if (!req.getSecondType()->is<ProtocolType>()) {
            diagnose(attr->getLocation(),
                     diag::specialize_attr_non_protocol_type_constraint_req)
              .highlight(reqRepr->getSourceRange());
            return false;
          }

          diagnose(attr->getLocation(),
                   diag::specialize_attr_unsupported_kind_of_req)
            .highlight(reqRepr->getSourceRange());

          return false;

        case RequirementKind::Layout:
          if (diagnoseIndirectGenericTypeParam(attr->getLocation(),
                                               req.getFirstType(),
                                               reqRepr->getSubjectRepr())) {
            return false;
          }
          break;
        }

        // Add the requirement to the generic signature builder.
        using FloatingRequirementSource =
          GenericSignatureBuilder::FloatingRequirementSource;
        Builder.addRequirement(req, reqRepr,
                               FloatingRequirementSource::forExplicit(reqRepr),
                               nullptr, DC->getParentModule());
        return false;
      });

  // Check the validity of provided requirements.
  checkSpecializeAttrRequirements(attr, FD, constrainedGenericParams, Ctx);

  // Check the result.
  auto specializedSig = std::move(Builder).computeGenericSignature(
      attr->getLocation(),
      /*allowConcreteGenericParams=*/true);
  attr->setSpecializedSignature(specializedSig);
}

void AttributeChecker::visitFixedLayoutAttr(FixedLayoutAttr *attr) {
  if (isa<StructDecl>(D)) {
    diagnose(attr->getLocation(), diag::fixed_layout_struct)
      .fixItReplace(attr->getRange(), "@frozen");
  }

  auto *VD = cast<ValueDecl>(D);

  if (VD->getFormalAccess() < AccessLevel::Public &&
      !VD->getAttrs().hasAttribute<UsableFromInlineAttr>()) {
    diagnoseAndRemoveAttr(attr, diag::fixed_layout_attr_on_internal_type,
                          VD->getFullName(), VD->getFormalAccess());
  }
}

void AttributeChecker::visitUsableFromInlineAttr(UsableFromInlineAttr *attr) {
  auto *VD = cast<ValueDecl>(D);

  // FIXME: Once protocols can contain nominal types, do we want to allow
  // these nominal types to have access control (and also @usableFromInline)?
  if (isa<ProtocolDecl>(VD->getDeclContext())) {
    diagnoseAndRemoveAttr(attr, diag::usable_from_inline_attr_in_protocol);
    return;
  }

  // @usableFromInline can only be applied to internal declarations.
  if (VD->getFormalAccess() != AccessLevel::Internal) {
    diagnoseAndRemoveAttr(attr,
                          diag::usable_from_inline_attr_with_explicit_access,
                          VD->getFullName(),
                          VD->getFormalAccess());
    return;
  }

  // On internal declarations, @inlinable implies @usableFromInline.
  if (VD->getAttrs().hasAttribute<InlinableAttr>()) {
    if (Ctx.isSwiftVersionAtLeast(4,2))
      diagnoseAndRemoveAttr(attr, diag::inlinable_implies_usable_from_inline);
    return;
  }
}

void AttributeChecker::visitInlinableAttr(InlinableAttr *attr) {
  // @inlinable cannot be applied to stored properties.
  //
  // If the type is fixed-layout, the accessors are inlinable anyway;
  // if the type is resilient, the accessors cannot be inlinable
  // because clients cannot directly access storage.
  if (auto *VD = dyn_cast<VarDecl>(D)) {
    if (VD->hasStorage() || VD->getAttrs().hasAttribute<LazyAttr>()) {
      diagnoseAndRemoveAttr(attr,
                            diag::attribute_invalid_on_stored_property,
                            attr);
      return;
    }
  }

  auto *VD = cast<ValueDecl>(D);

  // Calls to dynamically-dispatched declarations are never devirtualized,
  // so marking them as @inlinable does not make sense.
  if (VD->isDynamic()) {
    diagnoseAndRemoveAttr(attr, diag::inlinable_dynamic_not_supported);
    return;
  }

  // @inlinable can only be applied to public or internal declarations.
  auto access = VD->getFormalAccess();
  if (access < AccessLevel::Internal) {
    diagnoseAndRemoveAttr(attr, diag::inlinable_decl_not_public,
                          VD->getBaseName(),
                          access);
    return;
  }

  // @inlinable cannot be applied to deinitializers in resilient classes.
  if (auto *DD = dyn_cast<DestructorDecl>(D)) {
    if (auto *CD = dyn_cast<ClassDecl>(DD->getDeclContext())) {
      if (CD->isResilient()) {
        diagnoseAndRemoveAttr(attr, diag::inlinable_resilient_deinit);
        return;
      }
    }
  }
}

void AttributeChecker::visitOptimizeAttr(OptimizeAttr *attr) {
  if (auto *VD = dyn_cast<VarDecl>(D)) {
    if (VD->hasStorage()) {
      diagnoseAndRemoveAttr(attr,
                            diag::attribute_invalid_on_stored_property,
                            attr);
      return;
    }
  }
}

void AttributeChecker::visitDiscardableResultAttr(DiscardableResultAttr *attr) {
  if (auto *FD = dyn_cast<FuncDecl>(D)) {
    if (auto result = FD->getResultInterfaceType()) {
      auto resultIsVoid = result->isVoid();
      if (resultIsVoid || result->isUninhabited()) {
        diagnoseAndRemoveAttr(attr,
                              diag::discardable_result_on_void_never_function,
                              resultIsVoid);
      }
    }
  }
}

/// Lookup the replaced decl in the replacments scope.
void lookupReplacedDecl(DeclName replacedDeclName,
                        const DynamicReplacementAttr *attr,
                        const ValueDecl *replacement,
                        SmallVectorImpl<ValueDecl *> &results) {
  auto *declCtxt = replacement->getDeclContext();

  // Look at the accessors' storage's context.
  if (auto *accessor = dyn_cast<AccessorDecl>(replacement)) {
    auto *storage = accessor->getStorage();
    declCtxt = storage->getDeclContext();
  }

  auto *moduleScopeCtxt = declCtxt->getModuleScopeContext();
  if (isa<FileUnit>(declCtxt)) {
    UnqualifiedLookup lookup(replacedDeclName, moduleScopeCtxt,
                             attr->getLocation());
    if (lookup.isSuccess()) {
      for (auto entry : lookup.Results) {
        results.push_back(entry.getValueDecl());
      }
    }
    return;
  }

  assert(declCtxt->isTypeContext());
  auto typeCtx = dyn_cast<NominalTypeDecl>(declCtxt->getAsDecl());
  if (!typeCtx)
    typeCtx = cast<ExtensionDecl>(declCtxt->getAsDecl())->getExtendedNominal();

  if (typeCtx)
    moduleScopeCtxt->lookupQualified({typeCtx}, replacedDeclName,
                                     NL_QualifiedDefault, results);
}

/// Remove any argument labels from the interface type of the given value that
/// are extraneous from the type system's point of view, producing the
/// type to compare against for the purposes of dynamic replacement.
static Type getDynamicComparisonType(ValueDecl *value) {
  unsigned numArgumentLabels = 0;

  if (isa<AbstractFunctionDecl>(value)) {
    ++numArgumentLabels;

    if (value->getDeclContext()->isTypeContext())
      ++numArgumentLabels;
  } else if (isa<SubscriptDecl>(value)) {
    ++numArgumentLabels;
  }

  auto interfaceType = value->getInterfaceType();
  if (!interfaceType)
    return ErrorType::get(value->getASTContext());

  return interfaceType->removeArgumentLabels(numArgumentLabels);
}

static FuncDecl *findReplacedAccessor(DeclName replacedVarName,
                                      AccessorDecl *replacement,
                                      DynamicReplacementAttr *attr,
                                      ASTContext &ctx) {

  // Retrieve the replaced abstract storage decl.
  SmallVector<ValueDecl *, 4> results;
  lookupReplacedDecl(replacedVarName, attr, replacement, results);

  // Filter out any accessors that won't work.
  if (!results.empty()) {
    auto replacementStorage = replacement->getStorage();
    Type replacementStorageType = getDynamicComparisonType(replacementStorage);
    results.erase(std::remove_if(results.begin(), results.end(),
        [&](ValueDecl *result) {
          // Protocol requirements are not replaceable.
          if (isa<ProtocolDecl>(result->getDeclContext()))
            return true;
          // Check for static/instance mismatch.
          if (result->isStatic() != replacementStorage->isStatic())
            return true;

          // Check for type mismatch.
          auto resultType = getDynamicComparisonType(result);
          if (!resultType->isEqual(replacementStorageType) &&
              !resultType->matches(
                  replacementStorageType,
                  TypeMatchFlags::AllowCompatibleOpaqueTypeArchetypes)) {
            return true;
          }

          return false;
        }),
        results.end());
  }

  auto &Diags = ctx.Diags;
  if (results.empty()) {
    Diags.diagnose(attr->getLocation(),
                   diag::dynamic_replacement_accessor_not_found,
                   replacedVarName);
    attr->setInvalid();
    return nullptr;
  }

  if (results.size() > 1) {
    Diags.diagnose(attr->getLocation(),
                   diag::dynamic_replacement_accessor_ambiguous,
                   replacedVarName);
    for (auto result : results) {
      Diags.diagnose(result,
                     diag::dynamic_replacement_accessor_ambiguous_candidate,
                     result->getModuleContext()->getFullName());
    }
    attr->setInvalid();
    return nullptr;
  }

  assert(!isa<FuncDecl>(results[0]));
  
  // FIXME(InterfaceTypeRequest): Remove this.
  (void)results[0]->getInterfaceType();
  auto *origStorage = cast<AbstractStorageDecl>(results[0]);
  if (!origStorage->isDynamic()) {
    Diags.diagnose(attr->getLocation(),
                   diag::dynamic_replacement_accessor_not_dynamic,
                   replacedVarName);
    attr->setInvalid();
    return nullptr;
  }

  // Find the accessor in the replaced storage decl.
  auto *origAccessor = origStorage->getOpaqueAccessor(
      replacement->getAccessorKind());
  if (!origAccessor)
    return nullptr;

  // FIXME(InterfaceTypeRequest): Remove this.
  (void)origAccessor->getInterfaceType();
  if (origAccessor->isImplicit() &&
      !(origStorage->getReadImpl() == ReadImplKind::Stored &&
        origStorage->getWriteImpl() == WriteImplKind::Stored)) {
    Diags.diagnose(attr->getLocation(),
                   diag::dynamic_replacement_accessor_not_explicit,
                   (unsigned)origAccessor->getAccessorKind(), replacedVarName);
    attr->setInvalid();
    return nullptr;
  }

  return origAccessor;
}

static AbstractFunctionDecl *
findReplacedFunction(DeclName replacedFunctionName,
                     const AbstractFunctionDecl *replacement,
                     DynamicReplacementAttr *attr, DiagnosticEngine *Diags) {

  // Note: we might pass a constant attribute when typechecker is nullptr.
  // Any modification to attr must be guarded by a null check on TC.
  //
  SmallVector<ValueDecl *, 4> results;
  lookupReplacedDecl(replacedFunctionName, attr, replacement, results);

  for (auto *result : results) {
    // Protocol requirements are not replaceable.
    if (isa<ProtocolDecl>(result->getDeclContext()))
      continue;
    // Check for static/instance mismatch.
    if (result->isStatic() != replacement->isStatic())
      continue;
    
    TypeMatchOptions matchMode = TypeMatchFlags::AllowABICompatible;
    matchMode |= TypeMatchFlags::AllowCompatibleOpaqueTypeArchetypes;
    if (result->getInterfaceType()->getCanonicalType()->matches(
            replacement->getInterfaceType()->getCanonicalType(), matchMode)) {
      if (!result->isDynamic()) {
        if (Diags) {
          Diags->diagnose(attr->getLocation(),
                          diag::dynamic_replacement_function_not_dynamic,
                          replacedFunctionName);
          attr->setInvalid();
        }
        return nullptr;
      }
      return cast<AbstractFunctionDecl>(result);
    }
  }

  if (!Diags)
    return nullptr;

  if (results.empty()) {
    Diags->diagnose(attr->getLocation(),
                    diag::dynamic_replacement_function_not_found,
                    attr->getReplacedFunctionName());
  } else {
    Diags->diagnose(attr->getLocation(),
                    diag::dynamic_replacement_function_of_type_not_found,
                    attr->getReplacedFunctionName(),
                    replacement->getInterfaceType()->getCanonicalType());

    for (auto *result : results) {
      Diags->diagnose(SourceLoc(),
                      diag::dynamic_replacement_found_function_of_type,
                      attr->getReplacedFunctionName(),
                      result->getInterfaceType()->getCanonicalType());
    }
  }
  attr->setInvalid();
  return nullptr;
}

static AbstractStorageDecl *
findReplacedStorageDecl(DeclName replacedFunctionName,
                        const AbstractStorageDecl *replacement,
                        const DynamicReplacementAttr *attr) {

  SmallVector<ValueDecl *, 4> results;
  lookupReplacedDecl(replacedFunctionName, attr, replacement, results);

  for (auto *result : results) {
    // Check for static/instance mismatch.
    if (result->isStatic() != replacement->isStatic())
      continue;
    if (result->getInterfaceType()->getCanonicalType()->matches(
            replacement->getInterfaceType()->getCanonicalType(),
            TypeMatchFlags::AllowABICompatible)) {
      if (!result->isDynamic()) {
        return nullptr;
      }
      return cast<AbstractStorageDecl>(result);
    }
  }
  return nullptr;
}

ValueDecl *TypeChecker::findReplacedDynamicFunction(const ValueDecl *vd) {
  assert(isa<AbstractFunctionDecl>(vd) || isa<AbstractStorageDecl>(vd));
  if (isa<AccessorDecl>(vd))
    return nullptr;

  auto *attr = vd->getAttrs().getAttribute<DynamicReplacementAttr>();
  if (!attr)
    return nullptr;

  auto *afd = dyn_cast<AbstractFunctionDecl>(vd);
  if (afd) {
    // When we pass nullptr as the type checker argument attr is truely const.
    return findReplacedFunction(attr->getReplacedFunctionName(), afd,
                                const_cast<DynamicReplacementAttr *>(attr),
                                nullptr);
  }
  auto *storageDecl = dyn_cast<AbstractStorageDecl>(vd);
  if (!storageDecl)
    return nullptr;
  return findReplacedStorageDecl(attr->getReplacedFunctionName(), storageDecl, attr);
}

void AttributeChecker::visitDynamicReplacementAttr(DynamicReplacementAttr *attr) {
  assert(isa<AbstractFunctionDecl>(D) || isa<AbstractStorageDecl>(D));
  auto *VD = cast<ValueDecl>(D);

  if (!isa<ExtensionDecl>(VD->getDeclContext()) &&
      !VD->getDeclContext()->isModuleScopeContext()) {
    diagnose(attr->getLocation(), diag::dynamic_replacement_not_in_extension,
             VD->getBaseName());
    attr->setInvalid();
    return;
  }

  if (VD->isNativeDynamic()) {
    diagnose(attr->getLocation(), diag::dynamic_replacement_must_not_be_dynamic,
             VD->getBaseName());
    attr->setInvalid();
    return;
  }

  // Don't process a declaration twice. This will happen to accessor decls after
  // we have processed their var decls.
  if (attr->getReplacedFunction())
    return;

  SmallVector<AbstractFunctionDecl *, 4> replacements;
  SmallVector<AbstractFunctionDecl *, 4> origs;

  // Collect the accessor replacement mapping if this is an abstract storage.
  if (auto *var = dyn_cast<AbstractStorageDecl>(VD)) {
    var->visitParsedAccessors([&](AccessorDecl *accessor) {
      if (attr->isInvalid())
        return;

      // FIXME(InterfaceTypeRequest): Remove this.
      (void)accessor->getInterfaceType();
       auto *orig = findReplacedAccessor(attr->getReplacedFunctionName(),
                                         accessor, attr, Ctx);
       if (!orig)
         return;

       origs.push_back(orig);
       replacements.push_back(accessor);
     });
  } else {
    // Otherwise, find the matching function.
    auto *fun = cast<AbstractFunctionDecl>(VD);
    if (auto *orig = findReplacedFunction(attr->getReplacedFunctionName(), fun,
                                          attr, &Ctx.Diags)) {
      origs.push_back(orig);
      replacements.push_back(fun);
    } else
      return;
  }

  // Annotate the replacement with the original func decl.
  for (auto index : indices(replacements)) {
    if (auto *attr = replacements[index]
                         ->getAttrs()
                         .getAttribute<DynamicReplacementAttr>()) {
      auto *replacedFun = origs[index];
      auto *replacement = replacements[index];
      if (replacedFun->isObjC() && !replacement->isObjC()) {
        diagnose(attr->getLocation(),
                 diag::dynamic_replacement_replacement_not_objc_dynamic,
                 attr->getReplacedFunctionName());
        attr->setInvalid();
        return;
      }
      if (!replacedFun->isObjC() && replacement->isObjC()) {
        diagnose(attr->getLocation(),
                 diag::dynamic_replacement_replaced_not_objc_dynamic,
                 attr->getReplacedFunctionName());
        attr->setInvalid();
        return;
      }
      attr->setReplacedFunction(replacedFun);
      continue;
    }
    auto *newAttr = DynamicReplacementAttr::create(
        VD->getASTContext(), attr->getReplacedFunctionName(), origs[index]);
    DeclAttributes &attrs = replacements[index]->getAttrs();
    attrs.add(newAttr);
  }
  if (auto *CD = dyn_cast<ConstructorDecl>(VD)) {
    auto *attr = CD->getAttrs().getAttribute<DynamicReplacementAttr>();
    auto replacedIsConvenienceInit =
        cast<ConstructorDecl>(attr->getReplacedFunction())->isConvenienceInit();
    if (replacedIsConvenienceInit &&!CD->isConvenienceInit()) {
      diagnose(attr->getLocation(),
               diag::dynamic_replacement_replaced_constructor_is_convenience,
               attr->getReplacedFunctionName());
    } else if (!replacedIsConvenienceInit && CD->isConvenienceInit()) {
      diagnose(
          attr->getLocation(),
          diag::dynamic_replacement_replaced_constructor_is_not_convenience,
          attr->getReplacedFunctionName());
    }
  }


  // Remove the attribute on the abstract storage (we have moved it to the
  // accessor decl).
  if (!isa<AbstractStorageDecl>(VD))
    return;
  D->getAttrs().removeAttribute(attr);
}

void AttributeChecker::visitImplementsAttr(ImplementsAttr *attr) {
  TypeLoc &ProtoTypeLoc = attr->getProtocolType();

  DeclContext *DC = D->getDeclContext();

  Type T = ProtoTypeLoc.getType();
  if (!T && ProtoTypeLoc.getTypeRepr()) {
    TypeResolutionOptions options = None;
    options |= TypeResolutionFlags::AllowUnboundGenerics;

    auto resolution = TypeResolution::forContextual(DC);
    T = resolution.resolveType(ProtoTypeLoc.getTypeRepr(), options);
    ProtoTypeLoc.setType(T);
  }

  // Definite error-types were already diagnosed in resolveType.
  if (T->hasError())
    return;

  // Check that we got a ProtocolType.
  if (auto PT = T->getAs<ProtocolType>()) {
    ProtocolDecl *PD = PT->getDecl();

    // Check that the ProtocolType has the specified member.
    LookupResult R = TypeChecker::lookupMember(PD->getDeclContext(),
                                               PT, attr->getMemberName());
    if (!R) {
      diagnose(attr->getLocation(),
               diag::implements_attr_protocol_lacks_member,
               PD->getBaseName(), attr->getMemberName())
        .highlight(attr->getMemberNameLoc().getSourceRange());
    }

    // Check that the decl we're decorating is a member of a type that actually
    // conforms to the specified protocol.
    NominalTypeDecl *NTD = DC->getSelfNominalTypeDecl();
    SmallVector<ProtocolConformance *, 2> conformances;
    if (!NTD->lookupConformance(DC->getParentModule(), PD, conformances)) {
      diagnose(attr->getLocation(),
               diag::implements_attr_protocol_not_conformed_to,
               NTD->getFullName(), PD->getFullName())
        .highlight(ProtoTypeLoc.getTypeRepr()->getSourceRange());
    }

  } else {
    diagnose(attr->getLocation(), diag::implements_attr_non_protocol_type)
      .highlight(ProtoTypeLoc.getTypeRepr()->getSourceRange());
  }
}

void AttributeChecker::visitFrozenAttr(FrozenAttr *attr) {
  if (auto *ED = dyn_cast<EnumDecl>(D)) {
    if (!ED->getModuleContext()->isResilient()) {
      diagnoseAndRemoveAttr(attr, diag::enum_frozen_nonresilient, attr);
      return;
    }

    if (ED->getFormalAccess() < AccessLevel::Public &&
        !ED->getAttrs().hasAttribute<UsableFromInlineAttr>()) {
      diagnoseAndRemoveAttr(attr, diag::enum_frozen_nonpublic, attr);
      return;
    }
  }

  auto *VD = cast<ValueDecl>(D);

  if (VD->getFormalAccess() < AccessLevel::Public &&
      !VD->getAttrs().hasAttribute<UsableFromInlineAttr>()) {
    diagnoseAndRemoveAttr(attr, diag::frozen_attr_on_internal_type,
                          VD->getFullName(), VD->getFormalAccess());
  }
}

void AttributeChecker::visitCustomAttr(CustomAttr *attr) {
  auto dc = D->getInnermostDeclContext();

  // Figure out which nominal declaration this custom attribute refers to.
  auto nominal = evaluateOrDefault(
    Ctx.evaluator, CustomAttrNominalRequest{attr, dc}, nullptr);

  // If there is no nominal type with this name, complain about this being
  // an unknown attribute.
  if (!nominal) {
    std::string typeName;
    if (auto typeRepr = attr->getTypeLoc().getTypeRepr()) {
      llvm::raw_string_ostream out(typeName);
      typeRepr->print(out);
    } else {
      typeName = attr->getTypeLoc().getType().getString();
    }

    diagnose(attr->getLocation(), diag::unknown_attribute, typeName);
    attr->setInvalid();
    return;
  }

  // If the nominal type is a property wrapper type, we can be delegating
  // through a property.
  if (nominal->getPropertyWrapperTypeInfo()) {
    // property wrappers can only be applied to variables
    if (!isa<VarDecl>(D) || isa<ParamDecl>(D)) {
      diagnose(attr->getLocation(),
               diag::property_wrapper_attribute_not_on_property,
               nominal->getFullName());
      attr->setInvalid();
      return;
    }

    return;
  }

  // If the nominal type is a function builder type, verify that D is a
  // function, storage with an explicit getter, or parameter of function type.
  if (nominal->getAttrs().hasAttribute<FunctionBuilderAttr>()) {
    ValueDecl *decl;
    if (auto param = dyn_cast<ParamDecl>(D)) {
      decl = param;
    } else if (auto func = dyn_cast<FuncDecl>(D)) {
      decl = func;
    } else if (auto storage = dyn_cast<AbstractStorageDecl>(D)) {
      decl = storage;
      auto getter = storage->getParsedAccessor(AccessorKind::Get);
      if (!getter || !getter->hasBody()) {
        diagnose(attr->getLocation(),
                 diag::function_builder_attribute_on_storage_without_getter,
                 nominal->getFullName(),
                 isa<SubscriptDecl>(storage) ? 0
                   : storage->getDeclContext()->isTypeContext() ? 1
                   : cast<VarDecl>(storage)->isLet() ? 2 : 3);
        attr->setInvalid();
        return;
      }
    } else {
      diagnose(attr->getLocation(),
               diag::function_builder_attribute_not_allowed_here,
               nominal->getFullName());
      attr->setInvalid();
      return;
    }

    // Diagnose and ignore arguments.
    if (attr->getArg()) {
      diagnose(attr->getLocation(), diag::function_builder_arguments)
        .highlight(attr->getArg()->getSourceRange());
    }

    // Complain if this isn't the primary function-builder attribute.
    auto attached = decl->getAttachedFunctionBuilder();
    if (attached != attr) {
      diagnose(attr->getLocation(), diag::function_builder_multiple,
               isa<ParamDecl>(decl));
      diagnose(attached->getLocation(), diag::previous_function_builder_here);
      attr->setInvalid();
      return;
    } else {
      // Force any diagnostics associated with computing the function-builder
      // type.
      (void) decl->getFunctionBuilderType();
    }

    return;
  }

  diagnose(attr->getLocation(), diag::nominal_type_not_attribute,
           nominal->getDescriptiveKind(), nominal->getFullName());
  nominal->diagnose(diag::decl_declared_here, nominal->getFullName());
  attr->setInvalid();
}


void AttributeChecker::visitPropertyWrapperAttr(PropertyWrapperAttr *attr) {
  auto nominal = dyn_cast<NominalTypeDecl>(D);
  if (!nominal)
    return;

  // Force checking of the property wrapper type.
  (void)nominal->getPropertyWrapperTypeInfo();
}

void AttributeChecker::visitFunctionBuilderAttr(FunctionBuilderAttr *attr) {
  // TODO: check that the type at least provides a `sequence` factory?
  // Any other validation?
}

// SWIFT_ENABLE_TENSORFLOW
/// Returns true if the given type conforms to `Differentiable` in the given
/// module.
static bool conformsToDifferentiable(Type type, DeclContext *DC) {
  auto &ctx = type->getASTContext();
  auto *differentiableProto =
      ctx.getProtocol(KnownProtocolKind::Differentiable);
  auto conf = TypeChecker::conformsToProtocol(
      type, differentiableProto, DC, ConformanceCheckFlags::InExpression);
  if (!conf)
    return false;
  // Try to get the `TangentVector` type witness, in case the conformance has
  // not been fully checked and the type witness cannot be resolved.
  Type tanType = conf.getTypeWitnessByName(type, ctx.Id_TangentVector);
  return !tanType.isNull() && !tanType->hasError();
};

// SWIFT_ENABLE_TENSORFLOW
/// Returns true if the given type's `TangentVector` is equal to itself in the
/// given module.
static bool tangentVectorEqualSelf(Type type, DeclContext *DC) {
  assert(conformsToDifferentiable(type, DC));
  auto &ctx = type->getASTContext();
  auto *differentiableProto =
      ctx.getProtocol(KnownProtocolKind::Differentiable);
  auto conf = TypeChecker::conformsToProtocol(
                  type, differentiableProto, DC,
                  ConformanceCheckFlags::InExpression);
  auto tanType = conf.getTypeWitnessByName(type, ctx.Id_TangentVector);
  return type->getCanonicalType() == tanType->getCanonicalType();
};

// SWIFT_ENABLE_TENSORFLOW
/// Creates a `IndexSubset` for the given function type, representing
/// all inferred differentiation parameters.
/// The differentiation parameters are inferred to be:
/// - All parameters of the function type that conform to `Differentiable`.
/// - If the function type's result is a function type (i.e. it is a curried
///   method type), then also all parameters of the function result type that
///   conform to `Differentiable`.
IndexSubset *
TypeChecker::inferDifferentiableParameters(
    AbstractFunctionDecl *AFD, GenericEnvironment *derivativeGenEnv) {
  auto &ctx = AFD->getASTContext();
  auto *functionType = AFD->getInterfaceType()->castTo<AnyFunctionType>();
  auto numUncurriedParams = functionType->getNumParams();
  if (auto *resultFnType =
          functionType->getResult()->getAs<AnyFunctionType>()) {
    numUncurriedParams += resultFnType->getNumParams();
  }
  llvm::SmallBitVector parameterBits(numUncurriedParams);
  SmallVector<Type, 4> allParamTypes;

  // Returns true if the i-th parameter type is differentiable.
  auto isDifferentiableParam = [&](unsigned i) -> bool {
    if (i >= allParamTypes.size())
      return false;
    auto paramType = allParamTypes[i];
    if (derivativeGenEnv)
      paramType = derivativeGenEnv->mapTypeIntoContext(paramType);
    else
      paramType = AFD->mapTypeIntoContext(paramType);
    // Return false for existential types.
    if (paramType->isExistentialType())
      return false;
    // Return false for function types.
    if (paramType->is<AnyFunctionType>())
      return false;
    // Return true if the type conforms to `Differentiable`.
    return conformsToDifferentiable(paramType, AFD);
  };

  // Get all parameter types.
  // NOTE: To be robust, result function type parameters should be added only if
  // `functionType` comes from a static/instance method, and not a free function
  // returning a function type. In practice, this code path should not be
  // reachable for free functions returning a function type.
  if (auto resultFnType = functionType->getResult()->getAs<AnyFunctionType>())
    for (auto &param : resultFnType->getParams())
      allParamTypes.push_back(param.getPlainType());
  for (auto &param : functionType->getParams())
    allParamTypes.push_back(param.getPlainType());

  // Set differentiation parameters.
  for (unsigned i : range(parameterBits.size()))
    if (isDifferentiableParam(i))
      parameterBits.set(i);

  return IndexSubset::get(ctx, parameterBits);
}

// SWIFT_ENABLE_TENSORFLOW
static FuncDecl *resolveAutoDiffDerivativeFunction(
    DeclNameWithLoc specifier, AbstractFunctionDecl *original,
    Type expectedTy, std::function<bool(FuncDecl *)> isValid) {
  auto &ctx = original->getASTContext();
  auto &diags = ctx.Diags;
  auto nameLoc = specifier.Loc.getBaseNameLoc();
  auto overloadDiagnostic = [&]() {
    diags.diagnose(nameLoc, diag::differentiable_attr_overload_not_found,
                   specifier.Name, expectedTy);
  };
  auto ambiguousDiagnostic = [&]() {
    diags.diagnose(nameLoc,
                   diag::differentiable_attr_ambiguous_function_identifier,
                   specifier.Name);
  };
  auto notFunctionDiagnostic = [&]() {
    diags.diagnose(nameLoc, diag::differentiable_attr_specified_not_function,
                   specifier.Name);
  };
  std::function<void()> invalidTypeContextDiagnostic = [&]() {
    diags.diagnose(nameLoc,
                   diag::differentiable_attr_function_not_same_type_context,
                   specifier.Name);
  };

  // Returns true if the original function and derivative function candidate are
  // defined in compatible type contexts. If the original function and the
  // derivative function have different parents, or if they both have no type
  // context and are in different modules, return false.
  std::function<bool(FuncDecl *)> hasValidTypeContext = [&](FuncDecl *func) {
    // Check if both functions are top-level.
    if (!original->getInnermostTypeContext() &&
        !func->getInnermostTypeContext() &&
        original->getParentModule() == func->getParentModule())
      return true;
    // Check if both functions are defined in the same type context.
    if (auto typeCtx1 = original->getInnermostTypeContext())
      if (auto typeCtx2 = func->getInnermostTypeContext())
        return typeCtx1->getSelfNominalTypeDecl() ==
            typeCtx2->getSelfNominalTypeDecl();
    return original->getParent() == func->getParent();
  };

  auto isABIPublic = [&](AbstractFunctionDecl *func) {
    return func->getFormalAccess() >= AccessLevel::Public ||
           func->getAttrs().hasAttribute<InlinableAttr>() ||
           func->getAttrs().hasAttribute<UsableFromInlineAttr>();
  };

  // If the original function is exported (i.e. it is public or
  // @usableFromInline), then the derivative functions must also be exported.
  // Returns true on error.
  auto checkAccessControl = [&](FuncDecl *func) {
    if (!isABIPublic(original))
      return false;
    if (isABIPublic(func))
      return false;
    diags.diagnose(nameLoc, diag::differentiable_attr_invalid_access,
                   specifier.Name, original->getFullName());
    return true;
  };

  auto originalTypeCtx = original->getInnermostTypeContext();
  if (!originalTypeCtx) originalTypeCtx = original->getParent();
  assert(originalTypeCtx);

  // Set lookup options.
  auto lookupOptions = defaultMemberLookupOptions
      | NameLookupFlags::IgnoreAccessControl;

  auto candidate = TypeChecker::lookupFuncDecl(
      specifier.Name, nameLoc, /*baseType*/ Type(), originalTypeCtx, isValid,
      overloadDiagnostic, ambiguousDiagnostic, notFunctionDiagnostic,
      lookupOptions, hasValidTypeContext, invalidTypeContextDiagnostic);

  if (!candidate)
    return nullptr;

  if (checkAccessControl(candidate))
    return nullptr;

  // Derivatives of class members must be final.
  if (original->getDeclContext()->getSelfClassDecl() &&
      !candidate->isFinal()) {
    diags.diagnose(nameLoc,
                   diag::differentiable_attr_class_derivative_not_final);
    return nullptr;
  }

  return candidate;
}

// SWIFT_ENABLE_TENSORFLOW
// Checks that the `candidate` function type equals the `required` function
// type, disregarding parameter labels and tuple result labels.
// `checkGenericSignature` is used to check generic signatures, if specified.
// Otherwise, generic signatures are checked for equality.
static bool checkFunctionSignature(
    CanAnyFunctionType required, CanType candidate,
    Optional<std::function<bool(GenericSignature, GenericSignature)>>
        checkGenericSignature = None) {
  // Check that candidate is actually a function.
  auto candidateFnTy = dyn_cast<AnyFunctionType>(candidate);
  if (!candidateFnTy)
    return false;

  // Erase dynamic self types.
  required = dyn_cast<AnyFunctionType>(required->getCanonicalType());
  candidateFnTy = dyn_cast<AnyFunctionType>(candidateFnTy->getCanonicalType());

  // Check that generic signatures match.
  auto requiredGenSig = required.getOptGenericSignature();
  auto candidateGenSig = candidateFnTy.getOptGenericSignature();
  // Call generic signature check function, if specified.
  // Otherwise, check that generic signatures are equal.
  if (!checkGenericSignature) {
    if (candidateGenSig != requiredGenSig)
      return false;
  } else if (!(*checkGenericSignature)(requiredGenSig, candidateGenSig)) {
    return false;
  }

  // Check that parameter types match, disregarding labels.
  if (required->getNumParams() != candidateFnTy->getNumParams())
    return false;
  if (!std::equal(required->getParams().begin(), required->getParams().end(),
                  candidateFnTy->getParams().begin(),
                  [](AnyFunctionType::Param x, AnyFunctionType::Param y) {
                    return x.getPlainType()->isEqual(y.getPlainType());
                  }))
    return false;

  // If required result type is not a function type, check that result types
  // match exactly.
  auto requiredResultFnTy = dyn_cast<AnyFunctionType>(required.getResult());
  if (!requiredResultFnTy) {
    auto requiredResultTupleTy = dyn_cast<TupleType>(required.getResult());
    auto candidateResultTupleTy =
        dyn_cast<TupleType>(candidateFnTy.getResult());
    if (!requiredResultTupleTy || !candidateResultTupleTy)
      return required.getResult()->isEqual(candidateFnTy.getResult());
    // If result types are tuple types, check that element types match,
    // ignoring labels.
    if (requiredResultTupleTy->getNumElements() !=
        candidateResultTupleTy->getNumElements())
      return false;
    return std::equal(requiredResultTupleTy.getElementTypes().begin(),
                      requiredResultTupleTy.getElementTypes().end(),
                      candidateResultTupleTy.getElementTypes().begin(),
                      [](CanType x, CanType y) { return x->isEqual(y); });
  }

  // Required result type is a function. Recurse.
  return checkFunctionSignature(requiredResultFnTy, candidateFnTy.getResult());
};

// SWIFT_ENABLE_TENSORFLOW
// Computes `IndexSubset` from the given parsed differentiation parameters
// (possibly empty) for the given function and derivative generic environment,
// then verifies that the parameter indices are valid.
// - If parsed parameters are empty, infer parameter indices.
// - Otherwise, build parameter indices from parsed parameters.
// The attribute name/location are used in diagnostics.
static IndexSubset *computeDifferentiationParameters(
    ArrayRef<ParsedAutoDiffParameter> parsedWrtParams,
    AbstractFunctionDecl *function, GenericEnvironment *derivativeGenEnv,
    StringRef attrName, SourceLoc attrLoc
) {
  auto &ctx = function->getASTContext();
  auto &diags = ctx.Diags;

  // Get function type and parameters.
  auto *functionType = function->getInterfaceType()->castTo<AnyFunctionType>();
  auto &params = *function->getParameters();
  auto numParams = function->getParameters()->size();
  auto isInstanceMethod = function->isInstanceMember();

  // Diagnose if function has no parameters.
  if (params.size() == 0) {
    // If function is not an instance method, diagnose immediately.
    if (!isInstanceMethod) {
      diags.diagnose(attrLoc, diag::diff_function_no_parameters,
                     function->getFullName())
          .highlight(function->getSignatureSourceRange());
      return nullptr;
    }
    // If function is an instance method, diagnose only if `self` does not
    // conform to `Differentiable`.
    else {
      auto selfType = function->getImplicitSelfDecl()->getInterfaceType();
      if (derivativeGenEnv)
        selfType = derivativeGenEnv->mapTypeIntoContext(selfType);
      else
        selfType = function->mapTypeIntoContext(selfType);
      // FIXME(TF-568): `Differentiable`-conforming protocols cannot define
      // `@differentiable` computed properties because the check below returns
      // false.
      if (!conformsToDifferentiable(selfType, function)) {
        diags.diagnose(attrLoc, diag::diff_function_no_parameters,
                       function->getFullName())
            .highlight(function->getSignatureSourceRange());
        return nullptr;
      }
    }
  }

  // If parsed differentiation parameters are empty, infer parameter indices
  // from the function type.
  if (parsedWrtParams.empty())
    return TypeChecker::inferDifferentiableParameters(
        function, derivativeGenEnv);

  // Otherwise, build parameter indices from parsed differentiation parameters.
  auto numUncurriedParams = functionType->getNumParams();
  if (auto *resultFnType =
          functionType->getResult()->getAs<AnyFunctionType>()) {
    numUncurriedParams += resultFnType->getNumParams();
  }
  llvm::SmallBitVector parameterBits(numUncurriedParams);
  int lastIndex = -1;
  for (unsigned i : indices(parsedWrtParams)) {
    auto paramLoc = parsedWrtParams[i].getLoc();
    switch (parsedWrtParams[i].getKind()) {
      case ParsedAutoDiffParameter::Kind::Named: {
        auto nameIter =
            llvm::find_if(params.getArray(), [&](ParamDecl *param) {
              return param->getName() == parsedWrtParams[i].getName();
            });
        // Parameter name must exist.
        if (nameIter == params.end()) {
          diags.diagnose(paramLoc, diag::diff_params_clause_param_name_unknown,
                         parsedWrtParams[i].getName());
          return nullptr;
        }
        // Parameter names must be specified in the original order.
        unsigned index = std::distance(params.begin(), nameIter);
        if ((int)index <= lastIndex) {
          diags.diagnose(paramLoc,
                         diag::diff_params_clause_params_not_original_order);
          return nullptr;
        }
        parameterBits.set(index);
        lastIndex = index;
        break;
      }
      case ParsedAutoDiffParameter::Kind::Self: {
        // 'self' is only applicable to instance methods.
        if (!isInstanceMethod) {
          diags.diagnose(paramLoc,
                         diag::diff_params_clause_self_instance_method_only);
          return nullptr;
        }
        // 'self' can only be the first in the list.
        if (i > 0) {
          diags.diagnose(paramLoc, diag::diff_params_clause_self_must_be_first);
          return nullptr;
        }
        parameterBits.set(parameterBits.size() - 1);
        break;
      }
      case ParsedAutoDiffParameter::Kind::Ordered: {
        auto index = parsedWrtParams[i].getIndex();
        if (index >= numParams) {
<<<<<<< HEAD
          diags.diagnose(paramLoc,
                         diag::diff_params_clause_param_index_out_of_range);
=======
          TC.diagnose(paramLoc,
                      diag::diff_params_clause_param_index_out_of_range);
>>>>>>> 38bc954e
          return nullptr;
        }
        // Parameter names must be specified in the original order.
        if ((int)index <= lastIndex) {
          diags.diagnose(
              paramLoc, diag::diff_params_clause_params_not_original_order);
          return nullptr;
        }
        parameterBits.set(index);
        lastIndex = index;
        break;
      }
    }
  }
  return IndexSubset::get(ctx, parameterBits);
}

// SWIFT_ENABLE_TENSORFLOW
// Computes `IndexSubset` from the given parsed transposing parameters
// (possibly empty) for the given function, then verifies that the parameter
// indices are valid.
// The attribute name/location are used in diagnostics.
static IndexSubset *computeTransposingParameters(
<<<<<<< HEAD
    ArrayRef<ParsedAutoDiffParameter> parsedWrtParams,
    AbstractFunctionDecl *transposeFunc, bool isCurried,
    GenericEnvironment *derivativeGenEnv, SourceLoc attrLoc
) {
  auto &ctx = transposeFunc->getASTContext();
  auto &diags = ctx.Diags;

  // Get function type and parameters.
  auto *functionType = transposeFunc->getInterfaceType()
                           ->castTo<AnyFunctionType>();
=======
    TypeChecker &TC, ArrayRef<ParsedAutoDiffParameter> parsedWrtParams,
    AbstractFunctionDecl *transposeFunction, bool isCurried,
    GenericEnvironment *transposeGenEnv, SourceLoc attrLoc) {
  // Get function type and parameters.
  TC.resolveDeclSignature(transposeFunction);
  auto *transposeFunctionType =
      transposeFunction->getInterfaceType()->castTo<AnyFunctionType>();
>>>>>>> 38bc954e
  
  ArrayRef<TupleTypeElt> transposeResultTypes;
  // Return type of '@transposing' function can have single type or tuple
  // of types.
  auto transposeResultType = transposeFunctionType->getResult();
  if (isCurried)
    transposeResultType =
        transposeResultType->castTo<AnyFunctionType>()->getResult();
  if (auto resultTupleType = transposeResultType->getAs<TupleType>()) {
    transposeResultTypes = resultTupleType->getElements();
  } else {
    transposeResultTypes = ArrayRef<TupleTypeElt>(transposeResultType);
  }
<<<<<<< HEAD
  
  auto &params = *transposeFunc->getParameters();
  auto isInstanceMethod = transposeFunc->isInstanceMember();
  
  bool wrtSelf = false;
  if (isCurried && !parsedWrtParams.empty() &&
      parsedWrtParams.front().getKind() == ParsedAutoDiffParameter::Kind::Self)
    wrtSelf = true;
  
  // Make sure the self type is differentiable.
  if (isCurried && wrtSelf) {
    auto selfType = transposeFunc->getImplicitSelfDecl()->getInterfaceType();
    if (derivativeGenEnv)
      selfType = derivativeGenEnv->mapTypeIntoContext(selfType);
    if (!conformsToDifferentiable(selfType, transposeFunc)) {
      diags.diagnose(attrLoc, diag::diff_function_no_parameters,
                     transposeFunc->getFullName())
          .highlight(transposeFunc->getSignatureSourceRange());
      return nullptr;
    }
  }
  
  // If parsed differentiation parameters are empty, infer parameter indices
  // from the function type.
  // TODO(bartchr): still need to do this!
//  if (parsedWrtParams.empty())
//    return TypeChecker::inferTransposingParameters(
//        function, derivativeGenEnv);
  
=======
  auto isInstanceMethod = transposeFunction->isInstanceMember();

>>>>>>> 38bc954e
  // Otherwise, build parameter indices from parsed differentiation parameters.
  auto numUncurriedParams = transposeFunctionType->getNumParams();
  if (auto *resultFnType =
      transposeFunctionType->getResult()->getAs<AnyFunctionType>()) {
    numUncurriedParams += resultFnType->getNumParams();
  }
  auto numParams = numUncurriedParams + parsedWrtParams.size() - 1;
  auto parameterBits = SmallBitVector(numParams);
  int lastIndex = -1;
  for (unsigned i : indices(parsedWrtParams)) {
    auto paramLoc = parsedWrtParams[i].getLoc();
    switch (parsedWrtParams[i].getKind()) {
    case ParsedAutoDiffParameter::Kind::Named: {
<<<<<<< HEAD
      diags.diagnose(paramLoc, diag::transposing_attr_cant_use_named_wrt_params,
                     parsedWrtParams[i].getName());
=======
      TC.diagnose(paramLoc, diag::transposing_attr_cannot_use_named_wrt_params,
                  parsedWrtParams[i].getName());
>>>>>>> 38bc954e
      return nullptr;
    }
    case ParsedAutoDiffParameter::Kind::Self: {
      // 'self' is only applicable to instance methods.
      if (!isInstanceMethod) {
        diags.diagnose(
            paramLoc, diag::diff_params_clause_self_instance_method_only);
        return nullptr;
      }
      // 'self' can only be the first in the list.
      if (i > 0) {
        diags.diagnose(paramLoc, diag::diff_params_clause_self_must_be_first);
        return nullptr;
      }
      parameterBits.set(parameterBits.size() - 1);
      break;
    }
    case ParsedAutoDiffParameter::Kind::Ordered: {
      auto index = parsedWrtParams[i].getIndex();
      if (index >= numParams) {
<<<<<<< HEAD
        diags.diagnose(paramLoc,
                       diag::diff_params_clause_param_index_out_of_range);
=======
        TC.diagnose(paramLoc,
                    diag::diff_params_clause_param_index_out_of_range);
>>>>>>> 38bc954e
        return nullptr;
      }
      // Parameter names must be specified in the original order.
      if ((int)index <= lastIndex) {
        diags.diagnose(paramLoc,
                       diag::diff_params_clause_params_not_original_order);
        return nullptr;
      }
      parameterBits.set(index);
      lastIndex = index;
      break;
    }
    }
  }
<<<<<<< HEAD
  return IndexSubset::get(ctx, paramIndices);
=======
  return IndexSubset::get(TC.Context, parameterBits);
>>>>>>> 38bc954e
}

// SWIFT_ENABLE_TENSORFLOW
// Checks if the given `IndexSubset` instance is valid for the given function
// type in the given derivative generic environment and module context. Returns
// true on error.
// The parsed differentiation parameters and attribute location are used in
// diagnostics.
static bool checkDifferentiationParameters(
    AbstractFunctionDecl *AFD, IndexSubset *indices,
    AnyFunctionType *functionType, GenericEnvironment *derivativeGenEnv,
    ModuleDecl *module, ArrayRef<ParsedAutoDiffParameter> parsedWrtParams,
    SourceLoc attrLoc) {
  auto &ctx = AFD->getASTContext();
  auto &diags = ctx.Diags;

  // Diagnose empty parameter indices. This occurs when no `wrt` clause is
  // declared and no differentiation parameters can be inferred.
  if (indices->isEmpty()) {
    diags.diagnose(attrLoc, diag::diff_params_clause_no_inferred_parameters);
    return true;
  }

  // Check that differentiation parameters have allowed types.
  SmallVector<Type, 4> wrtParamTypes;
  autodiff::getSubsetParameterTypes(indices, functionType, wrtParamTypes);
  for (unsigned i : range(wrtParamTypes.size())) {
    SourceLoc loc = parsedWrtParams.empty()
        ? attrLoc
        : parsedWrtParams[i].getLoc();
    auto wrtParamType = wrtParamTypes[i];
    if (wrtParamType->is<InOutType>()) {
      diags.diagnose(
          loc, diag::diff_params_clause_inout_argument, wrtParamType);
      return true;
    }
    if (!wrtParamType->hasTypeParameter())
      wrtParamType = wrtParamType->mapTypeOutOfContext();
    if (derivativeGenEnv)
      wrtParamType =
          derivativeGenEnv->mapTypeIntoContext(wrtParamType);
    else
      wrtParamType = AFD->mapTypeIntoContext(wrtParamType);
    // Parameter cannot have an existential type.
    if (wrtParamType->isExistentialType()) {
      diags.diagnose(
           loc, diag::diff_params_clause_cannot_diff_wrt_existentials,
           wrtParamType);
      return true;
    }
    // Parameter cannot have a function type.
    if (wrtParamType->is<AnyFunctionType>()) {
      diags.diagnose(loc, diag::diff_params_clause_cannot_diff_wrt_functions,
                     wrtParamType);
      return true;
    }
    // Parameter must conform to `Differentiable`.
    if (!conformsToDifferentiable(wrtParamType, AFD)) {
      diags.diagnose(loc, diag::diff_params_clause_param_not_differentiable,
                     wrtParamType);
      return true;
    }
  }
  return false;
}

// SWIFT_ENABLE_TENSORFLOW
// Checks if the given `IndexSubset` instance is valid for the
// given function type in the given derivative generic environment and module
// context. Returns true on error.
// The parsed differentiation parameters and attribute location are used in
// diagnostics.
static bool checkTransposingParameters(
    AbstractFunctionDecl *AFD,
    SmallVector<Type, 4> wrtParamTypes, GenericEnvironment *derivativeGenEnv,
    ModuleDecl *module, ArrayRef<ParsedAutoDiffParameter> parsedWrtParams,
    SourceLoc attrLoc) {
  auto &ctx = AFD->getASTContext();
  auto &diags = ctx.Diags;

  // Check that differentiation parameters have allowed types.
  for (unsigned i : range(wrtParamTypes.size())) {
    auto wrtParamType = wrtParamTypes[i];
    if (!wrtParamType->hasTypeParameter())
      wrtParamType = wrtParamType->mapTypeOutOfContext();
    if (derivativeGenEnv)
      wrtParamType = derivativeGenEnv->mapTypeIntoContext(wrtParamType);
    else
      wrtParamType = AFD->mapTypeIntoContext(wrtParamType);
    SourceLoc loc = parsedWrtParams.empty()
        ? attrLoc
        : parsedWrtParams[i].getLoc();
    // Parameter cannot have an existential type.
    if (wrtParamType->isExistentialType()) {
      diags.diagnose(loc, diag::diff_params_clause_cannot_diff_wrt_existentials,
                     wrtParamType);
      return true;
    }
    // Parameter cannot have a function type.
    if (wrtParamType->is<AnyFunctionType>()) {
      diags.diagnose(loc, diag::diff_params_clause_cannot_diff_wrt_functions,
                     wrtParamType);
      return true;
    }
    // Parameter must conform to `Differentiable`
    // and `Type.TangentVector == Type`.
    if (!conformsToDifferentiable(wrtParamType, AFD) ||
        !tangentVectorEqualSelf(wrtParamType, AFD)) {
      diags.diagnose(loc,
                     diag::transpose_params_clause_param_not_differentiable,
                     wrtParamType.getString());
      return true;
    }
  }
  return false;
}

// SWIFT_ENABLE_TENSORFLOW
void AttributeChecker::visitDifferentiableAttr(DifferentiableAttr *attr) {
  // Skip checking implicit `@differentiable` attributes. We currently assume
  // that all implicit `@differentiable` attributes are valid.
  // Motivation: some implicit attributes do not contain a where clause, and
  // this function assumes that the where clauses are available. Propagating
  // where clauses and requirements consistently is a larger problem, to be
  // revisited.
  if (attr->isImplicit())
    return;

  auto lookupConformance =
      LookUpConformanceInModule(D->getDeclContext()->getParentModule());

  // If functions is marked as linear, you cannot have a custom VJP and/or
  // a JVP.
  if (attr->isLinear() && (attr->getVJP() || attr->getJVP())) {
    diagnoseAndRemoveAttr(attr,
                          diag::attr_differentiable_no_vjp_or_jvp_when_linear);
    return;
  }

  AbstractFunctionDecl *original = dyn_cast<AbstractFunctionDecl>(D);
  if (auto *asd = dyn_cast<AbstractStorageDecl>(D)) {
    if (asd->getImplInfo().isSimpleStored() &&
        (attr->getJVP() || attr->getVJP())) {
      diagnoseAndRemoveAttr(attr,
          diag::differentiable_attr_stored_property_variable_unsupported);
      return;
    }
    // When used directly on a storage decl (stored/computed property or
    // subscript), the getter is currently inferred to be `@differentiable`.
    // TODO(TF-129): Infer setter to also be `@differentiable` after
    // differentiation supports inout parameters. This requires refactoring to
    // handle multiple `original` functions (both getter and setter).
    if (!asd->getDeclContext()->isModuleScopeContext()) {
      original = asd->getSynthesizedAccessor(AccessorKind::Get);
    } else {
      original = nullptr;
    }
  }
  // Setters are not yet supported.
  // TODO(TF-129): Remove this when differentiation supports inout parameters.
  if (auto *accessor = dyn_cast_or_null<AccessorDecl>(original))
    if (accessor->isSetter())
      original = nullptr;

  // Global immutable vars, for example, have no getter, and therefore trigger
  // this.
  if (!original) {
    diagnoseAndRemoveAttr(attr, diag::invalid_decl_attribute, attr);
    return;
  }

<<<<<<< HEAD
=======
  assert(attr->getOriginalDeclaration() &&
         "`@differentiable` attribute should have original declaration set "
         "during construction or parsing");
  TC.resolveDeclSignature(original);
>>>>>>> 38bc954e
  auto *originalFnTy = original->getInterfaceType()->castTo<AnyFunctionType>();
  bool isMethod = original->hasImplicitSelfDecl();

  // If the original function returns the empty tuple type, there's no output to
  // differentiate from.
  auto originalResultTy = originalFnTy->getResult();
  if (isMethod)
    originalResultTy = originalResultTy->castTo<AnyFunctionType>()->getResult();
  if (originalResultTy->isEqual(Ctx.TheEmptyTupleType)) {
    diagnose(attr->getLocation(), diag::differentiable_attr_void_result,
                   original->getFullName())
        .highlight(original->getSourceRange());
    attr->setInvalid();
    return;
  }

  bool isOriginalProtocolRequirement =
      isa<ProtocolDecl>(original->getDeclContext()) &&
      original->isProtocolRequirement();

  bool isOriginalClassMember =
      original->getDeclContext() &&
      original->getDeclContext()->getSelfClassDecl();

  // Diagnose invalid class conditions.
  if (isOriginalClassMember) {
    // Class methods returning dynamic `Self` are not supported.
    // (For class methods, dynamic `Self` is supported only as the single
    //  result - JVPs/VJPs would not type-check.
    if (auto *originalFn = dyn_cast<FuncDecl>(original)) {
      if (originalFn->hasDynamicSelfResult()) {
        diagnose(attr->getLocation(),
                 diag::differentiable_attr_class_member_no_dynamic_self);
        attr->setInvalid();
        return;
      }
    }

    // TODO(TF-654): Class initializers are not yet supported.
    // Extra JVP/VJP type calculation logic is necessary because classes have
    // both allocators and initializers.
    if (auto *initDecl = dyn_cast<ConstructorDecl>(original)) {
      diagnose(attr->getLocation(),
               diag::differentiable_attr_class_init_not_yet_supported);
      attr->setInvalid();
      return;
    }
  }

  // Start type-checking the arguments of the @differentiable attribute. This
  // covers 'wrt:', 'jvp:', 'vjp:', and 'where', all of which are optional.

  // Handle 'where' clause, if it exists.
  // - Resolve attribute where clause requirements and store in the attribute
  //   for serialization.
  // - Compute generic signature for autodiff derivative functions based on
  //   the original function's generate signature and the attribute's where
  //   clause requirements.
  GenericSignature whereClauseGenSig = GenericSignature();
  GenericEnvironment *whereClauseGenEnv = nullptr;
  if (auto *whereClause = attr->getWhereClause()) {
    // `@differentiable` attributes on protocol requirements do not support
    // 'where' clauses.
    if (isOriginalProtocolRequirement) {
      diagnose(attr->getLocation(),
               diag::differentiable_attr_protocol_req_where_clause);
      attr->setInvalid();
      return;
    }
    if (whereClause->getRequirements().empty()) {
      // Where clause must not be empty.
      diagnose(attr->getLocation(),
               diag::differentiable_attr_empty_where_clause);
      attr->setInvalid();
      return;
    }

    auto originalGenSig = original->getGenericSignature();
    if (!originalGenSig) {
      // Attributes with where clauses can only be declared on
      // generic functions.
      diagnose(attr->getLocation(),
               diag::differentiable_attr_nongeneric_trailing_where,
               original->getFullName())
        .highlight(whereClause->getSourceRange());
      attr->setInvalid();
      return;
    }

    // Build a new generic signature for autodiff derivative functions.
    GenericSignatureBuilder builder(Ctx);
    // Add the original function's generic signature.
    builder.addGenericSignature(originalGenSig);

    using FloatingRequirementSource =
        GenericSignatureBuilder::FloatingRequirementSource;

    bool errorOccurred = false;
    WhereClauseOwner(original, attr).visitRequirements(
      TypeResolutionStage::Structural,
      [&](const Requirement &req, RequirementRepr *reqRepr) {
        switch (req.getKind()) {
        case RequirementKind::SameType:
        case RequirementKind::Superclass:
        case RequirementKind::Conformance:
          break;

        // Layout requirements are not supported.
        case RequirementKind::Layout:
          diagnose(attr->getLocation(),
                   diag::differentiable_attr_layout_req_unsupported)
            .highlight(reqRepr->getSourceRange());
          errorOccurred = true;
          return false;
        }

        // Add requirement to generic signature builder.
        builder.addRequirement(req, reqRepr,
                               FloatingRequirementSource::forExplicit(reqRepr),
                               nullptr, original->getModuleContext());
        return false;
      });

    if (errorOccurred) {
      attr->setInvalid();
      return;
    }

    // Compute generic signature and environment for autodiff associated
    // functions.
    whereClauseGenSig = std::move(builder).computeGenericSignature(
        attr->getLocation(), /*allowConcreteGenericParams=*/true);
    whereClauseGenEnv = whereClauseGenSig->getGenericEnvironment();
    // Store the resolved derivative generic signature in the attribute.
    attr->setDerivativeGenericSignature(whereClauseGenSig);
  }

  // Validate the 'wrt:' parameters.

  // Get the parsed wrt param indices, which have not yet been checked.
  // This is defined for parsed attributes.
  auto parsedWrtParams = attr->getParsedParameters();
  // Get checked wrt param indices.
  // This is defined only for compiler-synthesized attributes.
  auto *checkedWrtParamIndices = attr->getParameterIndices();

  // Compute the derivative function type.
  auto derivativeFnTy = originalFnTy;
  if (whereClauseGenEnv)
    derivativeFnTy = whereClauseGenEnv->mapTypeIntoContext(derivativeFnTy)
        ->castTo<AnyFunctionType>();

  // If checked wrt param indices are not specified, compute them.
  if (!checkedWrtParamIndices)
    checkedWrtParamIndices =
        computeDifferentiationParameters(parsedWrtParams, original,
                                         whereClauseGenEnv, attr->getAttrName(),
                                         attr->getLocation());
  if (!checkedWrtParamIndices) {
    attr->setInvalid();
    return;
  }

  // Check if differentiation parameter indices are valid.
  if (checkDifferentiationParameters(
          original, checkedWrtParamIndices, derivativeFnTy, whereClauseGenEnv,
          original->getModuleContext(), parsedWrtParams, attr->getLocation())) {
    attr->setInvalid();
    return;
  }

  // Set the checked differentiation parameter indices in the attribute.
  attr->setParameterIndices(checkedWrtParamIndices);

  if (whereClauseGenEnv)
    originalResultTy =
        whereClauseGenEnv->mapTypeIntoContext(originalResultTy);
  else
    originalResultTy = original->mapTypeIntoContext(originalResultTy);
  // Check that original function's result type conforms to `Differentiable`.
  if (!conformsToDifferentiable(originalResultTy, original)) {
    diagnose(attr->getLocation(),
             diag::differentiable_attr_result_not_differentiable,
             originalResultTy);
    attr->setInvalid();
    return;
  }

  // `@differentiable` attributes on protocol requirements do not support
  // JVP/VJP.
  if (isOriginalProtocolRequirement && (attr->getJVP() || attr->getVJP())) {
    diagnose(attr->getLocation(),
             diag::differentiable_attr_protocol_req_assoc_func);
    attr->setInvalid();
    return;
  }

  // Resolve the JVP declaration, if it exists.
  if (attr->getJVP()) {
    AnyFunctionType *expectedJVPFnTy =
        originalFnTy->getAutoDiffDerivativeFunctionType(
            checkedWrtParamIndices, /*resultIndex*/ 0,
            AutoDiffDerivativeFunctionKind::JVP, lookupConformance,
            whereClauseGenSig, /*makeSelfParamFirst*/ true);

    auto isValidJVP = [&](FuncDecl *jvpCandidate) {
      return checkFunctionSignature(
          cast<AnyFunctionType>(expectedJVPFnTy->getCanonicalType()),
          jvpCandidate->getInterfaceType()->getCanonicalType());
    };

    FuncDecl *jvp = resolveAutoDiffDerivativeFunction(
        attr->getJVP().getValue(), original, expectedJVPFnTy, isValidJVP);

    if (!jvp) {
      attr->setInvalid();
      return;
    }
    // Memorize the jvp reference in the attribute.
    attr->setJVPFunction(jvp);
  }

  // Resolve the VJP declaration, if it exists.
  if (attr->getVJP()) {
    AnyFunctionType *expectedVJPFnTy =
        originalFnTy->getAutoDiffDerivativeFunctionType(
            checkedWrtParamIndices, /*resultIndex*/ 0,
            AutoDiffDerivativeFunctionKind::VJP, lookupConformance,
            whereClauseGenSig, /*makeSelfParamFirst*/ true);

    auto isValidVJP = [&](FuncDecl *vjpCandidate) {
      return checkFunctionSignature(
          cast<AnyFunctionType>(expectedVJPFnTy->getCanonicalType()),
          vjpCandidate->getInterfaceType()->getCanonicalType());
    };

    FuncDecl *vjp = resolveAutoDiffDerivativeFunction(
        attr->getVJP().getValue(), original, expectedVJPFnTy, isValidVJP);

    if (!vjp) {
      attr->setInvalid();
      return;
    }
    // Memorize the vjp reference in the attribute.
    attr->setVJPFunction(vjp);
  }

  if (auto *asd = dyn_cast<AbstractStorageDecl>(D)) {
    // Remove `@differentiable` attribute from storage declaration to prevent
    // duplicate attribute registration during SILGen.
    D->getAttrs().removeAttribute(attr);
    // Transfer `@differentiable` attribute from storage declaration to
    // getter accessor.
    auto *getterDecl = asd->getAccessor(AccessorKind::Get);
    auto *newAttr = DifferentiableAttr::create(
<<<<<<< HEAD
        Ctx, /*implicit*/ true, attr->AtLoc, attr->getRange(), attr->isLinear(),
        attr->getParameterIndices(), attr->getJVP(), attr->getVJP(),
        attr->getDerivativeGenericSignature());
    newAttr->setJVPFunction(attr->getJVPFunction());
    newAttr->setVJPFunction(attr->getVJPFunction());
    auto insertion = Ctx.DifferentiableAttrs.try_emplace(
        {asd->getAccessor(AccessorKind::Get), newAttr->getParameterIndices()},
        newAttr);
=======
        getterDecl, /*implicit*/ true, attr->AtLoc, attr->getRange(),
        attr->isLinear(), attr->getParameterIndices(), attr->getJVP(),
        attr->getVJP(), attr->getDerivativeGenericSignature());
    newAttr->setJVPFunction(attr->getJVPFunction());
    newAttr->setVJPFunction(attr->getVJPFunction());
    auto insertion = ctx.DifferentiableAttrs.try_emplace(
        {getterDecl, newAttr->getParameterIndices()}, newAttr);
>>>>>>> 38bc954e
    // Valid `@differentiable` attributes are uniqued by their parameter
    // indices. Reject duplicate attributes for the same decl and parameter
    // indices pair.
    if (!insertion.second) {
      diagnoseAndRemoveAttr(attr, diag::differentiable_attr_duplicate);
      diagnose(insertion.first->getSecond()->getLocation(),
               diag::differentiable_attr_duplicate_note);
      return;
    }
    getterDecl->getAttrs().add(newAttr);
    return;
  }
  auto insertion = Ctx.DifferentiableAttrs.try_emplace(
      {D, attr->getParameterIndices()}, attr);
  // `@differentiable` attributes are uniqued by their parameter indices.
  // Reject duplicate attributes for the same decl and parameter indices pair.
  if (!insertion.second && insertion.first->getSecond() != attr) {
    diagnoseAndRemoveAttr(attr, diag::differentiable_attr_duplicate);
    diagnose(insertion.first->getSecond()->getLocation(),
             diag::differentiable_attr_duplicate_note);
    return;
  }
}

// SWIFT_ENABLE_TENSORFLOW
void AttributeChecker::visitDifferentiatingAttr(DifferentiatingAttr *attr) {
  FuncDecl *derivative = dyn_cast<FuncDecl>(D);
  auto lookupConformance =
      LookUpConformanceInModule(D->getDeclContext()->getParentModule());
  auto original = attr->getOriginal();

  auto *derivativeInterfaceType = derivative->getInterfaceType()
      ->castTo<AnyFunctionType>();

  // Perform preliminary derivative checks.

  // The result type should be a two-element tuple.
  // Either a value and pullback:
  //     (value: R, pullback: (R.TangentVector) -> (T.TangentVector...)
  // Or a value and differential:
  //     (value: R, differential: (T.TangentVector...) -> (R.TangentVector)
  auto derivativeResultType = derivative->getResultInterfaceType();
  auto derivativeResultTupleType = derivativeResultType->getAs<TupleType>();
  if (!derivativeResultTupleType ||
      derivativeResultTupleType->getNumElements() != 2) {
    diagnose(attr->getLocation(),
             diag::differentiating_attr_expected_result_tuple);
    attr->setInvalid();
    return;
  }
  auto valueResultElt = derivativeResultTupleType->getElement(0);
  auto funcResultElt = derivativeResultTupleType->getElement(1);
  // Get derivative kind and derivative function identifier.
  AutoDiffDerivativeFunctionKind kind;
  if (valueResultElt.getName().str() != "value") {
    diagnose(attr->getLocation(),
             diag::differentiating_attr_invalid_result_tuple_value_label);
    attr->setInvalid();
    return;
  }
  if (funcResultElt.getName().str() == "differential") {
    kind = AutoDiffDerivativeFunctionKind::JVP;
  } else if (funcResultElt.getName().str() == "pullback") {
    kind = AutoDiffDerivativeFunctionKind::VJP;
  } else {
    diagnose(attr->getLocation(),
             diag::differentiating_attr_invalid_result_tuple_func_label);
    attr->setInvalid();
    return;
  }
  // `value: R` result tuple element must conform to `Differentiable`.
  auto diffableProto = Ctx.getProtocol(KnownProtocolKind::Differentiable);
  auto valueResultType = valueResultElt.getType();
  if (valueResultType->hasTypeParameter())
    valueResultType = derivative->mapTypeIntoContext(valueResultType);
  auto valueResultConf = TypeChecker::conformsToProtocol(
      valueResultType, diffableProto, derivative->getDeclContext(), None);
  if (!valueResultConf) {
    diagnose(attr->getLocation(),
             diag::differentiating_attr_result_value_not_differentiable,
             valueResultElt.getType());
    attr->setInvalid();
    return;
  }

  // Compute expected original function type and look up original function.
  auto *originalFnType =
      derivativeInterfaceType->getAutoDiffOriginalFunctionType();

  std::function<bool(GenericSignature, GenericSignature)>
<<<<<<< HEAD
    checkGenericSignatureSatisfied =
        [&](GenericSignature source, GenericSignature target) {
          // If target is null, then its requirements are satisfied.
          if (!target)
            return true;
          // If source is null but target is not null, then target's
          // requirements are not satisfied.
          if (!source)
            return false;
          // Check if target's requirements are satisfied by source.
          return TypeChecker::checkGenericArguments(
              derivative, original.Loc.getBaseNameLoc(),
              original.Loc.getBaseNameLoc(), Type(),
              source->getGenericParams(), target->getRequirements(),
              [](SubstitutableType *dependentType) {
                return Type(dependentType);
              }, lookupConformance, None) == RequirementCheckResult::Success;
  };
=======
      checkGenericSignatureSatisfied = [&](GenericSignature source,
                                           GenericSignature target) {
        // If target is null, then its requirements are satisfied.
        if (!target)
          return true;
        // If source is null but target is not null, then target's
        // requirements are not satisfied.
        if (!source)
          return false;
        // Check if target's requirements are satisfied by source.
        return TC.checkGenericArguments(
            derivative, original.Loc.getBaseNameLoc(),
            original.Loc.getBaseNameLoc(), Type(),
            source->getGenericParams(), target->getRequirements(),
            [](SubstitutableType *dependentType) {
              return Type(dependentType);
            },
            lookupConformance, None) == RequirementCheckResult::Success;
      };
>>>>>>> 38bc954e

  auto isValidOriginal = [&](FuncDecl *originalCandidate) {
    return checkFunctionSignature(
        cast<AnyFunctionType>(originalFnType->getCanonicalType()),
        originalCandidate->getInterfaceType()->getCanonicalType(),
        checkGenericSignatureSatisfied);
  };

  // TODO: Do not reuse incompatible `@differentiable` attribute diagnostics.
  // Rename compatible diagnostics so that they're not attribute-specific.
  auto overloadDiagnostic = [&]() {
    diagnose(original.Loc, diag::differentiating_attr_overload_not_found,
             original.Name, originalFnType);
  };
  auto ambiguousDiagnostic = [&]() {
    diagnose(original.Loc,
             diag::differentiable_attr_ambiguous_function_identifier,
             original.Name);
  };
  auto notFunctionDiagnostic = [&]() {
    diagnose(original.Loc, diag::differentiable_attr_specified_not_function,
             original.Name);
  };
  std::function<void()> invalidTypeContextDiagnostic = [&]() {
    diagnose(original.Loc,
             diag::differentiable_attr_function_not_same_type_context,
             original.Name);
  };

  // Returns true if the derivative function and original function candidate are
  // defined in compatible type contexts. If the derivative function and the
  // original function candidate have different parents, return false.
  std::function<bool(FuncDecl *)> hasValidTypeContext = [&](FuncDecl *func) {
    // Check if both functions are top-level.
    if (!derivative->getInnermostTypeContext() &&
        !func->getInnermostTypeContext())
      return true;
    // Check if both functions are defined in the same type context.
    if (auto typeCtx1 = derivative->getInnermostTypeContext())
      if (auto typeCtx2 = func->getInnermostTypeContext()) {
        return typeCtx1->getSelfNominalTypeDecl() ==
            typeCtx2->getSelfNominalTypeDecl();
      }
    return derivative->getParent() == func->getParent();
  };

  auto lookupOptions = defaultMemberLookupOptions
      | NameLookupFlags::IgnoreAccessControl;
  auto derivativeTypeCtx = derivative->getInnermostTypeContext();
  if (!derivativeTypeCtx) derivativeTypeCtx = derivative->getParent();
  assert(derivativeTypeCtx);

  // Look up original function.
  auto *originalFn = TypeChecker::lookupFuncDecl(
      original.Name, original.Loc.getBaseNameLoc(), /*baseType*/ Type(),
      derivativeTypeCtx, isValidOriginal, overloadDiagnostic,
      ambiguousDiagnostic, notFunctionDiagnostic, lookupOptions,
      hasValidTypeContext, invalidTypeContextDiagnostic);
  if (!originalFn) {
    attr->setInvalid();
    return;
  }
  attr->setOriginalFunction(originalFn);

  // Get checked wrt param indices.
  auto *checkedWrtParamIndices = attr->getParameterIndices();

  // Get the parsed wrt param indices, which have not yet been checked.
  // This is defined for parsed attributes.
  auto parsedWrtParams = attr->getParsedParameters();

  // If checked wrt param indices are not specified, compute them.
  if (!checkedWrtParamIndices)
    checkedWrtParamIndices =
        computeDifferentiationParameters(parsedWrtParams, derivative,
                                         derivative->getGenericEnvironment(),
                                         attr->getAttrName(),
                                         attr->getLocation());
  if (!checkedWrtParamIndices) {
    attr->setInvalid();
    return;
  }

  // Check if differentiation parameter indices are valid.
  if (checkDifferentiationParameters(
          originalFn, checkedWrtParamIndices, originalFnType,
          derivative->getGenericEnvironment(), derivative->getModuleContext(),
          parsedWrtParams, attr->getLocation())) {
    attr->setInvalid();
    return;
  }

  // Set the checked differentiation parameter indices in the attribute.
  attr->setParameterIndices(checkedWrtParamIndices);

  // Gather differentiation parameters.
  SmallVector<Type, 4> wrtParamTypes;
  autodiff::getSubsetParameterTypes(checkedWrtParamIndices, originalFnType,
                                    wrtParamTypes);

  auto diffParamElts =
      map<SmallVector<TupleTypeElt, 4>>(wrtParamTypes, [&](Type paramType) {
        if (paramType->hasTypeParameter())
          paramType = derivative->mapTypeIntoContext(paramType);
        auto conf = TypeChecker::conformsToProtocol(
            paramType, diffableProto, derivative, None);
        assert(conf &&
               "Expected checked parameter to conform to `Differentiable`");
        auto paramAssocType = conf.getTypeWitnessByName(
            paramType, Ctx.Id_TangentVector);
        return TupleTypeElt(paramAssocType);
      });

  // Check differential/pullback type.
  // Get vector type: the associated type of the value result type.
  auto vectorTy = valueResultConf.getTypeWitnessByName(
      valueResultType, Ctx.Id_TangentVector);

  // Compute expected differential/pullback type.
  auto funcEltType = funcResultElt.getType();
  Type expectedFuncEltType;
  if (kind == AutoDiffDerivativeFunctionKind::JVP) {
    auto diffParams = map<SmallVector<AnyFunctionType::Param, 4>>(
        diffParamElts, [&](TupleTypeElt elt) {
          return AnyFunctionType::Param(elt.getType());
        });
    expectedFuncEltType = FunctionType::get(diffParams, vectorTy);
  } else {
    expectedFuncEltType = FunctionType::get({AnyFunctionType::Param(vectorTy)},
                                            TupleType::get(diffParamElts, Ctx));
  }
  expectedFuncEltType = expectedFuncEltType->mapTypeOutOfContext();

  // Check if differential/pullback type matches expected type.
  if (!funcEltType->isEqual(expectedFuncEltType)) {
    // Emit differential/pullback type mismatch error on attribute.
    diagnose(attr->getLocation(),
             diag::differentiating_attr_result_func_type_mismatch,
             funcResultElt.getName(), originalFn->getFullName());
    // Emit note with expected differential/pullback type on actual type
    // location.
    auto *tupleReturnTypeRepr =
        cast<TupleTypeRepr>(derivative->getBodyResultTypeLoc().getTypeRepr());
    auto *funcEltTypeRepr = tupleReturnTypeRepr->getElementType(1);
    diagnose(funcEltTypeRepr->getStartLoc(),
             diag::differentiating_attr_result_func_type_mismatch_note,
             funcResultElt.getName(), expectedFuncEltType)
        .highlight(funcEltTypeRepr->getSourceRange());
    // Emit note showing original function location, if possible.
    if (originalFn->getLoc().isValid())
      diagnose(originalFn->getLoc(),
               diag::differentiating_attr_result_func_original_note,
               originalFn->getFullName());
    attr->setInvalid();
    return;
  }

  // Reject different-file retroactive derivatives.
  // TODO(TF-136): Full support for cross-file/cross-module retroactive
  // differentiability will require SIL differentiability witnesses and lots of
  // plumbing.
  if (originalFn->getParentSourceFile() != derivative->getParentSourceFile()) {
    diagnoseAndRemoveAttr(
        attr, diag::differentiating_attr_not_in_same_file_as_original);
    return;
  }

  // Try to find a `@differentiable` attribute on the original function with the
  // same differentiation parameters.
  DifferentiableAttr *da = nullptr;
  for (auto *cda : originalFn->getAttrs().getAttributes<DifferentiableAttr>())
    if (checkedWrtParamIndices == cda->getParameterIndices())
      da = const_cast<DifferentiableAttr *>(cda);
  // If the original function does not have a `@differentiable` attribute with
  // the same differentiation parameters, create one.
  if (!da) {
<<<<<<< HEAD
    da = DifferentiableAttr::create(Ctx, /*implicit*/ true, attr->AtLoc,
=======
    da = DifferentiableAttr::create(originalFn, /*implicit*/ true, attr->AtLoc,
>>>>>>> 38bc954e
                                    attr->getRange(), attr->isLinear(),
                                    checkedWrtParamIndices, /*jvp*/ None,
                                    /*vjp*/ None,
                                    derivative->getGenericSignature());
    switch (kind) {
    case AutoDiffDerivativeFunctionKind::JVP:
      da->setJVPFunction(derivative);
      break;
    case AutoDiffDerivativeFunctionKind::VJP:
      da->setVJPFunction(derivative);
      break;
    }
    auto insertion = Ctx.DifferentiableAttrs.try_emplace(
        {originalFn, checkedWrtParamIndices}, da);
    // Valid `@differentiable` attributes are uniqued by their parameter
    // indices. Reject duplicate attributes for the same decl and parameter
    // indices pair.
    if (!insertion.second && insertion.first->getSecond() != da) {
      diagnoseAndRemoveAttr(da, diag::differentiable_attr_duplicate);
      diagnose(insertion.first->getSecond()->getLocation(),
               diag::differentiable_attr_duplicate_note);
      return;
    }
    originalFn->getAttrs().add(da);
    return;
  }
  // If the original function has a `@differentiable` attribute with the same
  // differentiation parameters, check if the `@differentiable` attribute
  // already has a different registered derivative. If so, emit an error on the
  // `@differentiating` attribute. Otherwise, register the derivative in the
  // `@differentiable` attribute.
  switch (kind) {
  case AutoDiffDerivativeFunctionKind::JVP:
    // If there's a different registered derivative, emit an error.
    if ((da->getJVP() &&
         da->getJVP()->Name.getBaseName() != derivative->getBaseName()) ||
        (da->getJVPFunction() && da->getJVPFunction() != derivative)) {
      diagnoseAndRemoveAttr(
          attr, diag::differentiating_attr_original_already_has_derivative,
          originalFn->getFullName());
      return;
    }
    da->setJVPFunction(derivative);
    break;
  case AutoDiffDerivativeFunctionKind::VJP:
    // If there's a different registered derivative, emit an error.
    if ((da->getVJP() &&
         da->getVJP()->Name.getBaseName() != derivative->getBaseName()) ||
        (da->getVJPFunction() && da->getVJPFunction() != derivative)) {
      diagnoseAndRemoveAttr(
          attr, diag::differentiating_attr_original_already_has_derivative,
          originalFn->getFullName());
      return;
    }
    da->setVJPFunction(derivative);
    break;
  }
}

void AttributeChecker::visitTransposingAttr(TransposingAttr *attr) {
  auto *transpose = dyn_cast<FuncDecl>(D);
  auto lookupConformance =
      LookUpConformanceInModule(D->getDeclContext()->getParentModule());
  auto original = attr->getOriginal();
<<<<<<< HEAD
  auto *transposeInterfaceType = transpose->getInterfaceType()
                                     ->castTo<AnyFunctionType>();
=======
  TC.resolveDeclSignature(transpose);
  auto *transposeInterfaceType =
      transpose->getInterfaceType()->castTo<AnyFunctionType>();
>>>>>>> 38bc954e
  
  // Get checked wrt param indices.
  auto *wrtParamIndices = attr->getParameterIndices();

  // Get the parsed wrt param indices, which have not yet been checked.
  // This is defined for parsed attributes.
  auto parsedWrtParams = attr->getParsedParameters();
  
  // If checked wrt param indices are not specified, compute them.
  bool isCurried = transposeInterfaceType->getResult()->is<AnyFunctionType>();
  if (!wrtParamIndices)
    wrtParamIndices = computeTransposingParameters(
<<<<<<< HEAD
                          parsedWrtParams, transpose, isCurried,
                          transpose->getGenericEnvironment(),
                          attr->getLocation());
=======
        TC, parsedWrtParams, transpose, isCurried,
        transpose->getGenericEnvironment(), attr->getLocation());
>>>>>>> 38bc954e
  if (!wrtParamIndices) {
    D->getAttrs().removeAttribute(attr);
    attr->setInvalid();
    return;
  }
  
  // Diagnose empty parameter indices. This occurs when no `wrt` clause is
  // declared and no differentiation parameters can be inferred.
  if (wrtParamIndices->isEmpty()) {
    diagnose(attr->getLocation(),
             diag::diff_params_clause_no_inferred_parameters);
    D->getAttrs().removeAttribute(attr);
    attr->setInvalid();
    return;
  }

  bool wrtSelf = false;
  if (!parsedWrtParams.empty())
    wrtSelf = parsedWrtParams.front().getKind() ==
        ParsedAutoDiffParameter::Kind::Self;

  auto *expectedOriginalFnType =
      transposeInterfaceType->getTransposeOriginalFunctionType(
          wrtParamIndices, wrtSelf);

  // `R` result type must conform to `Differentiable`.
  auto expectedOriginalResultType = expectedOriginalFnType->getResult();
  if (isCurried) {
    expectedOriginalResultType = transpose->mapTypeIntoContext(
        expectedOriginalResultType->getAs<AnyFunctionType>()->getResult());
  }
  if (expectedOriginalResultType->hasTypeParameter())
    expectedOriginalResultType = transpose->mapTypeIntoContext(
        expectedOriginalResultType);
<<<<<<< HEAD
  auto diffableProto = Ctx.getProtocol(KnownProtocolKind::Differentiable);
  auto valueResultConf = TypeChecker::conformsToProtocol(
      expectedOriginalResultType, diffableProto, transpose->getDeclContext(),
      None);

  if (!valueResultConf) {
    diagnose(attr->getLocation(),
             diag::transposing_attr_result_value_not_differentiable,
             expectedOriginalFnType);
=======
  auto diffableProto = ctx.getProtocol(KnownProtocolKind::Differentiable);
  auto resultConf = TC.conformsToProtocol(expectedOriginalResultType,
                                          diffableProto,
                                          transpose->getDeclContext(), None);
  if (!resultConf) {
    TC.diagnose(attr->getLocation(),
                diag::transposing_attr_result_value_not_differentiable,
                expectedOriginalFnType);
>>>>>>> 38bc954e
    D->getAttrs().removeAttribute(attr);
    attr->setInvalid();
    return;
  }

  // Compute expected original function type.
  std::function<bool(GenericSignature, GenericSignature)>
<<<<<<< HEAD
    checkGenericSignatureSatisfied = [&](GenericSignature source,
                                         GenericSignature target) {
          // If target is null, then its requirements are satisfied.
          if (!target)
            return true;
          // If source is null but target is not null, then target's
          // requirements are not satisfied.
          if (!source)
            return false;
          // Check if target's requirements are satisfied by source.
          return TypeChecker::checkGenericArguments(
              transpose, original.Loc.getBaseNameLoc(),
              original.Loc.getBaseNameLoc(), Type(),
              source->getGenericParams(), target->getRequirements(),
              [](SubstitutableType *dependentType) {
                return Type(dependentType);
              },
              lookupConformance, None) == RequirementCheckResult::Success;
    };
=======
      checkGenericSignatureSatisfied = [&](GenericSignature source,
                                           GenericSignature target) {
        // If target is null, then its requirements are satisfied.
        if (!target)
          return true;
        // If source is null but target is not null, then target's
        // requirements are not satisfied.
        if (!source)
          return false;
        // Check if target's requirements are satisfied by source.
        return TC.checkGenericArguments(
            transpose, original.Loc.getBaseNameLoc(),
            original.Loc.getBaseNameLoc(), Type(),
            source->getGenericParams(), target->getRequirements(),
            [](SubstitutableType *dependentType) {
              return Type(dependentType);
            },
            lookupConformance, None) == RequirementCheckResult::Success;
      };
>>>>>>> 38bc954e
  
  auto isValidOriginal = [&](FuncDecl *originalCandidate) {
    return checkFunctionSignature(
        cast<AnyFunctionType>(expectedOriginalFnType->getCanonicalType()),
        originalCandidate->getInterfaceType()->getCanonicalType(),
        checkGenericSignatureSatisfied);
  };
  
  // TODO: Do not reuse incompatible `@differentiable` attribute diagnostics.
  // Rename compatible diagnostics so that they're not attribute-specific.
  auto overloadDiagnostic = [&]() {
    diagnose(original.Loc, diag::differentiating_attr_overload_not_found,
             original.Name, expectedOriginalFnType);
  };
  auto ambiguousDiagnostic = [&]() {
    diagnose(original.Loc,
             diag::differentiable_attr_ambiguous_function_identifier,
             original.Name);
  };
  auto notFunctionDiagnostic = [&]() {
    diagnose(original.Loc, diag::differentiable_attr_specified_not_function,
             original.Name);
  };
  std::function<void()> invalidTypeContextDiagnostic = [&]() {
    diagnose(original.Loc,
             diag::differentiable_attr_function_not_same_type_context,
             original.Name);
  };

  // Returns true if the derivative function and original function candidate are
  // defined in compatible type contexts. If the derivative function and the
  // original function candidate have different parents, return false.
  std::function<bool(FuncDecl *)> hasValidTypeContext = [&](FuncDecl *func) {
    return true;
  };

  auto typeRes = TypeResolution::forContextual(transpose->getDeclContext());
  auto baseType = Type();
  if (attr->getBaseType())
    baseType = typeRes.resolveType(attr->getBaseType(), None);
  auto lookupOptions = (attr->getBaseType() ? defaultMemberLookupOptions
                                            : defaultUnqualifiedLookupOptions) |
                        NameLookupFlags::IgnoreAccessControl;
  auto transposeTypeCtx = transpose->getInnermostTypeContext();
  if (!transposeTypeCtx) transposeTypeCtx = transpose->getParent();
  assert(transposeTypeCtx);

  // Look up original function.
  auto funcLoc = original.Loc.getBaseNameLoc();
  if (attr->getBaseType())
    funcLoc = attr->getBaseType()->getLoc();
  auto *originalFn = TypeChecker::lookupFuncDecl(
      original.Name, funcLoc, baseType, transposeTypeCtx, isValidOriginal,
      overloadDiagnostic, ambiguousDiagnostic, notFunctionDiagnostic,
      lookupOptions, hasValidTypeContext, invalidTypeContextDiagnostic);

  if (!originalFn) {
    D->getAttrs().removeAttribute(attr);
    attr->setInvalid();
    return;
  }

  attr->setOriginalFunction(originalFn);

  // Gather differentiation parameters.
  // Differentiation parameters are with respect to the original function.
  SmallVector<Type, 4> wrtParamTypes;
  autodiff::getSubsetParameterTypes(wrtParamIndices, expectedOriginalFnType,
                                    wrtParamTypes);

  // Check if differentiation parameter indices are valid.
  if (checkTransposingParameters(originalFn, wrtParamTypes,
                                 transpose->getGenericEnvironment(),
                                 transpose->getModuleContext(), parsedWrtParams,
                                 attr->getLocation())) {
    D->getAttrs().removeAttribute(attr);
    attr->setInvalid();
    return;
  }

  // Set the checked differentiation parameter indices in the attribute.
  attr->setParameterIndices(wrtParamIndices);
<<<<<<< HEAD

  // Check if original function type matches expected original function type
  // we computed.
  std::function<bool(GenericSignature, GenericSignature)>
      genericComparison =
          [&](GenericSignature a, GenericSignature b) { return a.getPointer() == b.getPointer(); };
  if (!checkFunctionSignature(
           cast<AnyFunctionType>(expectedOriginalFnType->getCanonicalType()),
           originalFn->getInterfaceType()->getCanonicalType(),
           genericComparison)) {
    // Emit differential/pullback type mismatch error on attribute.
    diagnose(attr->getLocation(),
             diag::differentiating_attr_result_func_type_mismatch,
             transpose->getName(), originalFn->getName());
    // Emit note with expected differential/pullback type on actual type
    // location.
    auto *tupleReturnTypeRepr =
    cast<TupleTypeRepr>(transpose->getBodyResultTypeLoc().getTypeRepr());
    auto *funcEltTypeRepr = tupleReturnTypeRepr->getElementType(1);
    diagnose(funcEltTypeRepr->getStartLoc(),
             diag::differentiating_attr_result_func_type_mismatch_note,
             transpose->getName(), expectedOriginalFnType)
        .highlight(funcEltTypeRepr->getSourceRange());
    // Emit note showing original function location, if possible.
    if (originalFn->getLoc().isValid())
      diagnose(originalFn->getLoc(),
               diag::differentiating_attr_result_func_original_note,
               originalFn->getFullName());
    D->getAttrs().removeAttribute(attr);
    attr->setInvalid();
    return;
  }
=======
>>>>>>> 38bc954e
}

static bool
compilerEvaluableAllowedInExtensionDecl(ExtensionDecl *extensionDecl) {
  auto extendedTypeKind = extensionDecl->getExtendedType()->getKind();
  return extendedTypeKind == TypeKind::Enum ||
         extendedTypeKind == TypeKind::Protocol ||
         extendedTypeKind == TypeKind::Struct ||
         extendedTypeKind == TypeKind::BoundGenericEnum ||
         extendedTypeKind == TypeKind::BoundGenericStruct;
}

void AttributeChecker::visitCompilerEvaluableAttr(CompilerEvaluableAttr *attr) {
  // Check that the function is defined in an allowed context.
  // TODO(marcrasi): In many cases, we can probably generate a more informative
  // error message than just saying that it's "not allowed here". (Like "not
  // allowed in a class [point at the class decl], put it at the top level or in
  // a struct instead").
  auto declContext = D->getDeclContext();
  switch (declContext->getContextKind()) {
  case DeclContextKind::AbstractFunctionDecl:
    // Nested functions are okay.
    break;
  case DeclContextKind::ExtensionDecl:
    // Enum, Protocol, and Struct extensions are okay. For Enums and Structs
    // extensions, the extended type must be compiler-representable.
    // TODO(marcrasi): Check that the extended type is compiler-representable.
    if (!compilerEvaluableAllowedInExtensionDecl(
            cast<ExtensionDecl>(declContext))) {
      diagnose(D, diag::compiler_evaluable_bad_context);
      attr->setInvalid();
      return;
    }
    break;
  case DeclContextKind::FileUnit:
    // Top level functions are okay.
    break;
  case DeclContextKind::GenericTypeDecl:
    switch (cast<GenericTypeDecl>(declContext)->getKind()) {
    case DeclKind::Enum:
      // Enums are okay, if they are compiler-representable.
      // TODO(marcrasi): Check that it's compiler-representable.
      break;
    case DeclKind::Struct:
      // Structs are okay, if they are compiler-representable.
      // TODO(marcrasi): Check that it's compiler-representable.
      break;
    default:
      diagnose(D, diag::compiler_evaluable_bad_context);
      attr->setInvalid();
      return;
    }
    break;
  default:
    diagnose(D, diag::compiler_evaluable_bad_context);
    attr->setInvalid();
    return;
  }

  // Check that the signature only has allowed types.
  // TODO(marcrasi): Do this.

  // For @compilerEvaluable to be truly valid, the function body must also
  // follow certain rules. We can only check these rules after the body is type
  // checked, and it's not type checked yet, so we check these rules later in
  // TypeChecker::checkFunctionBodyCompilerEvaluable().
}

// SWIFT_ENABLE_TENSORFLOW
void AttributeChecker::visitNoDerivativeAttr(NoDerivativeAttr *attr) {
  auto *vd = dyn_cast<VarDecl>(D);
  if (attr->isImplicit())
    return;
  if (!vd || vd->isStatic()) {
    diagnoseAndRemoveAttr(attr,
        diag::noderivative_only_on_differentiable_struct_or_class_fields);
    return;
  }
  auto *nominal = vd->getDeclContext()->getSelfNominalTypeDecl();
  if (!nominal || (!isa<StructDecl>(nominal) && !isa<ClassDecl>(nominal))) {
    diagnoseAndRemoveAttr(attr,
        diag::noderivative_only_on_differentiable_struct_or_class_fields);
    return;
  }
  if (!conformsToDifferentiable(
          nominal->getDeclaredInterfaceType(),
          nominal->getDeclContext())) {
    diagnoseAndRemoveAttr(attr,
        diag::noderivative_only_on_differentiable_struct_or_class_fields);
    return;
  }
}

void
AttributeChecker::visitImplementationOnlyAttr(ImplementationOnlyAttr *attr) {
  if (isa<ImportDecl>(D)) {
    // These are handled elsewhere.
    return;
  }

  auto *VD = cast<ValueDecl>(D);
  auto *overridden = VD->getOverriddenDecl();
  if (!overridden) {
    diagnoseAndRemoveAttr(attr, diag::implementation_only_decl_non_override);
    return;
  }

  // Check if VD has the exact same type as what it overrides.
  // Note: This is specifically not using `swift::getMemberTypeForComparison`
  // because that erases more information than we want, like `throws`-ness.
  auto baseInterfaceTy = overridden->getInterfaceType();
  auto derivedInterfaceTy = VD->getInterfaceType();

  auto selfInterfaceTy = VD->getDeclContext()->getDeclaredInterfaceType();

  auto overrideInterfaceTy =
      selfInterfaceTy->adjustSuperclassMemberDeclType(overridden, VD,
                                                      baseInterfaceTy);

  if (isa<AbstractFunctionDecl>(VD)) {
    // Drop the 'Self' parameter.
    // FIXME: The real effect here, though, is dropping the generic signature.
    // This should be okay because it should already be checked as part of
    // making an override, but that isn't actually the case as of this writing,
    // and it's kind of suspect anyway.
    derivedInterfaceTy =
        derivedInterfaceTy->castTo<AnyFunctionType>()->getResult();
    overrideInterfaceTy =
        overrideInterfaceTy->castTo<AnyFunctionType>()->getResult();
  } else if (isa<SubscriptDecl>(VD)) {
    // For subscripts, we don't have a 'Self' type, but turn it
    // into a monomorphic function type.
    // FIXME: does this actually make sense, though?
    auto derivedInterfaceFuncTy = derivedInterfaceTy->castTo<AnyFunctionType>();
    derivedInterfaceTy =
        FunctionType::get(derivedInterfaceFuncTy->getParams(),
                          derivedInterfaceFuncTy->getResult());
    auto overrideInterfaceFuncTy =
        overrideInterfaceTy->castTo<AnyFunctionType>();
    overrideInterfaceTy =
        FunctionType::get(overrideInterfaceFuncTy->getParams(),
                          overrideInterfaceFuncTy->getResult());
  }

  if (!derivedInterfaceTy->isEqual(overrideInterfaceTy)) {
    diagnose(VD, diag::implementation_only_override_changed_type,
             overrideInterfaceTy);
    diagnose(overridden, diag::overridden_here);
    return;
  }

  // FIXME: When compiling without library evolution enabled, this should also
  // check whether VD or any of its accessors need a new vtable entry, even if
  // it won't necessarily be able to say why.
}

void TypeChecker::checkParameterAttributes(ParameterList *params) {
  for (auto param: *params) {
    checkDeclAttributes(param);
  }
}

Type TypeChecker::checkReferenceOwnershipAttr(VarDecl *var, Type type,
                                              ReferenceOwnershipAttr *attr) {
  auto &Diags = var->getASTContext().Diags;
  auto *dc = var->getDeclContext();

  // Don't check ownership attribute if the type is invalid.
  if (attr->isInvalid() || type->is<ErrorType>())
    return type;

  auto ownershipKind = attr->get();

  // A weak variable must have type R? or R! for some ownership-capable type R.
  auto underlyingType = type->getOptionalObjectType();
  auto isOptional = bool(underlyingType);

  switch (optionalityOf(ownershipKind)) {
  case ReferenceOwnershipOptionality::Disallowed:
    if (isOptional) {
      var->diagnose(diag::invalid_ownership_with_optional, ownershipKind)
          .fixItReplace(attr->getRange(), "weak");
      attr->setInvalid();
    }
    break;
  case ReferenceOwnershipOptionality::Allowed:
    break;
  case ReferenceOwnershipOptionality::Required:
    if (var->isLet()) {
      var->diagnose(diag::invalid_ownership_is_let, ownershipKind);
      attr->setInvalid();
    }

    if (!isOptional) {
      attr->setInvalid();

      // @IBOutlet has its own diagnostic when the property type is
      // non-optional.
      if (var->getAttrs().hasAttribute<IBOutletAttr>())
        break;

      auto diag = var->diagnose(diag::invalid_ownership_not_optional,
                                ownershipKind, OptionalType::get(type));
      auto typeRange = var->getTypeSourceRangeForDiagnostics();
      if (type->hasSimpleTypeRepr()) {
        diag.fixItInsertAfter(typeRange.End, "?");
      } else {
        diag.fixItInsert(typeRange.Start, "(")
          .fixItInsertAfter(typeRange.End, ")?");
      }
    }
    break;
  }

  if (!underlyingType)
    underlyingType = type;

  auto sig = var->getDeclContext()->getGenericSignatureOfContext();
  if (!underlyingType->allowsOwnership(sig.getPointer())) {
    auto D = diag::invalid_ownership_type;

    if (underlyingType->isExistentialType() ||
        underlyingType->isTypeParameter()) {
      // Suggest the possibility of adding a class bound.
      D = diag::invalid_ownership_protocol_type;
    }

    var->diagnose(D, ownershipKind, underlyingType);
    attr->setInvalid();
  }

  ClassDecl *underlyingClass = underlyingType->getClassOrBoundGenericClass();
  if (underlyingClass && underlyingClass->isIncompatibleWithWeakReferences()) {
    Diags
        .diagnose(attr->getLocation(),
                  diag::invalid_ownership_incompatible_class, underlyingType,
                  ownershipKind)
        .fixItRemove(attr->getRange());
    attr->setInvalid();
  }

  auto PDC = dyn_cast<ProtocolDecl>(dc);
  if (PDC && !PDC->isObjC()) {
    // Ownership does not make sense in protocols, except for "weak" on
    // properties of Objective-C protocols.
    auto D = var->getASTContext().isSwiftVersionAtLeast(5)
                 ? diag::ownership_invalid_in_protocols
                 : diag::ownership_invalid_in_protocols_compat_warning;
    Diags.diagnose(attr->getLocation(), D, ownershipKind)
        .fixItRemove(attr->getRange());
    attr->setInvalid();
  }

  if (attr->isInvalid())
    return type;

  // Change the type to the appropriate reference storage type.
  return ReferenceStorageType::get(type, ownershipKind, var->getASTContext());
}

Optional<Diag<>>
TypeChecker::diagnosticIfDeclCannotBePotentiallyUnavailable(const Decl *D) {
  DeclContext *DC = D->getDeclContext();
  // Do not permit potential availability of script-mode global variables;
  // their initializer expression is not lazily evaluated, so this would
  // not be safe.
  if (isa<VarDecl>(D) && DC->isModuleScopeContext() &&
      DC->getParentSourceFile()->isScriptMode()) {
    return diag::availability_global_script_no_potential;
  }

  // For now, we don't allow stored properties to be potentially unavailable.
  // We will want to support these eventually, but we haven't figured out how
  // this will interact with Definite Initialization, deinitializers and
  // resilience yet.
  if (auto *VD = dyn_cast<VarDecl>(D)) {
    // Globals and statics are lazily initialized, so they are safe
    // for potential unavailability. Note that if D is a global in script
    // mode (which are not lazy) then we will already have returned
    // a diagnosis above.
    bool lazilyInitializedStored = VD->isStatic() ||
                                   VD->getAttrs().hasAttribute<LazyAttr>() ||
                                   DC->isModuleScopeContext();

    if (VD->hasStorage() && !lazilyInitializedStored) {
      return diag::availability_stored_property_no_potential;
    }
  }

  return None;
}

static bool shouldBlockImplicitDynamic(Decl *D) {
  if (D->getAttrs().hasAttribute<NonObjCAttr>() ||
      D->getAttrs().hasAttribute<SILGenNameAttr>() ||
      D->getAttrs().hasAttribute<TransparentAttr>() ||
      D->getAttrs().hasAttribute<InlinableAttr>())
    return true;
  return false;
}
void TypeChecker::addImplicitDynamicAttribute(Decl *D) {
  if (!D->getModuleContext()->isImplicitDynamicEnabled())
    return;

  // Add the attribute if the decl kind allows it and it is not an accessor
  // decl. Accessor decls should always infer the var/subscript's attribute.
  if (!DeclAttribute::canAttributeAppearOnDecl(DAK_Dynamic, D) ||
      isa<AccessorDecl>(D))
    return;

  // Don't add dynamic if decl is inlinable or tranparent.
  if (shouldBlockImplicitDynamic(D))
   return;

  if (auto *FD = dyn_cast<FuncDecl>(D)) {
    // Don't add dynamic to defer bodies.
    if (FD->isDeferBody())
      return;
    // Don't add dynamic to functions with a cdecl.
    if (FD->getAttrs().hasAttribute<CDeclAttr>())
      return;
    // Don't add dynamic to local function definitions.
    if (!FD->getDeclContext()->isTypeContext() &&
        FD->getDeclContext()->isLocalContext())
      return;
  }

  // Don't add dynamic if accessor is inlinable or transparent.
  if (auto *asd = dyn_cast<AbstractStorageDecl>(D)) {
    bool blocked = false;
    asd->visitParsedAccessors([&](AccessorDecl *accessor) {
      blocked |= shouldBlockImplicitDynamic(accessor);
    });
    if (blocked)
      return;
  }

  if (auto *VD = dyn_cast<VarDecl>(D)) {
    // Don't turn stored into computed properties. This could conflict with
    // exclusivity checking.
    // If there is a didSet or willSet function we allow dynamic replacement.
    if (VD->hasStorage() &&
        !VD->getParsedAccessor(AccessorKind::DidSet) &&
        !VD->getParsedAccessor(AccessorKind::WillSet))
      return;
    // Don't add dynamic to local variables.
    if (VD->getDeclContext()->isLocalContext())
      return;
    // Don't add to implicit variables.
    if (VD->isImplicit())
      return;
  }

  if (!D->getAttrs().hasAttribute<DynamicAttr>() &&
      !D->getAttrs().hasAttribute<DynamicReplacementAttr>()) {
    auto attr = new (D->getASTContext()) DynamicAttr(/*implicit=*/true);
    D->getAttrs().add(attr);
  }
}<|MERGE_RESOLUTION|>--- conflicted
+++ resolved
@@ -2983,13 +2983,8 @@
       case ParsedAutoDiffParameter::Kind::Ordered: {
         auto index = parsedWrtParams[i].getIndex();
         if (index >= numParams) {
-<<<<<<< HEAD
           diags.diagnose(paramLoc,
                          diag::diff_params_clause_param_index_out_of_range);
-=======
-          TC.diagnose(paramLoc,
-                      diag::diff_params_clause_param_index_out_of_range);
->>>>>>> 38bc954e
           return nullptr;
         }
         // Parameter names must be specified in the original order.
@@ -3013,26 +3008,16 @@
 // indices are valid.
 // The attribute name/location are used in diagnostics.
 static IndexSubset *computeTransposingParameters(
-<<<<<<< HEAD
     ArrayRef<ParsedAutoDiffParameter> parsedWrtParams,
-    AbstractFunctionDecl *transposeFunc, bool isCurried,
+    AbstractFunctionDecl *transposeFunction, bool isCurried,
     GenericEnvironment *derivativeGenEnv, SourceLoc attrLoc
 ) {
-  auto &ctx = transposeFunc->getASTContext();
+  auto &ctx = transposeFunction->getASTContext();
   auto &diags = ctx.Diags;
 
   // Get function type and parameters.
-  auto *functionType = transposeFunc->getInterfaceType()
-                           ->castTo<AnyFunctionType>();
-=======
-    TypeChecker &TC, ArrayRef<ParsedAutoDiffParameter> parsedWrtParams,
-    AbstractFunctionDecl *transposeFunction, bool isCurried,
-    GenericEnvironment *transposeGenEnv, SourceLoc attrLoc) {
-  // Get function type and parameters.
-  TC.resolveDeclSignature(transposeFunction);
   auto *transposeFunctionType =
       transposeFunction->getInterfaceType()->castTo<AnyFunctionType>();
->>>>>>> 38bc954e
   
   ArrayRef<TupleTypeElt> transposeResultTypes;
   // Return type of '@transposing' function can have single type or tuple
@@ -3046,40 +3031,8 @@
   } else {
     transposeResultTypes = ArrayRef<TupleTypeElt>(transposeResultType);
   }
-<<<<<<< HEAD
-  
-  auto &params = *transposeFunc->getParameters();
-  auto isInstanceMethod = transposeFunc->isInstanceMember();
-  
-  bool wrtSelf = false;
-  if (isCurried && !parsedWrtParams.empty() &&
-      parsedWrtParams.front().getKind() == ParsedAutoDiffParameter::Kind::Self)
-    wrtSelf = true;
-  
-  // Make sure the self type is differentiable.
-  if (isCurried && wrtSelf) {
-    auto selfType = transposeFunc->getImplicitSelfDecl()->getInterfaceType();
-    if (derivativeGenEnv)
-      selfType = derivativeGenEnv->mapTypeIntoContext(selfType);
-    if (!conformsToDifferentiable(selfType, transposeFunc)) {
-      diags.diagnose(attrLoc, diag::diff_function_no_parameters,
-                     transposeFunc->getFullName())
-          .highlight(transposeFunc->getSignatureSourceRange());
-      return nullptr;
-    }
-  }
-  
-  // If parsed differentiation parameters are empty, infer parameter indices
-  // from the function type.
-  // TODO(bartchr): still need to do this!
-//  if (parsedWrtParams.empty())
-//    return TypeChecker::inferTransposingParameters(
-//        function, derivativeGenEnv);
-  
-=======
   auto isInstanceMethod = transposeFunction->isInstanceMember();
 
->>>>>>> 38bc954e
   // Otherwise, build parameter indices from parsed differentiation parameters.
   auto numUncurriedParams = transposeFunctionType->getNumParams();
   if (auto *resultFnType =
@@ -3093,13 +3046,9 @@
     auto paramLoc = parsedWrtParams[i].getLoc();
     switch (parsedWrtParams[i].getKind()) {
     case ParsedAutoDiffParameter::Kind::Named: {
-<<<<<<< HEAD
-      diags.diagnose(paramLoc, diag::transposing_attr_cant_use_named_wrt_params,
+      diags.diagnose(paramLoc,
+                     diag::transposing_attr_cannot_use_named_wrt_params,
                      parsedWrtParams[i].getName());
-=======
-      TC.diagnose(paramLoc, diag::transposing_attr_cannot_use_named_wrt_params,
-                  parsedWrtParams[i].getName());
->>>>>>> 38bc954e
       return nullptr;
     }
     case ParsedAutoDiffParameter::Kind::Self: {
@@ -3120,13 +3069,8 @@
     case ParsedAutoDiffParameter::Kind::Ordered: {
       auto index = parsedWrtParams[i].getIndex();
       if (index >= numParams) {
-<<<<<<< HEAD
         diags.diagnose(paramLoc,
                        diag::diff_params_clause_param_index_out_of_range);
-=======
-        TC.diagnose(paramLoc,
-                    diag::diff_params_clause_param_index_out_of_range);
->>>>>>> 38bc954e
         return nullptr;
       }
       // Parameter names must be specified in the original order.
@@ -3141,11 +3085,7 @@
     }
     }
   }
-<<<<<<< HEAD
-  return IndexSubset::get(ctx, paramIndices);
-=======
-  return IndexSubset::get(TC.Context, parameterBits);
->>>>>>> 38bc954e
+  return IndexSubset::get(ctx, parameterBits);
 }
 
 // SWIFT_ENABLE_TENSORFLOW
@@ -3317,13 +3257,9 @@
     return;
   }
 
-<<<<<<< HEAD
-=======
   assert(attr->getOriginalDeclaration() &&
          "`@differentiable` attribute should have original declaration set "
          "during construction or parsing");
-  TC.resolveDeclSignature(original);
->>>>>>> 38bc954e
   auto *originalFnTy = original->getInterfaceType()->castTo<AnyFunctionType>();
   bool isMethod = original->hasImplicitSelfDecl();
 
@@ -3579,24 +3515,13 @@
     // getter accessor.
     auto *getterDecl = asd->getAccessor(AccessorKind::Get);
     auto *newAttr = DifferentiableAttr::create(
-<<<<<<< HEAD
-        Ctx, /*implicit*/ true, attr->AtLoc, attr->getRange(), attr->isLinear(),
-        attr->getParameterIndices(), attr->getJVP(), attr->getVJP(),
-        attr->getDerivativeGenericSignature());
-    newAttr->setJVPFunction(attr->getJVPFunction());
-    newAttr->setVJPFunction(attr->getVJPFunction());
-    auto insertion = Ctx.DifferentiableAttrs.try_emplace(
-        {asd->getAccessor(AccessorKind::Get), newAttr->getParameterIndices()},
-        newAttr);
-=======
         getterDecl, /*implicit*/ true, attr->AtLoc, attr->getRange(),
         attr->isLinear(), attr->getParameterIndices(), attr->getJVP(),
         attr->getVJP(), attr->getDerivativeGenericSignature());
     newAttr->setJVPFunction(attr->getJVPFunction());
     newAttr->setVJPFunction(attr->getVJPFunction());
-    auto insertion = ctx.DifferentiableAttrs.try_emplace(
+    auto insertion = Ctx.DifferentiableAttrs.try_emplace(
         {getterDecl, newAttr->getParameterIndices()}, newAttr);
->>>>>>> 38bc954e
     // Valid `@differentiable` attributes are uniqued by their parameter
     // indices. Reject duplicate attributes for the same decl and parameter
     // indices pair.
@@ -3687,26 +3612,6 @@
       derivativeInterfaceType->getAutoDiffOriginalFunctionType();
 
   std::function<bool(GenericSignature, GenericSignature)>
-<<<<<<< HEAD
-    checkGenericSignatureSatisfied =
-        [&](GenericSignature source, GenericSignature target) {
-          // If target is null, then its requirements are satisfied.
-          if (!target)
-            return true;
-          // If source is null but target is not null, then target's
-          // requirements are not satisfied.
-          if (!source)
-            return false;
-          // Check if target's requirements are satisfied by source.
-          return TypeChecker::checkGenericArguments(
-              derivative, original.Loc.getBaseNameLoc(),
-              original.Loc.getBaseNameLoc(), Type(),
-              source->getGenericParams(), target->getRequirements(),
-              [](SubstitutableType *dependentType) {
-                return Type(dependentType);
-              }, lookupConformance, None) == RequirementCheckResult::Success;
-  };
-=======
       checkGenericSignatureSatisfied = [&](GenericSignature source,
                                            GenericSignature target) {
         // If target is null, then its requirements are satisfied.
@@ -3717,7 +3622,7 @@
         if (!source)
           return false;
         // Check if target's requirements are satisfied by source.
-        return TC.checkGenericArguments(
+        return TypeChecker::checkGenericArguments(
             derivative, original.Loc.getBaseNameLoc(),
             original.Loc.getBaseNameLoc(), Type(),
             source->getGenericParams(), target->getRequirements(),
@@ -3726,7 +3631,6 @@
             },
             lookupConformance, None) == RequirementCheckResult::Success;
       };
->>>>>>> 38bc954e
 
   auto isValidOriginal = [&](FuncDecl *originalCandidate) {
     return checkFunctionSignature(
@@ -3903,11 +3807,7 @@
   // If the original function does not have a `@differentiable` attribute with
   // the same differentiation parameters, create one.
   if (!da) {
-<<<<<<< HEAD
-    da = DifferentiableAttr::create(Ctx, /*implicit*/ true, attr->AtLoc,
-=======
     da = DifferentiableAttr::create(originalFn, /*implicit*/ true, attr->AtLoc,
->>>>>>> 38bc954e
                                     attr->getRange(), attr->isLinear(),
                                     checkedWrtParamIndices, /*jvp*/ None,
                                     /*vjp*/ None,
@@ -3972,14 +3872,8 @@
   auto lookupConformance =
       LookUpConformanceInModule(D->getDeclContext()->getParentModule());
   auto original = attr->getOriginal();
-<<<<<<< HEAD
-  auto *transposeInterfaceType = transpose->getInterfaceType()
-                                     ->castTo<AnyFunctionType>();
-=======
-  TC.resolveDeclSignature(transpose);
   auto *transposeInterfaceType =
       transpose->getInterfaceType()->castTo<AnyFunctionType>();
->>>>>>> 38bc954e
   
   // Get checked wrt param indices.
   auto *wrtParamIndices = attr->getParameterIndices();
@@ -3992,14 +3886,8 @@
   bool isCurried = transposeInterfaceType->getResult()->is<AnyFunctionType>();
   if (!wrtParamIndices)
     wrtParamIndices = computeTransposingParameters(
-<<<<<<< HEAD
-                          parsedWrtParams, transpose, isCurried,
-                          transpose->getGenericEnvironment(),
-                          attr->getLocation());
-=======
-        TC, parsedWrtParams, transpose, isCurried,
+        parsedWrtParams, transpose, isCurried,
         transpose->getGenericEnvironment(), attr->getLocation());
->>>>>>> 38bc954e
   if (!wrtParamIndices) {
     D->getAttrs().removeAttribute(attr);
     attr->setInvalid();
@@ -4034,7 +3922,6 @@
   if (expectedOriginalResultType->hasTypeParameter())
     expectedOriginalResultType = transpose->mapTypeIntoContext(
         expectedOriginalResultType);
-<<<<<<< HEAD
   auto diffableProto = Ctx.getProtocol(KnownProtocolKind::Differentiable);
   auto valueResultConf = TypeChecker::conformsToProtocol(
       expectedOriginalResultType, diffableProto, transpose->getDeclContext(),
@@ -4044,16 +3931,6 @@
     diagnose(attr->getLocation(),
              diag::transposing_attr_result_value_not_differentiable,
              expectedOriginalFnType);
-=======
-  auto diffableProto = ctx.getProtocol(KnownProtocolKind::Differentiable);
-  auto resultConf = TC.conformsToProtocol(expectedOriginalResultType,
-                                          diffableProto,
-                                          transpose->getDeclContext(), None);
-  if (!resultConf) {
-    TC.diagnose(attr->getLocation(),
-                diag::transposing_attr_result_value_not_differentiable,
-                expectedOriginalFnType);
->>>>>>> 38bc954e
     D->getAttrs().removeAttribute(attr);
     attr->setInvalid();
     return;
@@ -4061,27 +3938,6 @@
 
   // Compute expected original function type.
   std::function<bool(GenericSignature, GenericSignature)>
-<<<<<<< HEAD
-    checkGenericSignatureSatisfied = [&](GenericSignature source,
-                                         GenericSignature target) {
-          // If target is null, then its requirements are satisfied.
-          if (!target)
-            return true;
-          // If source is null but target is not null, then target's
-          // requirements are not satisfied.
-          if (!source)
-            return false;
-          // Check if target's requirements are satisfied by source.
-          return TypeChecker::checkGenericArguments(
-              transpose, original.Loc.getBaseNameLoc(),
-              original.Loc.getBaseNameLoc(), Type(),
-              source->getGenericParams(), target->getRequirements(),
-              [](SubstitutableType *dependentType) {
-                return Type(dependentType);
-              },
-              lookupConformance, None) == RequirementCheckResult::Success;
-    };
-=======
       checkGenericSignatureSatisfied = [&](GenericSignature source,
                                            GenericSignature target) {
         // If target is null, then its requirements are satisfied.
@@ -4092,7 +3948,7 @@
         if (!source)
           return false;
         // Check if target's requirements are satisfied by source.
-        return TC.checkGenericArguments(
+        return TypeChecker::checkGenericArguments(
             transpose, original.Loc.getBaseNameLoc(),
             original.Loc.getBaseNameLoc(), Type(),
             source->getGenericParams(), target->getRequirements(),
@@ -4101,7 +3957,6 @@
             },
             lookupConformance, None) == RequirementCheckResult::Success;
       };
->>>>>>> 38bc954e
   
   auto isValidOriginal = [&](FuncDecl *originalCandidate) {
     return checkFunctionSignature(
@@ -4184,41 +4039,6 @@
 
   // Set the checked differentiation parameter indices in the attribute.
   attr->setParameterIndices(wrtParamIndices);
-<<<<<<< HEAD
-
-  // Check if original function type matches expected original function type
-  // we computed.
-  std::function<bool(GenericSignature, GenericSignature)>
-      genericComparison =
-          [&](GenericSignature a, GenericSignature b) { return a.getPointer() == b.getPointer(); };
-  if (!checkFunctionSignature(
-           cast<AnyFunctionType>(expectedOriginalFnType->getCanonicalType()),
-           originalFn->getInterfaceType()->getCanonicalType(),
-           genericComparison)) {
-    // Emit differential/pullback type mismatch error on attribute.
-    diagnose(attr->getLocation(),
-             diag::differentiating_attr_result_func_type_mismatch,
-             transpose->getName(), originalFn->getName());
-    // Emit note with expected differential/pullback type on actual type
-    // location.
-    auto *tupleReturnTypeRepr =
-    cast<TupleTypeRepr>(transpose->getBodyResultTypeLoc().getTypeRepr());
-    auto *funcEltTypeRepr = tupleReturnTypeRepr->getElementType(1);
-    diagnose(funcEltTypeRepr->getStartLoc(),
-             diag::differentiating_attr_result_func_type_mismatch_note,
-             transpose->getName(), expectedOriginalFnType)
-        .highlight(funcEltTypeRepr->getSourceRange());
-    // Emit note showing original function location, if possible.
-    if (originalFn->getLoc().isValid())
-      diagnose(originalFn->getLoc(),
-               diag::differentiating_attr_result_func_original_note,
-               originalFn->getFullName());
-    D->getAttrs().removeAttribute(attr);
-    attr->setInvalid();
-    return;
-  }
-=======
->>>>>>> 38bc954e
 }
 
 static bool
