--- conflicted
+++ resolved
@@ -3134,39 +3134,24 @@
 // The parsed differentiability parameters and attribute location are used in
 // diagnostics.
 static bool checkDifferentiabilityParameters(
-<<<<<<< HEAD
-    AbstractFunctionDecl *AFD, IndexSubset *indices,
-=======
     AbstractFunctionDecl *AFD, IndexSubset *diffParamIndices,
->>>>>>> 3b9014dc
     AnyFunctionType *functionType, GenericEnvironment *derivativeGenEnv,
     ModuleDecl *module, ArrayRef<ParsedAutoDiffParameter> parsedDiffParams,
     SourceLoc attrLoc) {
   auto &ctx = AFD->getASTContext();
   auto &diags = ctx.Diags;
 
-<<<<<<< HEAD
-  // Diagnose empty differentiability parameter indices. This occurs when no
-  // `wrt:` clause is declared and no differentiability parameters can be
-  // inferred.
-  if (indices->isEmpty()) {
-=======
   // Diagnose empty differentiability indices. No differentiability parameters
   // were resolved or inferred.
   if (diffParamIndices->isEmpty()) {
->>>>>>> 3b9014dc
     diags.diagnose(attrLoc, diag::diff_params_clause_no_inferred_parameters);
     return true;
   }
 
   // Check that differentiability parameters have allowed types.
   SmallVector<Type, 4> diffParamTypes;
-<<<<<<< HEAD
-  autodiff::getSubsetParameterTypes(indices, functionType, diffParamTypes);
-=======
   autodiff::getSubsetParameterTypes(diffParamIndices, functionType,
                                     diffParamTypes);
->>>>>>> 3b9014dc
   for (unsigned i : range(diffParamTypes.size())) {
     SourceLoc loc =
         parsedDiffParams.empty() ? attrLoc : parsedDiffParams[i].getLoc();
