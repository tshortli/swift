--- conflicted
+++ resolved
@@ -3998,11 +3998,7 @@
   }
 
   // Resolve the derivative generic signature.
-<<<<<<< HEAD
-  GenericSignature derivativeGenSig;
-=======
   GenericSignature derivativeGenSig = nullptr;
->>>>>>> a0fbeb91
   if (resolveDifferentiableAttrDerivativeGenericSignature(attr, original,
                                                           derivativeGenSig))
     return nullptr;
