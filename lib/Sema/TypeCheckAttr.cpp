--- conflicted
+++ resolved
@@ -3413,11 +3413,7 @@
         attr->getLocation(), /*allowConcreteGenericParams=*/true);
     whereClauseGenEnv = whereClauseGenSig->getGenericEnvironment();
     // Store the resolved derivative generic signature in the attribute.
-<<<<<<< HEAD
-    attr->setDerivativeGenericSignature(Ctx, whereClauseGenSig);
-=======
     attr->setDerivativeGenericSignature(whereClauseGenSig);
->>>>>>> 07db198d
   }
 
   // Validate the 'wrt:' parameters.
