//===--- CSSolver.cpp - Constraint Solver ---------------------------------===//
//
// This source file is part of the Swift.org open source project
//
// Copyright (c) 2014 - 2018 Apple Inc. and the Swift project authors
// Licensed under Apache License v2.0 with Runtime Library Exception
//
// See https://swift.org/LICENSE.txt for license information
// See https://swift.org/CONTRIBUTORS.txt for the list of Swift project authors
//
//===----------------------------------------------------------------------===//
//
// This file implements the constraint solver used in the type checker.
//
//===----------------------------------------------------------------------===//
#include "CSStep.h"
#include "ConstraintGraph.h"
#include "ConstraintSystem.h"
#include "TypeCheckType.h"
#include "swift/AST/ParameterList.h"
#include "swift/AST/TypeWalker.h"
#include "llvm/ADT/STLExtras.h"
#include "llvm/ADT/SetVector.h"
#include "llvm/ADT/Statistic.h"
#include "llvm/Support/Compiler.h"
#include "llvm/Support/SaveAndRestore.h"
#include "llvm/Support/raw_ostream.h"
#include <algorithm>
#include <memory>
#include <tuple>

using namespace swift;
using namespace constraints;

//===----------------------------------------------------------------------===//
// Constraint solver statistics
//===----------------------------------------------------------------------===//
#define DEBUG_TYPE "Constraint solver overall"
#define JOIN2(X,Y) X##Y
STATISTIC(NumSolutionAttempts, "# of solution attempts");
STATISTIC(TotalNumTypeVariables, "# of type variables created");

#define CS_STATISTIC(Name, Description) \
  STATISTIC(Overall##Name, Description);
#include "ConstraintSolverStats.def"

#undef DEBUG_TYPE
#define DEBUG_TYPE "Constraint solver largest system"
#define CS_STATISTIC(Name, Description) \
  STATISTIC(Largest##Name, Description);
#include "ConstraintSolverStats.def"
STATISTIC(LargestSolutionAttemptNumber, "# of the largest solution attempt");

TypeVariableType *ConstraintSystem::createTypeVariable(
                                     ConstraintLocator *locator,
                                     unsigned options) {
  ++TotalNumTypeVariables;
  auto tv = TypeVariableType::getNew(TC.Context, assignTypeVariableID(),
                                     locator, options);
  addTypeVariable(tv);
  return tv;
}

/// \brief Check whether the given type can be used as a binding for the given
/// type variable.
///
/// \returns the type to bind to, if the binding is okay.
Optional<Type> ConstraintSystem::checkTypeOfBinding(TypeVariableType *typeVar,
                                                    Type type,
                                                    bool *isNilLiteral) {
  if (!type)
    return None;

  // Simplify the type.
  type = simplifyType(type);

  // If the type references the type variable, don't permit the binding.
  SmallVector<TypeVariableType *, 4> referencedTypeVars;
  type->getTypeVariables(referencedTypeVars);
  if (count(referencedTypeVars, typeVar))
    return None;

  // If type variable is not allowed to bind to `lvalue`,
  // let's check if type of potential binding has any
  // type variables, which are allowed to bind to `lvalue`,
  // and postpone such type from consideration.
  if (!typeVar->getImpl().canBindToLValue()) {
    for (auto *typeVar : referencedTypeVars) {
      if (typeVar->getImpl().canBindToLValue())
        return None;
    }
  }

  // If the type is a type variable itself, don't permit the binding.
  if (auto bindingTypeVar = type->getRValueType()->getAs<TypeVariableType>()) {
    if (isNilLiteral) {
      *isNilLiteral = false;

      // Look for a literal-conformance constraint on the type variable.
      llvm::SetVector<Constraint *> constraints;
      getConstraintGraph().gatherConstraints(
          bindingTypeVar, constraints,
          ConstraintGraph::GatheringKind::EquivalenceClass,
          [](Constraint *constraint) -> bool {
            return constraint->getKind() == ConstraintKind::LiteralConformsTo &&
                   constraint->getProtocol()->isSpecificProtocol(
                       KnownProtocolKind::ExpressibleByNilLiteral);
          });

      for (auto constraint : constraints) {
        if (simplifyType(constraint->getFirstType())->isEqual(bindingTypeVar)) {
          *isNilLiteral = true;
          break;
        }
      }
    }
    
    return None;
  }

  // Don't bind to a dependent member type, even if it's currently
  // wrapped in any number of optionals, because binding producer
  // might unwrap and try to attempt it directly later.
  if (type->lookThroughAllOptionalTypes()->is<DependentMemberType>())
    return None;

  // Okay, allow the binding (with the simplified type).
  return type;
}

Solution ConstraintSystem::finalize() {
  assert(solverState);

  // Create the solution.
  Solution solution(*this, CurrentScore);

  // Update the best score we've seen so far.
  if (!retainAllSolutions()) {
    assert(TC.getLangOpts().DisableConstraintSolverPerformanceHacks ||
           !solverState->BestScore || CurrentScore <= *solverState->BestScore);

    if (!solverState->BestScore || CurrentScore <= *solverState->BestScore) {
      solverState->BestScore = CurrentScore;
    }
  }

  for (auto tv : TypeVariables) {
    if (getFixedType(tv))
      continue;

    switch (solverState->AllowFreeTypeVariables) {
    case FreeTypeVariableBinding::Disallow:
      llvm_unreachable("Solver left free type variables");

    case FreeTypeVariableBinding::Allow:
      break;
        
    case FreeTypeVariableBinding::UnresolvedType:
      assignFixedType(tv, TC.Context.TheUnresolvedType);
      break;
    }
  }

  // For each of the type variables, get its fixed type.
  for (auto tv : TypeVariables) {
    solution.typeBindings[tv] = simplifyType(tv)->reconstituteSugar(false);
  }

  // For each of the overload sets, get its overload choice.
  for (auto resolved = resolvedOverloadSets;
       resolved; resolved = resolved->Previous) {
    solution.overloadChoices[resolved->Locator]
      = { resolved->Choice, resolved->OpenedFullType, resolved->ImpliedType };
  }

  // For each of the constraint restrictions, record it with simplified,
  // canonical types.
  if (solverState) {
    for (auto &restriction : ConstraintRestrictions) {
      using std::get;
      CanType first = simplifyType(get<0>(restriction))->getCanonicalType();
      CanType second = simplifyType(get<1>(restriction))->getCanonicalType();
      solution.ConstraintRestrictions[{first, second}] = get<2>(restriction);
    }
  }

  // For each of the fixes, record it as an operation on the affected
  // expression.
  unsigned firstFixIndex = 0;
  if (solverState && solverState->PartialSolutionScope) {
    firstFixIndex = solverState->PartialSolutionScope->numFixes;
  }
  solution.Fixes.append(Fixes.begin() + firstFixIndex, Fixes.end());

  // Remember all the disjunction choices we made.
  for (auto &choice : DisjunctionChoices) {
    // We shouldn't ever register disjunction choices multiple times,
    // but saving and re-applying solutions can cause us to get
    // multiple entries.  We should use an optimized PartialSolution
    // structure for that use case, which would optimize a lot of
    // stuff here.
    assert(!solution.DisjunctionChoices.count(choice.first) ||
           solution.DisjunctionChoices[choice.first] == choice.second);
    solution.DisjunctionChoices.insert(choice);
  }

  // Remember the opened types.
  for (const auto &opened : OpenedTypes) {
    // We shouldn't ever register opened types multiple times,
    // but saving and re-applying solutions can cause us to get
    // multiple entries.  We should use an optimized PartialSolution
    // structure for that use case, which would optimize a lot of
    // stuff here.
    assert((solution.OpenedTypes.count(opened.first) == 0 ||
            solution.OpenedTypes[opened.first] == opened.second)
            && "Already recorded");
    solution.OpenedTypes.insert(opened);
  }

  // Remember the opened existential types.
  for (const auto &openedExistential : OpenedExistentialTypes) {
    assert(solution.OpenedExistentialTypes.count(openedExistential.first) == 0||
           solution.OpenedExistentialTypes[openedExistential.first]
             == openedExistential.second &&
           "Already recorded");
    solution.OpenedExistentialTypes.insert(openedExistential);
  }

  // Remember the defaulted type variables.
  solution.DefaultedConstraints.insert(DefaultedConstraints.begin(),
                                       DefaultedConstraints.end());

  for (auto &e : CheckedConformances)
    solution.Conformances.push_back({e.first, e.second});

  return solution;
}

void ConstraintSystem::applySolution(const Solution &solution) {
  // Update the score.
  CurrentScore += solution.getFixedScore();

  // Assign fixed types to the type variables solved by this solution.
  llvm::SmallPtrSet<TypeVariableType *, 4> 
    knownTypeVariables(TypeVariables.begin(), TypeVariables.end());
  for (auto binding : solution.typeBindings) {
    // If we haven't seen this type variable before, record it now.
    if (knownTypeVariables.insert(binding.first).second)
      TypeVariables.push_back(binding.first);

    // If we don't already have a fixed type for this type variable,
    // assign the fixed type from the solution.
    if (!getFixedType(binding.first) && !binding.second->hasTypeVariable())
      assignFixedType(binding.first, binding.second, /*updateState=*/false);
  }

  // Register overload choices.
  // FIXME: Copy these directly into some kind of partial solution?
  for (auto overload : solution.overloadChoices) {
    resolvedOverloadSets
      = new (*this) ResolvedOverloadSetListItem{resolvedOverloadSets,
                                                Type(),
                                                overload.second.choice,
                                                overload.first,
                                                overload.second.openedFullType,
                                                overload.second.openedType};    
  }

  // Register constraint restrictions.
  // FIXME: Copy these directly into some kind of partial solution?
  for (auto restriction : solution.ConstraintRestrictions) {
    ConstraintRestrictions.push_back(
        std::make_tuple(restriction.first.first, restriction.first.second,
                        restriction.second));
  }

  // Register the solution's disjunction choices.
  for (auto &choice : solution.DisjunctionChoices) {
    DisjunctionChoices.push_back(choice);
  }

  // Register the solution's opened types.
  for (const auto &opened : solution.OpenedTypes) {
    OpenedTypes.push_back(opened);
  }

  // Register the solution's opened existential types.
  for (const auto &openedExistential : solution.OpenedExistentialTypes) {
    OpenedExistentialTypes.push_back(openedExistential);
  }

  // Register the defaulted type variables.
  DefaultedConstraints.append(solution.DefaultedConstraints.begin(),
                              solution.DefaultedConstraints.end());

  // Register the conformances checked along the way to arrive to solution.
  for (auto &conformance : solution.Conformances)
    CheckedConformances.push_back(conformance);

  // Register any fixes produced along this path.
  Fixes.append(solution.Fixes.begin(), solution.Fixes.end());
}

/// \brief Restore the type variable bindings to what they were before
/// we attempted to solve this constraint system.
void ConstraintSystem::restoreTypeVariableBindings(unsigned numBindings) {
  auto &savedBindings = *getSavedBindings();
  std::for_each(savedBindings.rbegin(), savedBindings.rbegin() + numBindings,
                [](SavedTypeVariableBinding &saved) {
                  saved.restore();
                });
  savedBindings.erase(savedBindings.end() - numBindings,
                      savedBindings.end());
}

bool ConstraintSystem::simplify(bool ContinueAfterFailures) {
  // While we have a constraint in the worklist, process it.
  while (!ActiveConstraints.empty()) {
    // Grab the next constraint from the worklist.
    auto *constraint = &ActiveConstraints.front();
    ActiveConstraints.pop_front();
    assert(constraint->isActive() && "Worklist constraint is not active?");

    // Simplify this constraint.
    switch (simplifyConstraint(*constraint)) {
    case SolutionKind::Error:
      if (!failedConstraint) {
        failedConstraint = constraint;
      }

      if (TC.getLangOpts().DebugConstraintSolver) {
        auto &log = getASTContext().TypeCheckerDebug->getStream();
        log.indent(solverState ? solverState->depth * 2 : 0)
            << "(failed constraint ";
        constraint->print(log, &getASTContext().SourceMgr);
        log << ")\n";
      }

      if (solverState)
        solverState->retireConstraint(constraint);

      CG.removeConstraint(constraint);
      break;

    case SolutionKind::Solved:
      if (solverState) {
        ++solverState->NumSimplifiedConstraints;

        // This constraint has already been solved; retire it.
        solverState->retireConstraint(constraint);
      }

      // Remove the constraint from the constraint graph.
      CG.removeConstraint(constraint);
      break;

    case SolutionKind::Unsolved:
      if (solverState)
        ++solverState->NumUnsimplifiedConstraints;

      InactiveConstraints.push_back(constraint);
      break;
    }

    // This constraint is not active. We delay this operation until
    // after simplification to avoid re-insertion.
    constraint->setActive(false);

    // Check whether a constraint failed. If so, we're done.
    if (failedConstraint && !ContinueAfterFailures) {
      return true;
    }

    // If the current score is worse than the best score we've seen so far,
    // there's no point in continuing. So don't.
    if (worseThanBestSolution()) {
      return true;
    }
  }

  return false;
}

namespace {

/// \brief Truncate the given small vector to the given new size.
template<typename T>
void truncate(SmallVectorImpl<T> &vec, unsigned newSize) {
  assert(newSize <= vec.size() && "Not a truncation!");
  vec.erase(vec.begin() + newSize, vec.end());
}

} // end anonymous namespace

ConstraintSystem::SolverState::SolverState(
    Expr *const expr, ConstraintSystem &cs,
    FreeTypeVariableBinding allowFreeTypeVariables)
    : CS(cs), AllowFreeTypeVariables(allowFreeTypeVariables) {
  assert(!CS.solverState &&
         "Constraint system should not already have solver state!");
  CS.solverState = this;

  if (expr)
    ExprWeights = expr->getDepthMap();

  ++NumSolutionAttempts;
  SolutionAttempt = NumSolutionAttempts;

  // If we're supposed to debug a specific constraint solver attempt,
  // turn on debugging now.
  ASTContext &ctx = CS.getTypeChecker().Context;
  LangOptions &langOpts = ctx.LangOpts;
  OldDebugConstraintSolver = langOpts.DebugConstraintSolver;
  if (langOpts.DebugConstraintSolverAttempt &&
      langOpts.DebugConstraintSolverAttempt == SolutionAttempt) {
    langOpts.DebugConstraintSolver = true;
    llvm::raw_ostream &dbgOut = ctx.TypeCheckerDebug->getStream();
    dbgOut << "---Constraint system #" << SolutionAttempt << "---\n";
    CS.print(dbgOut);
  }
}

ConstraintSystem::SolverState::~SolverState() {
  assert((CS.solverState == this) &&
         "Expected constraint system to have this solver state!");
  CS.solverState = nullptr;

  // Restore debugging state.
  LangOptions &langOpts = CS.getTypeChecker().Context.LangOpts;
  langOpts.DebugConstraintSolver = OldDebugConstraintSolver;

  // Write our local statistics back to the overall statistics.
  #define CS_STATISTIC(Name, Description) JOIN2(Overall,Name) += Name;
  #include "ConstraintSolverStats.def"

  // Update the "largest" statistics if this system is larger than the
  // previous one.  
  // FIXME: This is not at all thread-safe.
  if (NumStatesExplored > LargestNumStatesExplored.Value) {
    LargestSolutionAttemptNumber.Value = SolutionAttempt-1;
    ++LargestSolutionAttemptNumber;
    #define CS_STATISTIC(Name, Description) \
      JOIN2(Largest,Name).Value = Name-1; \
      ++JOIN2(Largest,Name);
    #include "ConstraintSolverStats.def"
  }
}

ConstraintSystem::SolverScope::SolverScope(ConstraintSystem &cs)
  : cs(cs), CGScope(cs.CG)
{
  resolvedOverloadSets = cs.resolvedOverloadSets;
  numTypeVariables = cs.TypeVariables.size();
  numSavedBindings = cs.solverState->savedBindings.size();
  numConstraintRestrictions = cs.ConstraintRestrictions.size();
  numFixes = cs.Fixes.size();
  numDisjunctionChoices = cs.DisjunctionChoices.size();
  numOpenedTypes = cs.OpenedTypes.size();
  numOpenedExistentialTypes = cs.OpenedExistentialTypes.size();
  numDefaultedConstraints = cs.DefaultedConstraints.size();
  numCheckedConformances = cs.CheckedConformances.size();
  PreviousScore = cs.CurrentScore;

  cs.solverState->registerScope(this);
  assert(!cs.failedConstraint && "Unexpected failed constraint!");
}

ConstraintSystem::SolverScope::~SolverScope() {
  // Erase the end of various lists.
  cs.resolvedOverloadSets = resolvedOverloadSets;
  truncate(cs.TypeVariables, numTypeVariables);

  // Restore bindings.
  cs.restoreTypeVariableBindings(cs.solverState->savedBindings.size() -
                                   numSavedBindings);

  // Move any remaining active constraints into the inactive list.
  if (!cs.ActiveConstraints.empty()) {
    for (auto &constraint : cs.ActiveConstraints) {
      constraint.setActive(false);
    }
    cs.InactiveConstraints.splice(cs.InactiveConstraints.end(),
                                  cs.ActiveConstraints);
  }

  // Rollback all of the changes done to constraints by the current scope,
  // e.g. add retired constraints back to the circulation and remove generated
  // constraints introduced by the current scope.
  cs.solverState->rollback(this);

  // Remove any constraint restrictions.
  truncate(cs.ConstraintRestrictions, numConstraintRestrictions);

  // Remove any fixes.
  truncate(cs.Fixes, numFixes);

  // Remove any disjunction choices.
  truncate(cs.DisjunctionChoices, numDisjunctionChoices);

  // Remove any opened types.
  truncate(cs.OpenedTypes, numOpenedTypes);

  // Remove any opened existential types.
  truncate(cs.OpenedExistentialTypes, numOpenedExistentialTypes);

  // Remove any defaulted type variables.
  truncate(cs.DefaultedConstraints, numDefaultedConstraints);

  // Remove any conformances checked along the current path.
  truncate(cs.CheckedConformances, numCheckedConformances);

  // Reset the previous score.
  cs.CurrentScore = PreviousScore;

  // Clear out other "failed" state.
  cs.failedConstraint = nullptr;
}

/// \brief Solve the system of constraints.
///
/// \param allowFreeTypeVariables How to bind free type variables in
/// the solution.
///
/// \returns a solution if a single unambiguous one could be found, or None if
/// ambiguous or unsolvable.
Optional<Solution>
ConstraintSystem::solveSingle(FreeTypeVariableBinding allowFreeTypeVariables) {
  SmallVector<Solution, 4> solutions;
  if (solve(nullptr, solutions, allowFreeTypeVariables) ||
      solutions.size() != 1)
    return Optional<Solution>();

  return std::move(solutions[0]);
}

bool ConstraintSystem::Candidate::solve(
    llvm::SmallDenseSet<OverloadSetRefExpr *> &shrunkExprs) {
  // Don't attempt to solve candidate if there is closure
  // expression involved, because it's handled specially
  // by parent constraint system (e.g. parameter lists).
  bool containsClosure = false;
  E->forEachChildExpr([&](Expr *childExpr) -> Expr * {
    if (isa<ClosureExpr>(childExpr)) {
      containsClosure = true;
      return nullptr;
    }
    return childExpr;
  });

  if (containsClosure)
    return false;

  auto cleanupImplicitExprs = [&](Expr *expr) {
    expr->forEachChildExpr([&](Expr *childExpr) -> Expr * {
      Type type = childExpr->getType();
      if (childExpr->isImplicit() && type && type->hasTypeVariable())
        childExpr->setType(Type());
      return childExpr;
    });
  };

  // Allocate new constraint system for sub-expression.
  ConstraintSystem cs(TC, DC, None);
  cs.baseCS = &BaseCS;

  // Set up expression type checker timer for the candidate.
  cs.Timer.emplace(E, cs);

  // Generate constraints for the new system.
  if (auto generatedExpr = cs.generateConstraints(E)) {
    E = generatedExpr;
  } else {
    // Failure to generate constraint system for sub-expression
    // means we can't continue solving sub-expressions.
    cleanupImplicitExprs(E);
    return true;
  }

  // If this candidate is too complex given the number
  // of the domains we have reduced so far, let's bail out early.
  if (isTooComplexGiven(&cs, shrunkExprs))
    return false;

  if (TC.getLangOpts().DebugConstraintSolver) {
    auto &log = cs.getASTContext().TypeCheckerDebug->getStream();
    log << "--- Solving candidate for shrinking at ";
    auto R = E->getSourceRange();
    if (R.isValid()) {
      R.print(log, TC.Context.SourceMgr, /*PrintText=*/ false);
    } else {
      log << "<invalid range>";
    }
    log << " ---\n";

    E->print(log);
    log << '\n';
    cs.print(log);
  }

  // If there is contextual type present, add an explicit "conversion"
  // constraint to the system.
  if (!CT.isNull()) {
    auto constraintKind = ConstraintKind::Conversion;
    if (CTP == CTP_CallArgument)
      constraintKind = ConstraintKind::ArgumentConversion;

    cs.addConstraint(constraintKind, cs.getType(E), CT,
                     cs.getConstraintLocator(E), /*isFavored=*/true);
  }

  // Try to solve the system and record all available solutions.
  llvm::SmallVector<Solution, 2> solutions;
  {
    SolverState state(E, cs, FreeTypeVariableBinding::Allow);

    // Use solve which doesn't try to filter solution list.
    // Because we want the whole set of possible domain choices.
    cs.solve(solutions);
  }

  if (TC.getLangOpts().DebugConstraintSolver) {
    auto &log = cs.getASTContext().TypeCheckerDebug->getStream();
    if (solutions.empty()) {
      log << "--- No Solutions ---\n";
    } else {
      log << "--- Solutions ---\n";
      for (unsigned i = 0, n = solutions.size(); i != n; ++i) {
        auto &solution = solutions[i];
        log << "--- Solution #" << i << " ---\n";
        solution.dump(log);
      }
    }
  }

  // Record found solutions as suggestions.
  this->applySolutions(solutions, shrunkExprs);

  // Let's double-check if we have any implicit expressions
  // with type variables and nullify their types.
  cleanupImplicitExprs(E);

  // No solutions for the sub-expression means that either main expression
  // needs salvaging or it's inconsistent (read: doesn't have solutions).
  return solutions.empty();
}

void ConstraintSystem::Candidate::applySolutions(
    llvm::SmallVectorImpl<Solution> &solutions,
    llvm::SmallDenseSet<OverloadSetRefExpr *> &shrunkExprs) const {
  // A collection of OSRs with their newly reduced domains,
  // it's domains are sets because multiple solutions can have the same
  // choice for one of the type variables, and we want no duplication.
  llvm::SmallDenseMap<OverloadSetRefExpr *, llvm::SmallSet<ValueDecl *, 2>>
    domains;
  for (auto &solution : solutions) {
    for (auto choice : solution.overloadChoices) {
      // Some of the choices might not have locators.
      if (!choice.getFirst())
        continue;

      auto anchor = choice.getFirst()->getAnchor();
      // Anchor is not available or expression is not an overload set.
      if (!anchor || !isa<OverloadSetRefExpr>(anchor))
        continue;

      auto OSR = cast<OverloadSetRefExpr>(anchor);
      auto overload = choice.getSecond().choice;
      auto type = overload.getDecl()->getInterfaceType();

      // One of the solutions has polymorphic type assigned with one of it's
      // type variables. Such functions can only be properly resolved
      // via complete expression, so we'll have to forget solutions
      // we have already recorded. They might not include all viable overload
      // choices.
      if (type->is<GenericFunctionType>()) {
        return;
      }

      domains[OSR].insert(overload.getDecl());
    }
  }

  // Reduce the domains.
  for (auto &domain : domains) {
    auto OSR = domain.getFirst();
    auto &choices = domain.getSecond();

    // If the domain wasn't reduced, skip it.
    if (OSR->getDecls().size() == choices.size()) continue;

    // Update the expression with the reduced domain.
    MutableArrayRef<ValueDecl *> decls(
                                Allocator.Allocate<ValueDecl *>(choices.size()),
                                choices.size());

    std::uninitialized_copy(choices.begin(), choices.end(), decls.begin());
    OSR->setDecls(decls);

    // Record successfully shrunk expression.
    shrunkExprs.insert(OSR);
  }
}

void ConstraintSystem::shrink(Expr *expr) {
  if (TC.getLangOpts().SolverDisableShrink)
    return;

  using DomainMap = llvm::SmallDenseMap<Expr *, ArrayRef<ValueDecl *>>;

  // A collection of original domains of all of the expressions,
  // so they can be restored in case of failure.
  DomainMap domains;

  struct ExprCollector : public ASTWalker {
    Expr *PrimaryExpr;

    // The primary constraint system.
    ConstraintSystem &CS;

    // All of the sub-expressions which are suitable to be solved
    // separately from the main system e.g. binary expressions, collections,
    // function calls, coercions etc.
    llvm::SmallVector<Candidate, 4> Candidates;

    // Counts the number of overload sets present in the tree so far.
    // Note that the traversal is depth-first.
    llvm::SmallVector<std::pair<Expr *, unsigned>, 4> ApplyExprs;

    // A collection of original domains of all of the expressions,
    // so they can be restored in case of failure.
    DomainMap &Domains;

    ExprCollector(Expr *expr, ConstraintSystem &cs, DomainMap &domains)
        : PrimaryExpr(expr), CS(cs), Domains(domains) {}

    std::pair<bool, Expr *> walkToExprPre(Expr *expr) override {
      // A dictionary expression is just a set of tuples; try to solve ones
      // that have overload sets.
      if (auto collectionExpr = dyn_cast<CollectionExpr>(expr)) {
        visitCollectionExpr(collectionExpr, CS.getContextualType(expr),
                            CS.getContextualTypePurpose());
        // Don't try to walk into the dictionary.
        return {false, expr};
      }

      // Let's not attempt to type-check closures or expressions
      // which constrain closures, because they require special handling
      // when dealing with context and parameters declarations.
      if (isa<ClosureExpr>(expr)) {
        return {false, expr};
      }

      if (auto coerceExpr = dyn_cast<CoerceExpr>(expr)) {
        if (coerceExpr->isLiteralInit())
          ApplyExprs.push_back({coerceExpr, 1});
        visitCoerceExpr(coerceExpr);
        return {false, expr};
      }

      if (auto OSR = dyn_cast<OverloadSetRefExpr>(expr)) {
        Domains[OSR] = OSR->getDecls();
      }

      if (auto applyExpr = dyn_cast<ApplyExpr>(expr)) {
        auto func = applyExpr->getFn();
        // Let's record this function application for post-processing
        // as well as if it contains overload set, see walkToExprPost.
        ApplyExprs.push_back(
            {applyExpr, isa<OverloadSetRefExpr>(func) || isa<TypeExpr>(func)});
      }

      return { true, expr };
    }

    /// Determine whether this is an arithmetic expression comprised entirely
    /// of literals.
    static bool isArithmeticExprOfLiterals(Expr *expr) {
      expr = expr->getSemanticsProvidingExpr();

      if (auto prefix = dyn_cast<PrefixUnaryExpr>(expr))
        return isArithmeticExprOfLiterals(prefix->getArg());

      if (auto postfix = dyn_cast<PostfixUnaryExpr>(expr))
        return isArithmeticExprOfLiterals(postfix->getArg());

      if (auto binary = dyn_cast<BinaryExpr>(expr))
        return isArithmeticExprOfLiterals(binary->getArg()->getElement(0)) &&
               isArithmeticExprOfLiterals(binary->getArg()->getElement(1));

      return isa<IntegerLiteralExpr>(expr) || isa<FloatLiteralExpr>(expr);
    }

    Expr *walkToExprPost(Expr *expr) override {
      auto isSrcOfPrimaryAssignment = [&](Expr *expr) -> bool {
        if (auto *AE = dyn_cast<AssignExpr>(PrimaryExpr))
          return expr == AE->getSrc();
        return false;
      };

      if (expr == PrimaryExpr || isSrcOfPrimaryAssignment(expr)) {
        // If this is primary expression and there are no candidates
        // to be solved, let's not record it, because it's going to be
        // solved regardless.
        if (Candidates.empty())
          return expr;

        auto contextualType = CS.getContextualType();
        // If there is a contextual type set for this expression.
        if (!contextualType.isNull()) {
          Candidates.push_back(Candidate(CS, PrimaryExpr, contextualType,
                                         CS.getContextualTypePurpose()));
          return expr;
        }

        // Or it's a function application with other candidates present.
        if (isa<ApplyExpr>(expr)) {
          Candidates.push_back(Candidate(CS, PrimaryExpr));
          return expr;
        }
      }

      if (!isa<ApplyExpr>(expr))
        return expr;

      unsigned numOverloadSets = 0;
      // Let's count how many overload sets do we have.
      while (!ApplyExprs.empty()) {
        auto &application = ApplyExprs.back();
        auto applyExpr = application.first;

        // Add overload sets tracked by current expression.
        numOverloadSets += application.second;
        ApplyExprs.pop_back();

        // We've found the current expression, so record the number of
        // overloads.
        if (expr == applyExpr) {
          ApplyExprs.push_back({applyExpr, numOverloadSets});
          break;
        }
      }

      // If there are fewer than two overloads in the chain
      // there is no point of solving this expression,
      // because we won't be able to reduce its domain.
      if (numOverloadSets > 1 && !isArithmeticExprOfLiterals(expr))
        Candidates.push_back(Candidate(CS, expr));

      return expr;
    }

  private:
    /// \brief Extract type of the element from given collection type.
    ///
    /// \param collection The type of the collection container.
    ///
    /// \returns Null type, ErrorType or UnresolvedType on failure,
    /// properly constructed type otherwise.
    Type extractElementType(Type collection) {
      auto &ctx = CS.getASTContext();
      if (!collection || collection->hasError())
        return collection;

      auto base = collection.getPointer();
      auto isInvalidType = [](Type type) -> bool {
        return type.isNull() || type->hasUnresolvedType() ||
               type->hasError();
      };

      // Array type.
      if (auto array = dyn_cast<ArraySliceType>(base)) {
        auto elementType = array->getBaseType();
        // If base type is invalid let's return error type.
        return elementType;
      }

      // Map or Set or any other associated collection type.
      if (auto boundGeneric = dyn_cast<BoundGenericType>(base)) {
        if (boundGeneric->hasUnresolvedType())
          return boundGeneric;

        llvm::SmallVector<TupleTypeElt, 2> params;
        for (auto &type : boundGeneric->getGenericArgs()) {
          // One of the generic arguments in invalid or unresolved.
          if (isInvalidType(type))
            return type;

          params.push_back(type);
        }

        // If there is just one parameter, let's return it directly.
        if (params.size() == 1)
          return params[0].getType();

        return TupleType::get(params, ctx);
      }

      return Type();
    }

    bool isSuitableCollection(TypeRepr *collectionTypeRepr) {
      // Only generic identifier, array or dictionary.
      switch (collectionTypeRepr->getKind()) {
      case TypeReprKind::GenericIdent:
      case TypeReprKind::Array:
      case TypeReprKind::Dictionary:
        return true;

      default:
        return false;
      }
    }

    void visitCoerceExpr(CoerceExpr *coerceExpr) {
      auto subExpr = coerceExpr->getSubExpr();
      // Coerce expression is valid only if it has sub-expression.
      if (!subExpr) return;

      unsigned numOverloadSets = 0;
      subExpr->forEachChildExpr([&](Expr *childExpr) -> Expr * {
        if (isa<OverloadSetRefExpr>(childExpr)) {
          ++numOverloadSets;
          return childExpr;
        }

        if (auto nestedCoerceExpr = dyn_cast<CoerceExpr>(childExpr)) {
          visitCoerceExpr(nestedCoerceExpr);
          // Don't walk inside of nested coercion expression directly,
          // that is be done by recursive call to visitCoerceExpr.
          return nullptr;
        }

        // If sub-expression we are trying to coerce to type is a collection,
        // let's allow collector discover it with assigned contextual type
        // of coercion, which allows collections to be solved in parts.
        if (auto collectionExpr = dyn_cast<CollectionExpr>(childExpr)) {
          auto castTypeLoc = coerceExpr->getCastTypeLoc();
          auto typeRepr = castTypeLoc.getTypeRepr();

          if (typeRepr && isSuitableCollection(typeRepr)) {
            // Clone representative to avoid modifying in-place,
            // FIXME: We should try and silently resolve the type here,
            // instead of cloning representative.
            auto coercionRepr = typeRepr->clone(CS.getASTContext());
            // Let's try to resolve coercion type from cloned representative.
            auto resolution = TypeResolution::forContextual(CS.DC);
            auto coercionType =
              resolution.resolveType(coercionRepr, None);

            // Looks like coercion type is invalid, let's skip this sub-tree.
            if (coercionType->hasError())
              return nullptr;

            // Visit collection expression inline.
            visitCollectionExpr(collectionExpr, coercionType,
                                CTP_CoerceOperand);
          }
        }

        return childExpr;
      });

      // It's going to be inefficient to try and solve
      // coercion in parts, so let's just make it a candidate directly,
      // if it contains at least a single overload set.

      if (numOverloadSets > 0)
        Candidates.push_back(Candidate(CS, coerceExpr));
    }

    void visitCollectionExpr(CollectionExpr *collectionExpr,
                             Type contextualType = Type(),
                             ContextualTypePurpose CTP = CTP_Unused) {
      // If there is a contextual type set for this collection,
      // let's propagate it to the candidate.
      if (!contextualType.isNull()) {
        auto elementType = extractElementType(contextualType);
        // If we couldn't deduce element type for the collection, let's
        // not attempt to solve it.
        if (!elementType ||
            elementType->hasError() ||
            elementType->hasUnresolvedType())
          return;

        contextualType = elementType;
      }

      for (auto element : collectionExpr->getElements()) {
        unsigned numOverloads = 0;
        element->walk(OverloadSetCounter(numOverloads));

        // There are no overload sets in the element; skip it.
        if (numOverloads == 0)
          continue;

        // Record each of the collection elements, which passed
        // number of overload sets rule, as a candidate for solving
        // with contextual type of the collection.
        Candidates.push_back(Candidate(CS, element, contextualType, CTP));
      }
    }
  };

  ExprCollector collector(expr, *this, domains);

  // Collect all of the binary/unary and call sub-expressions
  // so we can start solving them separately.
  expr->walk(collector);

  llvm::SmallDenseSet<OverloadSetRefExpr *> shrunkExprs;
  for (auto &candidate : collector.Candidates) {
    // If there are no results, let's forget everything we know about the
    // system so far. This actually is ok, because some of the expressions
    // might require manual salvaging.
    if (candidate.solve(shrunkExprs)) {
      // Let's restore all of the original OSR domains for this sub-expression,
      // this means that we can still make forward progress with solving of the
      // top sub-expressions.
      candidate.getExpr()->forEachChildExpr([&](Expr *childExpr) -> Expr * {
        if (auto OSR = dyn_cast<OverloadSetRefExpr>(childExpr)) {
          auto domain = domains.find(OSR);
          if (domain == domains.end())
            return childExpr;

          OSR->setDecls(domain->getSecond());
          shrunkExprs.erase(OSR);
        }

        return childExpr;
      });
    }
  }

  // Once "shrinking" is done let's re-allocate final version of
  // the candidate list to the permanent arena, so it could
  // survive even after primary constraint system is destroyed.
  for (auto &OSR : shrunkExprs) {
    auto choices = OSR->getDecls();
    auto decls = TC.Context.AllocateUninitialized<ValueDecl *>(choices.size());

    std::uninitialized_copy(choices.begin(), choices.end(), decls.begin());
    OSR->setDecls(decls);
  }
}

bool ConstraintSystem::solve(Expr *&expr,
                             Type convertType,
                             ExprTypeCheckListener *listener,
                             SmallVectorImpl<Solution> &solutions,
                             FreeTypeVariableBinding allowFreeTypeVariables) {
  // Attempt to solve the constraint system.
  auto solution = solveImpl(expr,
                            convertType,
                            listener,
                            solutions,
                            allowFreeTypeVariables);

  // The constraint system has failed
  if (solution == SolutionKind::Error)
    return true;

  // If the system is unsolved or there are multiple solutions present but
  // type checker options do not allow unresolved types, let's try to salvage
  if (solution == SolutionKind::Unsolved ||
      (solutions.size() != 1 &&
       !Options.contains(
           ConstraintSystemFlags::AllowUnresolvedTypeVariables))) {
    if (shouldSuppressDiagnostics())
      return true;

    // Try to provide a decent diagnostic.
    if (salvage(solutions, expr)) {
      // If salvage produced an error message, then it failed to salvage the
      // expression, just bail out having reported the error.
      return true;
    }

    // The system was salvaged; continue on as if nothing happened.
  }

  if (getExpressionTooComplex(solutions)) {
    TC.diagnose(expr->getLoc(), diag::expression_too_complex).
    highlight(expr->getSourceRange());
    return true;
  }

  if (TC.getLangOpts().DebugConstraintSolver) {
    auto &log = getASTContext().TypeCheckerDebug->getStream();
    if (solutions.size() == 1) {
      log << "---Solution---\n";
      solutions[0].dump(log);
    } else {
      for (unsigned i = 0, e = solutions.size(); i != e; ++i) {
        log << "--- Solution #" << i << " ---\n";
        solutions[i].dump(log);
      }
    }
  }

  return false;
}

ConstraintSystem::SolutionKind
ConstraintSystem::solveImpl(Expr *&expr,
                            Type convertType,
                            ExprTypeCheckListener *listener,
                            SmallVectorImpl<Solution> &solutions,
                            FreeTypeVariableBinding allowFreeTypeVariables) {
  if (TC.getLangOpts().DebugConstraintSolver) {
    auto &log = getASTContext().TypeCheckerDebug->getStream();
    log << "---Constraint solving for the expression at ";
    auto R = expr->getSourceRange();
    if (R.isValid()) {
      R.print(log, TC.Context.SourceMgr, /*PrintText=*/ false);
    } else {
      log << "<invalid range>";
    }
    log << "---\n";
  }

  assert(!solverState && "cannot be used directly");

  // Set up the expression type checker timer.
  Timer.emplace(expr, *this);

  // Try to shrink the system by reducing disjunction domains. This
  // goes through every sub-expression and generate its own sub-system, to
  // try to reduce the domains of those subexpressions.
  shrink(expr);

  // Generate constraints for the main system.
  if (auto generatedExpr = generateConstraints(expr))
    expr = generatedExpr;
  else {
    return SolutionKind::Error;
  }

  // If there is a type that we're expected to convert to, add the conversion
  // constraint.
  if (convertType) {
    auto constraintKind = ConstraintKind::Conversion;
    if (getContextualTypePurpose() == CTP_CallArgument)
      constraintKind = ConstraintKind::ArgumentConversion;

    // In a by-reference yield, we expect the contextual type to be an
    // l-value type, so the result must be bound to that.
    if (getContextualTypePurpose() == CTP_YieldByReference)
      constraintKind = ConstraintKind::Bind;

    auto *convertTypeLocator = getConstraintLocator(
        getConstraintLocator(expr), ConstraintLocator::ContextualType);

    if (allowFreeTypeVariables == FreeTypeVariableBinding::UnresolvedType) {
      convertType = convertType.transform([&](Type type) -> Type {
        if (type->is<UnresolvedType>())
          return createTypeVariable(convertTypeLocator);
        return type;
      });
    }

    addConstraint(constraintKind, getType(expr), convertType,
                  convertTypeLocator, /*isFavored*/ true);
  }

  // Notify the listener that we've built the constraint system.
  if (listener && listener->builtConstraints(*this, expr)) {
    return SolutionKind::Error;
  }

  if (TC.getLangOpts().DebugConstraintSolver) {
    auto getTypeOfExpr = [&](const Expr *E) -> Type {
      if (hasType(E))
        return getType(E);
      return Type();
    };
    auto getTypeOfTypeLoc = [&](const TypeLoc &TL) -> Type {
      if (hasType(TL))
        return getType(TL);
      return Type();
    };

    auto &log = getASTContext().TypeCheckerDebug->getStream();
    log << "---Initial constraints for the given expression---\n";

    expr->print(log, getTypeOfExpr, getTypeOfTypeLoc);
    log << "\n";
    print(log);
  }

  // Try to solve the constraint system using computed suggestions.
  solve(expr, solutions, allowFreeTypeVariables);

  // If there are no solutions let's mark system as unsolved,
  // and solved otherwise even if there are multiple solutions still present.
  return solutions.empty() ? SolutionKind::Unsolved : SolutionKind::Solved;
}

bool ConstraintSystem::solve(Expr *const expr,
                             SmallVectorImpl<Solution> &solutions,
                             FreeTypeVariableBinding allowFreeTypeVariables) {
  // Set up solver state.
  SolverState state(expr, *this, allowFreeTypeVariables);

  // Solve the system.
  solve(solutions);

  if (TC.getLangOpts().DebugConstraintSolver) {
    auto &log = getASTContext().TypeCheckerDebug->getStream();
    log << "---Solver statistics---\n";
    log << "Total number of scopes explored: " << solverState->NumStatesExplored << "\n";
    log << "Number of leaf scopes explored: " << solverState->leafScopes << "\n";
    log << "Maximum depth reached while exploring solutions: " << solverState->maxDepth << "\n";
    if (Timer) {
      auto timeInMillis =
        1000 * Timer->getElapsedProcessTimeInFractionalSeconds();
      log << "Time: " << timeInMillis << "ms\n";
    }
  }

  // Filter deduced solutions, try to figure out if there is
  // a single best solution to use, if not explicitly disabled
  // by constraint system options.
  if (!retainAllSolutions())
    filterSolutions(solutions, state.ExprWeights);

  // We fail if there is no solution or the expression was too complex.
  return solutions.empty() || getExpressionTooComplex(solutions);
}

void ConstraintSystem::solve(SmallVectorImpl<Solution> &solutions) {
  assert(solverState);

  SmallVector<std::unique_ptr<SolverStep>, 16> workList;
  // First step is always wraps whole constraint system.
  workList.push_back(llvm::make_unique<SplitterStep>(*this, solutions));

  // Indicate whether previous step in the stack has failed
  // (returned StepResult::Kind = Error), this is useful to
  // propagate failures when unsolved steps are re-taken.
  bool prevFailed = false;

  // Advance the solver by taking a given step, which might involve
  // a prelimilary "setup", if this is the first time this step is taken.
  auto advance = [](SolverStep *step, bool prevFailed) -> StepResult {
    auto currentState = step->getState();
    if (currentState == StepState::Setup) {
      step->setup();
      step->transitionTo(StepState::Ready);
    }

    currentState = step->getState();
    step->transitionTo(StepState::Running);
    return currentState == StepState::Ready ? step->take(prevFailed)
                                            : step->resume(prevFailed);
  };

  // Execute steps in LIFO order, which means that
  // each individual step would either end up producing
  // a solution, or producing another set of mergeable
  // steps to take before arriving to solution.
  while (!workList.empty()) {
    auto &step = workList.back();

    // Now let's try to advance to the next step or re-take previous,
    // which should produce another steps to follow,
    // or error, which means that current path is inconsistent.
    {
      auto result = advance(step.get(), prevFailed);
      switch (result.getKind()) {
      // It was impossible to solve this step, let's note that
      // for followup steps, to propogate the error.
      case SolutionKind::Error:
        LLVM_FALLTHROUGH;

      // Step has been solved successfully by either
      // producing a partial solution, or more steps
      // toward that solution.
      case SolutionKind::Solved: {
        workList.pop_back();
        break;
      }

      // Keep this step in the work list to return to it
      // once all other steps are done, this could be a
      // disjunction which has to peek a new choice until
      // it completely runs out of choices, or type variable
      // binding.
      case SolutionKind::Unsolved:
        break;
      }

      prevFailed = result.getKind() == SolutionKind::Error;
      result.transfer(workList);
    }
  }
}

void ConstraintSystem::collectDisjunctions(
    SmallVectorImpl<Constraint *> &disjunctions) {
  for (auto &constraint : InactiveConstraints) {
    if (constraint.getKind() == ConstraintKind::Disjunction)
      disjunctions.push_back(&constraint);
  }
}

// Attempt to find a disjunction of bind constraints where all options
// in the disjunction are binding the same type variable.
//
// Prefer disjunctions where the bound type variable is also the
// right-hand side of a conversion constraint, since having a concrete
// type that we're converting to can make it possible to split the
// constraint system into multiple ones.
static Constraint *selectBestBindingDisjunction(
    ConstraintSystem &cs, SmallVectorImpl<Constraint *> &disjunctions) {

  if (disjunctions.empty())
    return nullptr;

  auto getAsTypeVar = [&cs](Type type) {
    return cs.simplifyType(type)->getRValueType()->getAs<TypeVariableType>();
  };

  Constraint *firstBindDisjunction = nullptr;
  for (auto *disjunction : disjunctions) {
    auto choices = disjunction->getNestedConstraints();
    assert(!choices.empty());

    auto *choice = choices.front();
    if (choice->getKind() != ConstraintKind::Bind)
      continue;

    // We can judge disjunction based on the single choice
    // because all of choices (of bind overload set) should
    // have the same left-hand side.
    // Only do this for simple type variable bindings, not for
    // bindings like: ($T1) -> $T2 bind String -> Int
    auto *typeVar = getAsTypeVar(choice->getFirstType());
    if (!typeVar)
      continue;

    if (!firstBindDisjunction)
      firstBindDisjunction = disjunction;

    llvm::SetVector<Constraint *> constraints;
    cs.getConstraintGraph().gatherConstraints(
        typeVar, constraints, ConstraintGraph::GatheringKind::EquivalenceClass,
        [](Constraint *constraint) {
          return constraint->getKind() == ConstraintKind::Conversion;
        });

    for (auto *constraint : constraints) {
      if (typeVar == getAsTypeVar(constraint->getSecondType()))
        return disjunction;
    }
  }

  // If we had any binding disjunctions, return the first of
  // those. These ensure that we attempt to bind types earlier than
  // trying the elements of other disjunctions, which can often mean
  // we fail faster.
  return firstBindDisjunction;
}

<<<<<<< HEAD
// For a given type, determine if it's either a concrete type, the
// result of converting from a concrete type, or a type variable known
// to conform to other types (or the result of converting from such a
// type variable).
static bool havePotentialTypesOrLiteralConformances(Type ty,
                                                    ConstraintSystem &cs) {
  llvm::SmallSet<TypeVariableType *, 4> visited;
  llvm::SmallVector<Type, 4> worklist;
  worklist.push_back(ty);

  while (!worklist.empty()) {
    auto itemTy = worklist.pop_back_val()->getRValueType();

    if (!itemTy->is<TypeVariableType>())
      return true;

    auto tyvar = itemTy->castTo<TypeVariableType>();
    if (cs.getFixedType(tyvar))
      return true;

    auto *rep = cs.getRepresentative(tyvar);

    // FIXME: This can happen when we have two type variables that are
    // subtypes of each other. We would ideally merge those type
    // variables somewhere.
    if (visited.count(rep))
      continue;

    visited.insert(rep);

    // Gather all the constraints involving this type variable, and
    // then attempt to trace back through each constraint to see if we
    // can reach a concrete type or a literal.

    llvm::SetVector<Constraint *> constraints;
    cs.getConstraintGraph().gatherConstraints(
        rep, constraints, ConstraintGraph::GatheringKind::EquivalenceClass);

    for (auto *constraint : constraints) {
      switch (constraint->getKind()) {
      case ConstraintKind::LiteralConformsTo:
        return true;

      case ConstraintKind::Defaultable:
        assert(!constraint->getSecondType()->is<TypeVariableType>());
        return true;

      case ConstraintKind::Bind:
      case ConstraintKind::Equal: {
        auto firstTy = constraint->getFirstType();
        auto secondTy = constraint->getSecondType();
        if (firstTy->is<TypeVariableType>()) {
          auto otherRep =
            cs.getRepresentative(firstTy->castTo<TypeVariableType>());
          if (otherRep->isEqual(rep))
            worklist.push_back(secondTy);
        }
        if (secondTy->is<TypeVariableType>()) {
          auto otherRep =
              cs.getRepresentative(secondTy->castTo<TypeVariableType>());
          if (otherRep->isEqual(rep))
            worklist.push_back(constraint->getFirstType());
        }
        break;
      }

      case ConstraintKind::Subtype:
      case ConstraintKind::OperatorArgumentConversion:
      case ConstraintKind::ArgumentConversion:
      case ConstraintKind::Conversion:
      case ConstraintKind::BridgingConversion:
      case ConstraintKind::BindParam: {
        auto secondTy = constraint->getSecondType();
        if (secondTy->is<TypeVariableType>()) {
          auto otherRep =
              cs.getRepresentative(secondTy->castTo<TypeVariableType>());
          if (otherRep->isEqual(rep))
            worklist.push_back(constraint->getFirstType());
        }
        break;
      }

      case ConstraintKind::DynamicTypeOf:
      case ConstraintKind::EscapableFunctionOf: {
        auto firstTy = constraint->getFirstType();
        if (firstTy->is<TypeVariableType>()) {
          auto otherRep =
              cs.getRepresentative(firstTy->castTo<TypeVariableType>());
          if (otherRep->isEqual(rep))
            worklist.push_back(constraint->getSecondType());
        }
        break;
      }

      case ConstraintKind::OptionalObject: {
        // Get the underlying object type.
        auto secondTy = constraint->getSecondType();
        if (secondTy->is<TypeVariableType>()) {
          auto otherRep =
              cs.getRepresentative(secondTy->castTo<TypeVariableType>());
          if (otherRep->isEqual(rep)) {
            // See if we can actually determine what the underlying
            // type is.
            Type fixedTy;
            auto firstTy = constraint->getFirstType();
            if (!firstTy->is<TypeVariableType>()) {
              fixedTy = firstTy;
            } else {
              fixedTy =
                cs.getFixedType(firstTy->castTo<TypeVariableType>());
            }
            if (fixedTy && fixedTy->getOptionalObjectType())
              worklist.push_back(fixedTy->getOptionalObjectType());
          }
        }
        break;
      }

      case ConstraintKind::KeyPathApplication:
      case ConstraintKind::KeyPath: {
        auto firstTy = constraint->getFirstType();
        if (firstTy->is<TypeVariableType>()) {
          auto otherRep =
              cs.getRepresentative(firstTy->castTo<TypeVariableType>());
          if (otherRep->isEqual(rep))
            worklist.push_back(constraint->getThirdType());
        }
        break;
      }

      case ConstraintKind::BindToPointerType:
      case ConstraintKind::ValueMember:
      case ConstraintKind::UnresolvedValueMember:
      case ConstraintKind::Disjunction:
      case ConstraintKind::CheckedCast:
      case ConstraintKind::OpenedExistentialOf:
      case ConstraintKind::ApplicableFunction:
      case ConstraintKind::BindOverload:
      case ConstraintKind::FunctionInput:
      case ConstraintKind::FunctionResult:
      case ConstraintKind::SelfObjectOfProtocol:
      case ConstraintKind::ConformsTo:
        break;
      }
    }
  }

  return false;
}

// Check to see if we know something about the types of all arguments
// in the given function type.
static bool haveTypeInformationForAllArguments(AnyFunctionType *fnType,
                                               ConstraintSystem &cs) {
  return llvm::all_of(fnType->getParams(), [&](AnyFunctionType::Param param) {
    return havePotentialTypesOrLiteralConformances(param.getPlainType(), cs);
  });
}

// Given a type variable representing the RHS of an ApplicableFunction
// constraint, attempt to find the disjunction of bind overloads
// associated with it. This may return null in cases where have not
// yet created a disjunction because we need to resolve a base type,
// e.g.: [1].map{ ... } does not have a disjunction until we decide on
// a type for [1].
static Constraint *getUnboundBindOverloadDisjunction(TypeVariableType *tyvar,
                                                     ConstraintSystem &cs) {
  auto *rep = cs.getRepresentative(tyvar);
  assert(!cs.getFixedType(rep));

  llvm::SetVector<Constraint *> disjunctions;
  cs.getConstraintGraph().gatherConstraints(
      rep, disjunctions, ConstraintGraph::GatheringKind::EquivalenceClass,
      [](Constraint *match) {
        return match->getKind() == ConstraintKind::Disjunction &&
               match->getNestedConstraints().front()->getKind() ==
                   ConstraintKind::BindOverload;
      });

  if (disjunctions.empty())
    return nullptr;

  return disjunctions[0];
}

// Find a disjunction associated with an ApplicableFunction constraint
// where we have some information about all of the types of in the
// function application (even if we only know something about what the
// types conform to and not actually a concrete type).
Constraint *ConstraintSystem::selectApplyDisjunction() {
  for (auto &constraint : InactiveConstraints) {
    if (constraint.getKind() != ConstraintKind::ApplicableFunction)
      continue;

    auto *applicable = &constraint;
    if (haveTypeInformationForAllArguments(
            applicable->getFirstType()->castTo<AnyFunctionType>(), *this)) {
      auto *tyvar = applicable->getSecondType()->castTo<TypeVariableType>();

      // If we have created the disjunction for this apply, find it.
      auto *disjunction = getUnboundBindOverloadDisjunction(tyvar, *this);
      if (disjunction)
        return disjunction;
    }
  }

  return nullptr;
=======
void ConstraintSystem::partitionDisjunction(
    ArrayRef<Constraint *> Choices, SmallVectorImpl<unsigned> &Ordering,
    SmallVectorImpl<unsigned> &PartitionBeginning) {
  // Maintain the original ordering, and make a single partition of
  // disjunction choices.
  auto originalOrdering = [&]() {
    for (unsigned long i = 0, e = Choices.size(); i != e; ++i)
      Ordering.push_back(i);

    PartitionBeginning.push_back(0);
  };

  originalOrdering();
>>>>>>> 66b18306
}

Constraint *ConstraintSystem::selectDisjunction() {
  SmallVector<Constraint *, 4> disjunctions;

  collectDisjunctions(disjunctions);
  if (disjunctions.empty())
    return nullptr;

  if (auto *disjunction = selectBestBindingDisjunction(*this, disjunctions))
    return disjunction;

  if (getASTContext().isSwiftVersionAtLeast(5))
    if (auto *disjunction = selectApplyDisjunction())
      return disjunction;

  // Pick the disjunction with the smallest number of active choices.
  auto minDisjunction =
      std::min_element(disjunctions.begin(), disjunctions.end(),
                       [&](Constraint *first, Constraint *second) -> bool {
                         return first->countActiveNestedConstraints() <
                                second->countActiveNestedConstraints();
                       });

  if (minDisjunction != disjunctions.end())
    return *minDisjunction;

  return nullptr;
}

bool DisjunctionChoice::attempt(ConstraintSystem &cs) const {
  cs.simplifyDisjunctionChoice(Choice);

  if (ExplicitConversion)
    propagateConversionInfo(cs);

  // Attempt to simplify current choice might result in
  // immediate failure, which is recorded in constraint system.
  return !cs.failedConstraint && !cs.simplify();
}

bool DisjunctionChoice::isGenericOperator() const {
  auto *decl = getOperatorDecl(Choice);
  if (!decl)
    return false;

  auto interfaceType = decl->getInterfaceType();
  return interfaceType->is<GenericFunctionType>();
}

bool DisjunctionChoice::isSymmetricOperator() const {
  auto *decl = getOperatorDecl(Choice);
  if (!decl)
    return false;

  auto func = dyn_cast<FuncDecl>(decl);
  auto paramList = func->getParameters();
  if (paramList->size() != 2)
    return true;

  auto firstType = paramList->get(0)->getInterfaceType();
  auto secondType = paramList->get(1)->getInterfaceType();
  return firstType->isEqual(secondType);
}

void DisjunctionChoice::propagateConversionInfo(ConstraintSystem &cs) const {
  assert(ExplicitConversion);

  auto LHS = Choice->getFirstType();
  auto typeVar = LHS->getAs<TypeVariableType>();
  if (!typeVar)
    return;

  // Use the representative (if any) to lookup constraints
  // and potentially bind the coercion type to.
  typeVar = typeVar->getImpl().getRepresentative(nullptr);

  // If the representative already has a type assigned to it
  // we can't really do anything here.
  if (typeVar->getImpl().getFixedType(nullptr))
    return;

  auto bindings = cs.getPotentialBindings(typeVar);
  if (bindings.InvolvesTypeVariables || bindings.Bindings.size() != 1)
    return;

  auto conversionType = bindings.Bindings[0].BindingType;
  llvm::SetVector<Constraint *> constraints;
  cs.CG.gatherConstraints(typeVar, constraints,
                          ConstraintGraph::GatheringKind::EquivalenceClass,
                          [](Constraint *constraint) -> bool {
                            switch (constraint->getKind()) {
                            case ConstraintKind::Conversion:
                            case ConstraintKind::Defaultable:
                            case ConstraintKind::ConformsTo:
                            case ConstraintKind::LiteralConformsTo:
                              return false;

                            default:
                              return true;
                            }
                          });

  if (constraints.empty())
    cs.addConstraint(ConstraintKind::Bind, typeVar, conversionType,
                     Choice->getLocator());
}<|MERGE_RESOLUTION|>--- conflicted
+++ resolved
@@ -1361,7 +1361,6 @@
   return firstBindDisjunction;
 }
 
-<<<<<<< HEAD
 // For a given type, determine if it's either a concrete type, the
 // result of converting from a concrete type, or a type variable known
 // to conform to other types (or the result of converting from such a
@@ -1569,7 +1568,8 @@
   }
 
   return nullptr;
-=======
+}
+
 void ConstraintSystem::partitionDisjunction(
     ArrayRef<Constraint *> Choices, SmallVectorImpl<unsigned> &Ordering,
     SmallVectorImpl<unsigned> &PartitionBeginning) {
@@ -1583,7 +1583,6 @@
   };
 
   originalOrdering();
->>>>>>> 66b18306
 }
 
 Constraint *ConstraintSystem::selectDisjunction() {
