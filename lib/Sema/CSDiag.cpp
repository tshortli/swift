//===--- CSDiag.cpp - Constraint Diagnostics ------------------------------===//
//
// This source file is part of the Swift.org open source project
//
// Copyright (c) 2014 - 2018 Apple Inc. and the Swift project authors
// Licensed under Apache License v2.0 with Runtime Library Exception
//
// See https://swift.org/LICENSE.txt for license information
// See https://swift.org/CONTRIBUTORS.txt for the list of Swift project authors
//
//===----------------------------------------------------------------------===//
//
// This file implements diagnostics for the type checker.
//
//===----------------------------------------------------------------------===//

#include "CSDiag.h"
#include "CSDiagnostics.h"
#include "CalleeCandidateInfo.h"
#include "ConstraintSystem.h"
#include "MiscDiagnostics.h"
#include "TypeCheckAvailability.h"
#include "TypoCorrection.h"
#include "swift/AST/ASTWalker.h"
#include "swift/AST/DiagnosticEngine.h"
#include "swift/AST/GenericEnvironment.h"
#include "swift/AST/Initializer.h"
#include "swift/AST/ParameterList.h"
#include "swift/AST/ProtocolConformance.h"
#include "swift/AST/TypeMatcher.h"
#include "swift/AST/TypeWalker.h"
#include "swift/Basic/Defer.h"
#include "swift/Basic/StringExtras.h"
#include "llvm/ADT/DenseSet.h"
#include "llvm/ADT/SetVector.h"
#include "llvm/Support/Compiler.h"
#include "llvm/Support/SaveAndRestore.h"

using namespace swift;
using namespace constraints;

namespace swift {
  Type replaceTypeParametersWithUnresolved(Type ty) {
    if (!ty) return ty;
    
    if (!ty->hasTypeParameter() && !ty->hasArchetype()) return ty;
    
    auto &ctx = ty->getASTContext();
    
    return ty.transform([&](Type type) -> Type {
      if (type->is<ArchetypeType>() ||
          type->isTypeParameter())
        return ctx.TheUnresolvedType;
      return type;
    });
  }

  Type replaceTypeVariablesWithUnresolved(Type ty) {
    if (!ty) return ty;
    
    if (!ty->hasTypeVariable()) return ty;
    
    auto &ctx = ty->getASTContext();
    
    return ty.transform([&](Type type) -> Type {
      if (type->isTypeVariableOrMember())
        return ctx.TheUnresolvedType;
      return type;
    });
  }
};

static bool isUnresolvedOrTypeVarType(Type ty) {
  return ty->isTypeVariableOrMember() || ty->is<UnresolvedType>();
}

/// Flags that can be used to control name lookup.
enum TCCFlags {
  /// Allow the result of the subexpression to be an lvalue.  If this is not
  /// specified, any lvalue will be forced to be loaded into an rvalue.
  TCC_AllowLValue = 0x01,
  
  /// Re-type-check the given subexpression even if the expression has already
  /// been checked already.  The client is asserting that infinite recursion is
  /// not possible because it has relaxed a constraint on the system.
  TCC_ForceRecheck = 0x02,
    
  /// tell typeCheckExpression that it is ok to produce an ambiguous result,
  /// it can just fill in holes with UnresolvedType and we'll deal with it.
  TCC_AllowUnresolvedTypeVariables = 0x04
};

using TCCOptions = OptionSet<TCCFlags>;

inline TCCOptions operator|(TCCFlags flag1, TCCFlags flag2) {
  return TCCOptions(flag1) | flag2;
}


namespace {
/// If a constraint system fails to converge on a solution for a given
/// expression, this class can produce a reasonable diagnostic for the failure
/// by analyzing the remnants of the failed constraint system. (Specifically,
/// left-over inactive, active and failed constraints.)
/// This class does not tune its diagnostics for a specific expression kind,
/// for that, you'll want to use an instance of the FailureDiagnosis class.
class FailureDiagnosis :public ASTVisitor<FailureDiagnosis, /*exprresult*/bool>{
  friend class ASTVisitor<FailureDiagnosis, /*exprresult*/bool>;
  
  Expr *expr = nullptr;
  ConstraintSystem &CS;

public:
  FailureDiagnosis(Expr *expr, ConstraintSystem &cs) : expr(expr), CS(cs) {
    assert(expr);
  }

  template<typename ...ArgTypes>
  InFlightDiagnostic diagnose(ArgTypes &&...Args) {
    return CS.getASTContext().Diags.diagnose(std::forward<ArgTypes>(Args)...);
  }

  /// Unless we've already done this, retypecheck the specified child of the
  /// current expression on its own, without including any contextual
  /// constraints or the parent expr nodes.  This is more likely to succeed than
  /// type checking the original expression.
  ///
  /// This mention may only be used on immediate children of the current expr
  /// node, because ClosureExpr parameters need to be treated specially.
  ///
  /// This can return a new expression (for e.g. when a UnresolvedDeclRef gets
  /// resolved) and returns null when the subexpression fails to typecheck.
  ///
  Expr *typeCheckChildIndependently(
      Expr *subExpr, Type convertType = Type(),
      ContextualTypePurpose convertTypePurpose = CTP_Unused,
      TCCOptions options = TCCOptions(),
      ExprTypeCheckListener *listener = nullptr,
      bool allowFreeTypeVariables = true);
  Expr *typeCheckChildIndependently(Expr *subExpr, TCCOptions options,
                                    bool allowFreeTypeVariables = true) {
    return typeCheckChildIndependently(subExpr, Type(), CTP_Unused, options,
                                       nullptr, allowFreeTypeVariables);
  }

  Type getTypeOfTypeCheckedChildIndependently(Expr *subExpr,
                                            TCCOptions options = TCCOptions()) {
    auto e = typeCheckChildIndependently(subExpr, options);
    return e ? CS.getType(e) : Type();
  }

  /// Find a nearest declaration context which could be used
  /// to type-check this sub-expression.
  DeclContext *findDeclContext(Expr *subExpr) const;

  /// Special magic to handle inout exprs and tuples in argument lists.
  Expr *typeCheckArgumentChildIndependently(Expr *argExpr, Type argType,
                                        const CalleeCandidateInfo &candidates,
                                            TCCOptions options = TCCOptions());

  void getPossibleTypesOfExpressionWithoutApplying(
      Expr *&expr, DeclContext *dc, SmallPtrSetImpl<TypeBase *> &types,
      FreeTypeVariableBinding allowFreeTypeVariables =
          FreeTypeVariableBinding::Disallow,
      ExprTypeCheckListener *listener = nullptr) {
    TypeChecker::getPossibleTypesOfExpressionWithoutApplying(
        expr, dc, types, allowFreeTypeVariables, listener);
    CS.cacheExprTypes(expr);
  }

  Type getTypeOfExpressionWithoutApplying(
      Expr *&expr, DeclContext *dc, ConcreteDeclRef &referencedDecl,
      FreeTypeVariableBinding allowFreeTypeVariables =
          FreeTypeVariableBinding::Disallow,
      ExprTypeCheckListener *listener = nullptr) {
    auto type =
        TypeChecker::getTypeOfExpressionWithoutApplying(expr, dc,
                                                        referencedDecl,
                                                        allowFreeTypeVariables,
                                                        listener);
    CS.cacheExprTypes(expr);
    return type;
  }

  /// Diagnose common failures due to applications of an argument list to an
  /// ApplyExpr or SubscriptExpr.
  bool diagnoseParameterErrors(CalleeCandidateInfo &CCI,
                               Expr *fnExpr, Expr *argExpr,
                               ArrayRef<Identifier> argLabels);

  /// Attempt to diagnose a specific failure from the info we've collected from
  /// the failed constraint system.
  bool diagnoseExprFailure();

  /// Emit an ambiguity diagnostic about the specified expression.
  void diagnoseAmbiguity(Expr *E);

  /// Attempt to produce a diagnostic for a mismatch between an expression's
  /// type and its assumed contextual type.
  bool diagnoseContextualConversionError(Expr *expr, Type contextualType,
                                         ContextualTypePurpose CTP,
                                         Type suggestedType = Type());

  bool diagnoseImplicitSelfErrors(Expr *fnExpr, Expr *argExpr,
                                  CalleeCandidateInfo &CCI,
                                  ArrayRef<Identifier> argLabels);

private:
  /// Validate potential contextual type for type-checking one of the
  /// sub-expressions, usually correct/valid types are the ones which
  /// either don't have type variables or are not generic, because
  /// generic types with left-over type variables or unresolved types
  /// degrade quality of diagnostics if allowed to be used as contextual.
  ///
  /// \param contextualType The candidate contextual type.
  /// \param CTP The contextual purpose attached to the given candidate.
  ///
  /// \returns Pair of validated type and it's purpose, potentially nullified
  /// if it wasn't an appropriate type to be used.
  std::pair<Type, ContextualTypePurpose>
  validateContextualType(Type contextualType, ContextualTypePurpose CTP);

  /// Given a result of name lookup that had no viable results, diagnose the
  /// unviable ones.
  void diagnoseUnviableLookupResults(MemberLookupResult &lookupResults,
                                     Expr *expr, Type baseObjTy, Expr *baseExpr,
                                     DeclNameRef memberName,
                                     DeclNameLoc nameLoc, SourceLoc loc);

  bool diagnoseMemberFailures(
      Expr *E, Expr *baseEpxr, ConstraintKind lookupKind,
      DeclNameRef memberName, FunctionRefKind funcRefKind,
      ConstraintLocator *locator,
      Optional<std::function<bool(ArrayRef<OverloadChoice>)>> callback = None,
      bool includeInaccessibleMembers = true);

  bool diagnoseSubscriptErrors(SubscriptExpr *SE, bool performingSet);

  bool visitExpr(Expr *E);
  bool visitIdentityExpr(IdentityExpr *E);
  bool visitTryExpr(TryExpr *E);

  bool visitUnresolvedDotExpr(UnresolvedDotExpr *UDE);
  bool visitArrayExpr(ArrayExpr *E);
  bool visitDictionaryExpr(DictionaryExpr *E);
  bool visitObjectLiteralExpr(ObjectLiteralExpr *E);
  bool visitQuoteLiteralExpr(QuoteLiteralExpr *E);
  bool visitUnquoteExpr(UnquoteExpr *E);
  bool visitDeclQuoteExpr(DeclQuoteExpr *E);

  bool visitSubscriptExpr(SubscriptExpr *SE);
  bool visitApplyExpr(ApplyExpr *AE);
  bool visitCoerceExpr(CoerceExpr *CE);
  bool visitIfExpr(IfExpr *IE);
  bool visitRebindSelfInConstructorExpr(RebindSelfInConstructorExpr *E);
};
} // end anonymous namespace

/// Given a result of name lookup that had no viable results, diagnose the
/// unviable ones.
void FailureDiagnosis::diagnoseUnviableLookupResults(
    MemberLookupResult &result, Expr *E, Type baseObjTy, Expr *baseExpr,
    DeclNameRef memberName, DeclNameLoc nameLoc, SourceLoc loc) {
  SourceRange baseRange = baseExpr ? baseExpr->getSourceRange() : SourceRange();

  // If we found no results at all, mention that fact.
  if (result.UnviableCandidates.empty()) {
    MissingMemberFailure failure(CS, baseObjTy, memberName,
                                 CS.getConstraintLocator(E));
    auto diagnosed = failure.diagnoseAsError();
    assert(diagnosed && "Failed to produce missing member diagnostic");
    (void)diagnosed;
    return;
  }

  // Otherwise, we have at least one (and potentially many) viable candidates
  // sort them out.  If all of the candidates have the same problem (commonly
  // because there is exactly one candidate!) diagnose this.
  auto firstProblem = result.UnviableReasons[0];
  bool sameProblem = llvm::all_of(
      result.UnviableReasons,
      [&firstProblem](const MemberLookupResult::UnviableReason &problem) {
        return problem == firstProblem;
      });

  auto instanceTy = baseObjTy;
  if (auto *MTT = instanceTy->getAs<AnyMetatypeType>())
    instanceTy = MTT->getInstanceType();
  
  if (sameProblem) {
    // If the problem is the same for all of the choices, let's
    // just pick one which has a declaration.
    auto choice = llvm::find_if(
        result.UnviableCandidates,
        [&](const OverloadChoice &choice) { return choice.isDecl(); });

    // This code can't currently diagnose key path application
    // related failures.
    if (!choice)
      return;

    switch (firstProblem) {
    case MemberLookupResult::UR_WritableKeyPathOnReadOnlyMember:
    case MemberLookupResult::UR_ReferenceWritableKeyPathOnMutatingMember:
    case MemberLookupResult::UR_KeyPathWithAnyObjectRootType:
      break;

    case MemberLookupResult::UR_UnavailableInExistential: {
      InvalidMemberRefOnExistential failure(
          CS, instanceTy, memberName, CS.getConstraintLocator(E));
      failure.diagnoseAsError();
      return;
    }

    case MemberLookupResult::UR_InstanceMemberOnType:
    case MemberLookupResult::UR_TypeMemberOnInstance: {
      auto locatorKind = isa<SubscriptExpr>(E)
                             ? ConstraintLocator::SubscriptMember
                             : ConstraintLocator::Member;
      AllowTypeOrInstanceMemberFailure failure(
          CS, baseObjTy, choice->getDecl(), memberName,
          CS.getConstraintLocator(E, locatorKind));
      auto diagnosed = failure.diagnoseAsError();
      assert(diagnosed &&
             "Failed to produce missing or extraneous metatype diagnostic");
      (void)diagnosed;
      return;
    }
    case MemberLookupResult::UR_MutatingMemberOnRValue:
    case MemberLookupResult::UR_MutatingGetterOnRValue: {
      MutatingMemberRefOnImmutableBase failure(CS, choice->getDecl(),
                                               CS.getConstraintLocator(E));
      (void)failure.diagnose();
      return;
    }
        
    case MemberLookupResult::UR_Inaccessible: {
      // FIXME: What if the unviable candidates have different levels of access?
      //
      // If we found an inaccessible member of a protocol extension, it might
      // be declared 'public'. This can only happen if the protocol is not
      // visible to us, but the conforming type is. In this case, we need to
      // clamp the formal access for diagnostics purposes to the formal access
      // of the protocol itself.
      InaccessibleMemberFailure failure(CS, choice->getDecl(),
                                        CS.getConstraintLocator(E));
      auto diagnosed = failure.diagnoseAsError();
      assert(diagnosed && "failed to produce expected diagnostic");
      for (auto cand : result.UnviableCandidates) {
        if (!cand.isDecl())
          continue;

        auto *candidate = cand.getDecl();
        // failure is going to highlight candidate given to it,
        // we just need to handle the rest here.
        if (candidate != choice->getDecl())
          diagnose(candidate, diag::decl_declared_here,
                   candidate->getFullName());
      }
      return;
    }
    }
  }

  // Otherwise, we don't have a specific issue to diagnose.  Just say the vague
  // 'cannot use' diagnostic.
  if (!baseObjTy->isEqual(instanceTy))
    diagnose(loc, diag::could_not_use_type_member,
             instanceTy, memberName)
    .highlight(baseRange).highlight(nameLoc.getSourceRange());
  else
    diagnose(loc, diag::could_not_use_value_member,
             baseObjTy, memberName)
    .highlight(baseRange).highlight(nameLoc.getSourceRange());
  return;
}

namespace {
  class ExprTypeSaverAndEraser {
    llvm::DenseMap<Expr*, Type> ExprTypes;
    llvm::DenseMap<TypeLoc*, Type> TypeLocTypes;
    llvm::DenseMap<Pattern*, Type> PatternTypes;
    ExprTypeSaverAndEraser(const ExprTypeSaverAndEraser&) = delete;
    void operator=(const ExprTypeSaverAndEraser&) = delete;
  public:

    ExprTypeSaverAndEraser(Expr *E) {
      struct TypeSaver : public ASTWalker {
        ExprTypeSaverAndEraser *TS;
        TypeSaver(ExprTypeSaverAndEraser *TS) : TS(TS) {}
        
        std::pair<bool, Expr *> walkToExprPre(Expr *expr) override {
          TS->ExprTypes[expr] = expr->getType();

          SWIFT_DEFER {
            assert((!expr->getType() || !expr->getType()->hasTypeVariable()
                    // FIXME: We shouldn't allow these, either.
                    || isa<LiteralExpr>(expr)) &&
                   "Type variable didn't get erased!");
          };

          // Preserve module expr type data to prevent further lookups.
          if (auto *declRef = dyn_cast<DeclRefExpr>(expr))
            if (isa<ModuleDecl>(declRef->getDecl()))
              return { false, expr };
          
          // Don't strip type info off OtherConstructorDeclRefExpr, because
          // CSGen doesn't know how to reconstruct it.
          if (isa<OtherConstructorDeclRefExpr>(expr))
            return { false, expr };
          
          // If a literal has a Builtin.Int or Builtin.FP type on it already,
          // then sema has already expanded out a call to
          //   Init.init(<builtinliteral>)
          // and we don't want it to make
          //   Init.init(Init.init(<builtinliteral>))
          // preserve the type info to prevent this from happening.
          if (isa<LiteralExpr>(expr) && !isa<InterpolatedStringLiteralExpr>(expr) &&
              !(expr->getType() && expr->getType()->hasError()))
            return { false, expr };
          
          expr->setType(nullptr);

          return { true, expr };
        }
        
        // If we find a TypeLoc (e.g. in an as? expr), save and erase it.
        bool walkToTypeLocPre(TypeLoc &TL) override {
          if (TL.getTypeRepr() && TL.getType()) {
            TS->TypeLocTypes[&TL] = TL.getType();
            TL.setType(Type());
          }
          return true;
        }
        
        std::pair<bool, Pattern*> walkToPatternPre(Pattern *P) override {
          if (P->hasType()) {
            TS->PatternTypes[P] = P->getType();
            P->setType(Type());
          }
          return { true, P };
        }
        
        // Don't walk into statements.  This handles the BraceStmt in
        // non-single-expr closures, so we don't walk into their body.
        std::pair<bool, Stmt *> walkToStmtPre(Stmt *S) override {
          return { false, S };
        }
      };
      
      E->walk(TypeSaver(this));
    }
    
    void restore() {
      for (auto exprElt : ExprTypes)
        exprElt.first->setType(exprElt.second);
      
      for (auto typelocElt : TypeLocTypes)
        typelocElt.first->setType(typelocElt.second);
      
      for (auto patternElt : PatternTypes)
        patternElt.first->setType(patternElt.second);
      
      // Done, don't do redundant work on destruction.
      ExprTypes.clear();
      TypeLocTypes.clear();
      PatternTypes.clear();
    }
    
    // On destruction, if a type got wiped out, reset it from null to its
    // original type.  This is helpful because type checking a subexpression
    // can lead to replacing the nodes in that subexpression.  However, the
    // failed ConstraintSystem still has locators pointing to the old nodes,
    // and if expr-specific diagnostics fail to turn up anything useful to say,
    // we go digging through failed constraints, and expect their locators to
    // still be meaningful.
    ~ExprTypeSaverAndEraser() {
      for (auto exprElt : ExprTypes)
        if (!exprElt.first->getType())
          exprElt.first->setType(exprElt.second);
      
      for (auto typelocElt : TypeLocTypes)
        if (!typelocElt.first->getType())
          typelocElt.first->setType(typelocElt.second);
      
      for (auto patternElt : PatternTypes)
        if (!patternElt.first->hasType())
          patternElt.first->setType(patternElt.second);
    }
  };
} // end anonymous namespace

/// Unless we've already done this, retypecheck the specified subexpression on
/// its own, without including any contextual constraints or parent expr
/// nodes.  This is more likely to succeed than type checking the original
/// expression.
///
/// This can return a new expression (for e.g. when a UnresolvedDeclRef gets
/// resolved) and returns null when the subexpression fails to typecheck.
Expr *FailureDiagnosis::typeCheckChildIndependently(
    Expr *subExpr, Type convertType, ContextualTypePurpose convertTypePurpose,
    TCCOptions options, ExprTypeCheckListener *listener,
    bool allowFreeTypeVariables) {

  // If this sub-expression is currently being diagnosed, refuse to recheck the
  // expression (which may lead to infinite recursion).  If the client is
  // telling us that it knows what it is doing, then believe it.
  if (!options.contains(TCC_ForceRecheck)) {
    if (CS.isExprBeingDiagnosed(subExpr)) {
      auto *savedExpr = CS.getExprBeingDiagnosed(subExpr);
      if (subExpr == savedExpr)
        return subExpr;

      CS.cacheExprTypes(savedExpr);
      return savedExpr;
    }
  }

  // Mark current expression as about to be diagnosed.
  CS.addExprForDiagnosis(subExpr, subExpr);

  // Validate contextual type before trying to use it.
  std::tie(convertType, convertTypePurpose) =
      validateContextualType(convertType, convertTypePurpose);

  // If we have no contextual type information and the subexpr is obviously a
  // overload set, don't recursively simplify this.  The recursive solver will
  // sometimes pick one based on arbitrary ranking behavior (e.g. like
  // which is the most specialized) even then all the constraints are being
  // fulfilled by UnresolvedType, which doesn't tell us anything.
  if (convertTypePurpose == CTP_Unused &&
      (isa<OverloadedDeclRefExpr>(subExpr->getValueProvidingExpr()))) {
    return subExpr;
  }

  // Save any existing type data of the subexpr tree, and reset it to null in
  // prep for re-type-checking the tree.  If things fail, we can revert the
  // types back to their original state.
  ExprTypeSaverAndEraser SavedTypeData(subExpr);
  
  // Store off the sub-expression, in case a new one is provided via the
  // type check operation.
  Expr *preCheckedExpr = subExpr;
  
  // Disable structural checks, because we know that the overall expression
  // has type constraint problems, and we don't want to know about any
  // syntactic issues in a well-typed subexpression (which might be because
  // the context is missing).
  TypeCheckExprOptions TCEOptions = TypeCheckExprFlags::DisableStructuralChecks;

  // Make sure that typechecker knows that this is an attempt
  // to diagnose a problem.
  TCEOptions |= TypeCheckExprFlags::SubExpressionDiagnostics;

  // Claim that the result is discarded to preserve the lvalue type of
  // the expression.
  if (options.contains(TCC_AllowLValue))
    TCEOptions |= TypeCheckExprFlags::IsDiscarded;

  // If there is no contextual type available, tell typeCheckExpression that it
  // is ok to produce an ambiguous result, it can just fill in holes with
  // UnresolvedType and we'll deal with it.
  if ((!convertType || options.contains(TCC_AllowUnresolvedTypeVariables)) &&
      allowFreeTypeVariables)
    TCEOptions |= TypeCheckExprFlags::AllowUnresolvedTypeVariables;

  // When we're type checking a single-expression closure, we need to reset the
  // DeclContext to this closure for the recursive type checking.  Otherwise,
  // if there is a closure in the subexpression, we can violate invariants.
  auto *DC = findDeclContext(subExpr);
  auto resultTy =
      TypeChecker::typeCheckExpression(subExpr, DC,
                                       TypeLoc::withoutLoc(convertType),
                                       convertTypePurpose, TCEOptions,
                                       listener, &CS);

  CS.cacheExprTypes(subExpr);

  // This is a terrible hack to get around the fact that typeCheckExpression()
  // might change subExpr to point to a new OpenExistentialExpr. In that case,
  // since the caller passed subExpr by value here, they would be left
  // holding on to an expression containing open existential types but
  // no OpenExistentialExpr, which breaks invariants enforced by the
  // ASTChecker.
  // Another reason why we need to do this is because diagnostics might pick
  // constraint anchor for re-typechecking which would only have opaque value
  // expression and not enclosing open existential, which is going to trip up
  // sanitizer.
  eraseOpenedExistentials(CS, subExpr);

  // If recursive type checking failed, then an error was emitted.  Return
  // null to indicate this to the caller.
  if (!resultTy)
    return nullptr;

  // If we type checked the result but failed to get a usable output from it,
  // just pretend as though nothing happened.
  if (resultTy->is<ErrorType>()) {
    subExpr = preCheckedExpr;
    if (subExpr->getType())
      CS.cacheType(subExpr);
    SavedTypeData.restore();
  }

  if (preCheckedExpr != subExpr)
    CS.addExprForDiagnosis(preCheckedExpr, subExpr);

  return subExpr;
}

DeclContext *FailureDiagnosis::findDeclContext(Expr *subExpr) const {
  if (auto *closure =
          dyn_cast<ClosureExpr>(subExpr->getSemanticsProvidingExpr()))
    return closure->getParent();

  struct DCFinder : public ASTWalker {
    DeclContext *DC, *CurrDC;
    Expr *SubExpr;

    DCFinder(DeclContext *DC, Expr *expr) : DC(DC), CurrDC(DC), SubExpr(expr) {}

    std::pair<bool, Expr *> walkToExprPre(Expr *E) override {
      if (E == SubExpr) {
        DC = CurrDC;
        return {false, nullptr};
      }

      if (auto *closure = dyn_cast<ClosureExpr>(E)) {
        CurrDC = closure;
        // If we have a ClosureExpr parent of the specified node, check to make
        // sure none of its arguments are type variables.  If so, these type
        // variables would be accessible to name lookup of the subexpression and
        // may thus leak in.  Reset them to UnresolvedTypes for safe measures.
        assert(llvm::all_of(*closure->getParameters(), [](const ParamDecl *PD) {
          if (PD->hasInterfaceType()) {
            auto paramTy = PD->getType();
            return !(paramTy->hasTypeVariable() || paramTy->hasError());
          }
          return true;
        }));
      }

      return {true, E};
    }

    Expr *walkToExprPost(Expr *E) override {
      if (auto *closure = dyn_cast<ClosureExpr>(E)) {
        assert(CurrDC == closure && "DeclContext imbalance");
        CurrDC = closure->getParent();
      }
      return E;
    }

  } finder(CS.DC, subExpr);

  expr->walk(finder);
  return finder.DC;
}

bool FailureDiagnosis::diagnoseContextualConversionError(
    Expr *expr, Type contextualType, ContextualTypePurpose CTP,
    Type suggestedType) {
  // If the constraint system has a contextual type, then we can test to see if
  // this is the problem that prevents us from solving the system.
  if (!contextualType)
    return false;

  // Try re-type-checking the expression without the contextual type to see if
  // it can work without it.  If so, the contextual type is the problem.  We
  // force a recheck, because "expr" is likely in our table with the extra
  // contextual constraint that we know we are relaxing.
  TCCOptions options = TCC_ForceRecheck;
  if (contextualType->is<InOutType>())
    options |= TCC_AllowLValue;

  auto *recheckedExpr = typeCheckChildIndependently(expr, options);
  auto exprType = recheckedExpr ? CS.getType(recheckedExpr) : Type();

  // If there is a suggested type and re-typecheck failed, let's use it.
  if (!exprType)
    exprType = suggestedType;

  // If it failed and diagnosed something, then we're done.
  if (!exprType)
    return CS.getASTContext().Diags.hadAnyError();

  // If we don't have a type for the expression, then we cannot use it in
  // conversion constraint diagnostic generation.  If the types match, then it
  // must not be the contextual type that is the problem.
  if (isUnresolvedOrTypeVarType(exprType) || exprType->isEqual(contextualType))
    return false;

  // Don't attempt fixits if we have an unsolved type variable, since
  // the recovery path's recursion into the type checker via typeCheckCast()
  // will confuse matters.
  if (exprType->hasTypeVariable())
    return false;

  ContextualFailure failure(
      CS, CTP, exprType, contextualType,
      CS.getConstraintLocator(expr, LocatorPathElt::ContextualType()));
  return failure.diagnoseAsError();
}

//===----------------------------------------------------------------------===//
// Diagnose assigning variable to itself.
//===----------------------------------------------------------------------===//

static bool isSymmetricBinaryOperator(const CalleeCandidateInfo &CCI) {
  // If we don't have at least one known candidate, don't trigger.
  if (CCI.candidates.empty()) return false;

  for (auto &candidate : CCI.candidates) {
    // Each candidate must be a non-assignment operator function.
    auto decl = dyn_cast_or_null<FuncDecl>(candidate.getDecl());
    if (!decl) return false;
    auto op = dyn_cast_or_null<InfixOperatorDecl>(decl->getOperatorDecl());
    if (!op || !op->getPrecedenceGroup() ||
        op->getPrecedenceGroup()->isAssignment())
      return false;

    // It must have exactly two parameters.
    auto params = decl->getParameters();
    if (params->size() != 2) return false;

    // Require the types to be the same.
    if (!params->get(0)->getInterfaceType()->isEqual(
          params->get(1)->getInterfaceType()))
      return false;
  }

  return true;
}

/// Determine whether any of the given callee candidates have a default value.
static bool candidatesHaveAnyDefaultValues(
    const CalleeCandidateInfo &candidates) {
  for (const auto &cand : candidates.candidates) {
    auto function = dyn_cast_or_null<AbstractFunctionDecl>(cand.getDecl());
    if (!function) continue;

    if (function->hasImplicitSelfDecl()) {
      if (!cand.skipCurriedSelf)
        return false;
    } else {
      if (cand.skipCurriedSelf)
        return false;
    }

    for (auto param : *function->getParameters()) {
      if (param->getDefaultArgumentKind() != DefaultArgumentKind::None)
        return true;
    }
  }

  return false;
}

/// Find the tuple element that can be initialized by a scalar.
static Optional<unsigned> getElementForScalarInitOfArg(
    const TupleType *tupleTy,
    const CalleeCandidateInfo &candidates) {
  // Empty tuples cannot be initialized with a scalar.
  if (tupleTy->getNumElements() == 0) return None;
  
  auto getElementForScalarInitSimple =
      [](const TupleType *tupleTy) -> Optional<unsigned> {
    Optional<unsigned> result = None;
    for (unsigned i = 0, e = tupleTy->getNumElements(); i != e; ++i) {
      // If we already saw a non-vararg field, then we have more than
      // one candidate field.
      if (result.hasValue()) {
        // Vararg fields are okay; they'll just end up being empty.
        if (tupleTy->getElement(i).isVararg())
          continue;

        // Give up.
        return None;
      }

      // Otherwise, remember this field number.
      result = i;
    }

    return result;
  };

  // If there aren't any candidates, we're done.
  if (candidates.empty()) return getElementForScalarInitSimple(tupleTy);

  // Dig out the candidate.
  const auto &cand = candidates[0];
  auto function = dyn_cast_or_null<AbstractFunctionDecl>(cand.getDecl());
  if (!function) return getElementForScalarInitSimple(tupleTy);

  if (function->hasImplicitSelfDecl()) {
    if (!cand.skipCurriedSelf)
      return getElementForScalarInitSimple(tupleTy);
  } else {
    if (cand.skipCurriedSelf)
      return getElementForScalarInitSimple(tupleTy);
  }

  auto paramList = function->getParameters();
  if (tupleTy->getNumElements() != paramList->size()) 
    return getElementForScalarInitSimple(tupleTy);

  // Find a tuple element without a default.
  Optional<unsigned> elementWithoutDefault;
  for (unsigned i : range(tupleTy->getNumElements())) {
    auto param = paramList->get(i);

    // Skip parameters with default arguments.
    if (param->getDefaultArgumentKind() != DefaultArgumentKind::None)
      continue;

    // If we already have an element without a default, check whether there are
    // two fields that need initialization.
    if (elementWithoutDefault) {
      // Variadic fields are okay; they'll just end up being empty.
      if (param->isVariadic()) continue;

      // If the element we saw before was variadic, it can be empty as well.
      auto priorParam = paramList->get(*elementWithoutDefault);
      if (!priorParam->isVariadic()) return None;
    }

    elementWithoutDefault = i;
  }

  if (elementWithoutDefault) return elementWithoutDefault;

  // All of the fields have default values; initialize the first one.
  return 0;
}

/// Return true if the argument of a CallExpr (or related node) has a trailing
/// closure.
static bool callArgHasTrailingClosure(Expr *E) {
  if (!E) return false;
  if (auto *PE = dyn_cast<ParenExpr>(E))
    return PE->hasTrailingClosure();
  else if (auto *TE = dyn_cast<TupleExpr>(E))
    return TE->hasTrailingClosure();
  return false;
}

/// Special magic to handle inout exprs and tuples in argument lists.
Expr *FailureDiagnosis::
typeCheckArgumentChildIndependently(Expr *argExpr, Type argType,
                                    const CalleeCandidateInfo &candidates,
                                    TCCOptions options) {
  // Grab one of the candidates (if present) and get its input list to help
  // identify operators that have implicit inout arguments.
  Type exampleInputType;
  if (!candidates.empty()) {
    exampleInputType = candidates[0].getArgumentType(CS.getASTContext());

    // If we found a single candidate, and have no contextually known argument
    // type information, use that one candidate as the type information for
    // subexpr checking.
    //
    // TODO: If all candidates have the same type for some argument, we could
    // pass down partial information.
    if (candidates.size() == 1 && !argType)
      argType = candidates[0].getArgumentType(CS.getASTContext());
  }
  
  // If our candidates are instance members at curry level #0, then the argument
  // being provided is the receiver type for the instance.  We produce better
  // diagnostics when we don't force the self type down.
  if (argType && !candidates.empty())
    if (auto decl = candidates[0].getDecl())
      if (decl->isInstanceMember() && !candidates[0].skipCurriedSelf &&
          !isa<SubscriptDecl>(decl))
        argType = Type();

  // Similarly, we get better results when we don't push argument types down
  // to symmetric operators.
  if (argType && isSymmetricBinaryOperator(candidates))
    argType = Type();
  

  // FIXME: This should all just be a matter of getting the type of the
  // sub-expression, but this doesn't work well when typeCheckChildIndependently
  // is over-conservative w.r.t. TupleExprs.
  auto *TE = dyn_cast<TupleExpr>(argExpr);
  if (!TE) {
    // If the argument isn't a tuple, it is some scalar value for a
    // single-argument call.
    if (exampleInputType && exampleInputType->is<InOutType>())
      options |= TCC_AllowLValue;

    // If the argtype is a tuple type with default arguments, or a labeled tuple
    // with a single element, pull the scalar element type for the subexpression
    // out.  If we can't do that and the tuple has default arguments, we have to
    // punt on passing down the type information, since type checking the
    // subexpression won't be able to find the default argument provider.
    if (argType) {
      if (auto *PT = dyn_cast<ParenType>(argType.getPointer())) {
        const auto &flags = PT->getParameterFlags();
        if (flags.isAutoClosure()) {
          auto resultTy = PT->castTo<FunctionType>()->getResult();
          argType = ParenType::get(PT->getASTContext(), resultTy);
        }
      } else if (auto argTT = argType->getAs<TupleType>()) {
        if (auto scalarElt = getElementForScalarInitOfArg(argTT, candidates)) {
          // If we found the single argument being initialized, use it.
          auto &arg = argTT->getElement(*scalarElt);
          
          // If the argument being specified is actually varargs, then we're
          // just specifying one element of a variadic list.  Use the type of
          // the individual varargs argument, not the overall array type.
          if (arg.isVararg())
            argType = arg.getVarargBaseTy();
          else if (arg.isAutoClosure())
            argType = arg.getType()->castTo<FunctionType>()->getResult();
          else
            argType = arg.getType();
        } else if (candidatesHaveAnyDefaultValues(candidates)) {
          argType = Type();
        }
      } else if (candidatesHaveAnyDefaultValues(candidates)) {
        argType = Type();
      }
    }

    auto CTPurpose = argType ? CTP_CallArgument : CTP_Unused;
    return typeCheckChildIndependently(argExpr, argType, CTPurpose, options);
  }

  // If we know the requested argType to use, use computeTupleShuffle to produce
  // the shuffle of input arguments to destination values.  It requires a
  // TupleType to compute the mapping from argExpr.  Conveniently, it doesn't
  // care about the actual types though, so we can just use 'void' for them.
  // FIXME: This doesn't need to be limited to tuple types.
  if (argType && argType->is<TupleType>()) {
    // Decompose the parameter type.
    SmallVector<AnyFunctionType::Param, 4> params;
    AnyFunctionType::decomposeInput(argType, params);
    
    // If we have a candidate function around, compute the position of its
    // default arguments.
    ParameterListInfo paramInfo;
    if (!candidates.empty()) {
      paramInfo = candidates[0].getParameterListInfo(params);
    } else {
      paramInfo = ParameterListInfo(params, nullptr, /*skipCurriedSelf=*/false);
    }

    // Form a set of call arguments, using a dummy type (Void), because the
    // argument/parameter matching code doesn't need it.
    auto voidTy = CS.getASTContext().TheEmptyTupleType;
    SmallVector<AnyFunctionType::Param, 4> args;
    for (unsigned i = 0, e = TE->getNumElements(); i != e; ++i) {
      args.push_back(AnyFunctionType::Param(voidTy, TE->getElementName(i), {}));
    }

    /// Use a match call argument listener that allows relabeling.
    struct RelabelMatchCallArgumentListener : MatchCallArgumentListener {
      bool relabelArguments(ArrayRef<Identifier> newNames) override {
        return false;
      }
    } listener;

    SmallVector<ParamBinding, 4> paramBindings;
    if (!matchCallArguments(args, params, paramInfo,
                            callArgHasTrailingClosure(argExpr),
                            /*allowFixes=*/true,
                            listener, paramBindings)) {
      SmallVector<Expr*, 4> resultElts(TE->getNumElements(), nullptr);
      SmallVector<TupleTypeElt, 4> resultEltTys(TE->getNumElements(), voidTy);

      // Perform analysis of the input elements.
      for (unsigned paramIdx : range(paramBindings.size())) {
        // Extract the parameter.
        const auto &param = params[paramIdx];

        // Determine the parameter type.
        if (param.isInOut())
          options |= TCC_AllowLValue;

        // Look at each of the arguments assigned to this parameter.
        auto currentParamType = param.getOldType();

        // Since this is diagnostics, let's make sure that parameter
        // marked as @autoclosure indeed has a function type, because
        // it can also be an error type and possibly unresolved type.
        if (param.isAutoClosure()) {
          if (auto *funcType = currentParamType->getAs<FunctionType>())
            currentParamType = funcType->getResult();
        }

        for (auto inArgNo : paramBindings[paramIdx]) {
          // Determine the argument type.
          auto currentArgType = TE->getElement(inArgNo);

          auto exprResult =
            typeCheckChildIndependently(currentArgType, currentParamType,
                                        CTP_CallArgument, options);

          // If there was an error type checking this argument, then we're done.
          if (!exprResult)
            return nullptr;

          auto resultTy = CS.getType(exprResult);
          resultElts[inArgNo] = exprResult;
          resultEltTys[inArgNo] = {resultTy->getInOutObjectType(),
                                   TE->getElementName(inArgNo),
                                   ParameterTypeFlags().withInOut(resultTy->is<InOutType>())};
        }
      }

      auto TT = TupleType::get(resultEltTys, CS.getASTContext());
      return CS.cacheType(TupleExpr::create(
          CS.getASTContext(), TE->getLParenLoc(), resultElts,
          TE->getElementNames(), TE->getElementNameLocs(), TE->getRParenLoc(),
          TE->hasTrailingClosure(), TE->isImplicit(), TT));
    }
  }
  
  // Get the simplified type of each element and rebuild the aggregate.
  SmallVector<TupleTypeElt, 4> resultEltTys;
  SmallVector<Expr*, 4> resultElts;

  TupleType *exampleInputTuple = nullptr;
  if (exampleInputType)
    exampleInputTuple = exampleInputType->getAs<TupleType>();

  for (unsigned i = 0, e = TE->getNumElements(); i != e; i++) {
    if (exampleInputTuple && i < exampleInputTuple->getNumElements() &&
        exampleInputTuple->getElement(i).isInOut())
      options |= TCC_AllowLValue;

    auto elExpr = typeCheckChildIndependently(TE->getElement(i), options);
    if (!elExpr) return nullptr; // already diagnosed.
    
    resultElts.push_back(elExpr);
    auto resFlags =
        ParameterTypeFlags().withInOut(elExpr->isSemanticallyInOutExpr());
    resultEltTys.push_back({CS.getType(elExpr)->getInOutObjectType(),
                            TE->getElementName(i), resFlags});
  }

  auto TT = TupleType::get(resultEltTys, CS.getASTContext());
  return CS.cacheType(TupleExpr::create(
      CS.getASTContext(), TE->getLParenLoc(), resultElts, TE->getElementNames(),
      TE->getElementNameLocs(), TE->getRParenLoc(), TE->hasTrailingClosure(),
      TE->isImplicit(), TT));
}

static DeclName getBaseName(DeclContext *context) {
  if (auto generic = context->getSelfNominalTypeDecl()) {
    return generic->getName();
  } else if (context->isModuleScopeContext())
    return context->getParentModule()->getName();
  else
    llvm_unreachable("Unsupported base");
};

static void emitFixItForExplicitlyQualifiedReference(
    DiagnosticEngine &de, UnresolvedDotExpr *UDE,
    decltype(diag::fix_unqualified_access_top_level) diag, DeclName baseName,
    DescriptiveDeclKind kind) {
  auto name = baseName.getBaseIdentifier();
  SmallString<32> namePlusDot = name.str();
  namePlusDot.push_back('.');

  de.diagnose(UDE->getLoc(), diag, namePlusDot, kind, name)
      .fixItInsert(UDE->getStartLoc(), namePlusDot);
}

void ConstraintSystem::diagnoseDeprecatedConditionalConformanceOuterAccess(
    UnresolvedDotExpr *UDE, ValueDecl *choice) {
  auto result =
      TypeChecker::lookupUnqualified(DC, UDE->getName(), UDE->getLoc());
  assert(result && "names can't just disappear");
  // These should all come from the same place.
  auto exampleInner = result.front();
  auto innerChoice = exampleInner.getValueDecl();
  auto innerDC = exampleInner.getDeclContext()->getInnermostTypeContext();
  auto innerParentDecl = innerDC->getSelfNominalTypeDecl();
  auto innerBaseName = getBaseName(innerDC);

  auto choiceKind = choice->getDescriptiveKind();
  auto choiceDC = choice->getDeclContext();
  auto choiceBaseName = getBaseName(choiceDC);
  auto choiceParentDecl = choiceDC->getAsDecl();
  auto choiceParentKind = choiceParentDecl
                              ? choiceParentDecl->getDescriptiveKind()
                              : DescriptiveDeclKind::Module;

  auto &DE = getASTContext().Diags;
  DE.diagnose(UDE->getLoc(),
              diag::warn_deprecated_conditional_conformance_outer_access,
              UDE->getName(), choiceKind, choiceParentKind, choiceBaseName,
              innerChoice->getDescriptiveKind(),
              innerParentDecl->getDescriptiveKind(), innerBaseName);

  emitFixItForExplicitlyQualifiedReference(
      getASTContext().Diags, UDE,
      diag::fix_deprecated_conditional_conformance_outer_access,
      choiceBaseName, choiceKind);
}

static SmallVector<AnyFunctionType::Param, 4>
decomposeArgType(Type argType, ArrayRef<Identifier> argLabels) {
  SmallVector<AnyFunctionType::Param, 4> result;
  AnyFunctionType::decomposeInput(argType, result);
  AnyFunctionType::relabelParams(result, argLabels);
  return result;
}

bool FailureDiagnosis::diagnoseImplicitSelfErrors(
    Expr *fnExpr, Expr *argExpr, CalleeCandidateInfo &CCI,
    ArrayRef<Identifier> argLabels) {
  // If candidate list is empty it means that problem is somewhere else,
  // since we need to have candidates which might be shadowing other funcs.
  if (CCI.empty() || !CCI[0].getDecl())
    return false;

  auto &ctx = CS.getASTContext();
  // Call expression is formed as 'foo.bar' where 'foo' might be an
  // implicit "Self" reference, such use wouldn't provide good diagnostics
  // for situations where instance members have equal names to functions in
  // Swift Standard Library e.g. min/max.
  auto UDE = dyn_cast<UnresolvedDotExpr>(fnExpr);
  if (!UDE)
    return false;

  auto baseExpr = dyn_cast<DeclRefExpr>(UDE->getBase());
  if (!baseExpr)
    return false;

  auto baseDecl = baseExpr->getDecl();
  if (!baseExpr->isImplicit() || baseDecl->getFullName() != ctx.Id_self)
    return false;

  // Our base expression is an implicit 'self.' reference e.g.
  //
  // extension Sequence {
  //   func test() -> Int {
  //     return max(1, 2)
  //   }
  // }
  //
  // In this example the Sequence class already has two methods named 'max'
  // none of which accept two arguments, but there is a function in
  // Swift Standard Library called 'max' which does accept two arguments,
  // so user might have called that by mistake without realizing that
  // compiler would add implicit 'self.' prefix to the call of 'max'.
  auto argType = CS.getType(argExpr);
  // If argument wasn't properly type-checked, let's retry without changing AST.
  if (!argType || argType->hasUnresolvedType() || argType->hasTypeVariable() ||
      argType->hasTypeParameter()) {
    auto *argTuple = dyn_cast<TupleExpr>(argExpr);
    if (!argTuple) {
      // Bail out if we don't have a well-formed argument list.
      return false;
    }
    
    // Let's type check individual argument expressions without any
    // contextual information to try to recover an argument type that
    // matches what the user actually wrote instead of what the typechecker
    // expects.
    SmallVector<TupleTypeElt, 4> elts;
    for (unsigned i = 0, e = argTuple->getNumElements(); i < e; ++i) {
      ConcreteDeclRef ref = nullptr;
      auto *el = argTuple->getElement(i);
      auto typeResult =
          TypeChecker::getTypeOfExpressionWithoutApplying(el, CS.DC, ref);
      if (!typeResult)
        return false;
      auto flags = ParameterTypeFlags().withInOut(typeResult->is<InOutType>());
      elts.push_back(TupleTypeElt(typeResult->getInOutObjectType(),
                                  argTuple->getElementName(i),
                                  flags));
    }

    argType = TupleType::get(elts, CS.getASTContext());
  }

  auto typeKind = argType->getKind();
  if (typeKind != TypeKind::Tuple && typeKind != TypeKind::Paren)
    return false;

  // If argument type couldn't be properly resolved or has errors,
  // we can't diagnose anything in here, it points to the different problem.
  if (isUnresolvedOrTypeVarType(argType) || argType->hasError())
    return false;

  auto context = CS.DC;
  using CandidateMap =
      llvm::SmallDenseMap<ValueDecl *, llvm::SmallVector<OverloadChoice, 2>>;

  auto getBaseKind = [](ValueDecl *base) -> DescriptiveDeclKind {
    DescriptiveDeclKind kind = DescriptiveDeclKind::Module;
    if (!base)
      return kind;

    auto context = base->getDeclContext();
    do {
      if (isa<ExtensionDecl>(context))
        return DescriptiveDeclKind::Extension;

      if (auto nominal = dyn_cast<NominalTypeDecl>(context)) {
        kind = nominal->getDescriptiveKind();
        break;
      }

      context = context->getParent();
    } while (context);

    return kind;
  };

  auto diagnoseShadowing = [&](ValueDecl *base,
                               ArrayRef<OverloadChoice> candidates) -> bool {
    CalleeCandidateInfo calleeInfo(base ? base->getInterfaceType() : nullptr,
                                   candidates, CCI.hasTrailingClosure, CS,
                                   base);

    calleeInfo.filterListArgs(decomposeArgType(argType, argLabels));

    auto diagnostic = diag::member_shadows_global_function_near_match;
    switch (calleeInfo.closeness) {
    case CC_Unavailable:
    case CC_Inaccessible:
    case CC_SelfMismatch:
    case CC_ArgumentLabelMismatch:
    case CC_ArgumentCountMismatch:
    case CC_GeneralMismatch:
      return false;

    case CC_NonLValueInOut:
    case CC_OneArgumentNearMismatch:
    case CC_OneArgumentMismatch:
    case CC_OneGenericArgumentNearMismatch:
    case CC_OneGenericArgumentMismatch:
    case CC_ArgumentNearMismatch:
    case CC_ArgumentMismatch:
    case CC_GenericNonsubstitutableMismatch:
      break; // Near match cases

    case CC_ExactMatch:
      diagnostic = diag::member_shadows_global_function;
      break;
    }

    auto choice = calleeInfo.candidates[0].getDecl();
    auto baseKind = getBaseKind(base);
    auto baseName = getBaseName(choice->getDeclContext());

    auto origCandidate = CCI[0].getDecl();
    ctx.Diags.diagnose(UDE->getLoc(), diagnostic, UDE->getName(),
                      origCandidate->getDescriptiveKind(),
                      origCandidate->getFullName(),
                      choice->getDescriptiveKind(),
                      choice->getFullName(), baseKind, baseName);

    auto topLevelDiag = diag::fix_unqualified_access_top_level;
    if (baseKind == DescriptiveDeclKind::Module)
      topLevelDiag = diag::fix_unqualified_access_top_level_multi;

    emitFixItForExplicitlyQualifiedReference(ctx.Diags, UDE, topLevelDiag,
                                             baseName,
                                             choice->getDescriptiveKind());

    for (auto &candidate : calleeInfo.candidates) {
      if (auto decl = candidate.getDecl())
        ctx.Diags.diagnose(decl, diag::decl_declared_here, decl->getFullName());
    }

    return true;
  };

  // For each of the parent contexts, let's try to find any candidates
  // which have the same name and the same number of arguments as callee.
  while (context->getParent()) {
    auto result =
        TypeChecker::lookupUnqualified(context, UDE->getName(), UDE->getLoc());
    context = context->getParent();

    if (!result || result.empty())
      continue;

    CandidateMap candidates;
    for (const auto &candidate : result) {
      auto base = candidate.getBaseDecl();
      auto decl = candidate.getValueDecl();
      if ((base && base->isInvalid()) || decl->isInvalid())
        continue;

      // If base is present but it doesn't represent a valid nominal,
      // we can't use current candidate as one of the choices.
      if (base && !base->getInterfaceType()->getNominalOrBoundGenericNominal())
        continue;

      auto context = decl->getDeclContext();
      // We are only interested in static or global functions, because
      // there is no way to call anything else properly.
      if (!decl->isStatic() && !context->isModuleScopeContext())
        continue;

      OverloadChoice choice(base ? base->getInterfaceType() : nullptr,
                            decl, UDE->getFunctionRefKind());

      if (base) { // Let's group all of the candidates have a common base.
        candidates[base].push_back(choice);
        continue;
      }

      // If there is no base, it means this is one of the global functions,
      // let's try to diagnose its shadowing inline.
      if (diagnoseShadowing(base, choice))
        return true;
    }

    if (candidates.empty())
      continue;

    for (const auto &candidate : candidates) {
      if (diagnoseShadowing(candidate.getFirst(), candidate.getSecond()))
        return true;
    }
  }

  return false;
}

// Extract expression for failed argument number
static Expr *getFailedArgumentExpr(CalleeCandidateInfo CCI, Expr *argExpr) {
  if (auto *TE = dyn_cast<TupleExpr>(argExpr))
    return TE->getElement(CCI.failedArgument.argumentNumber);
  else if (auto *PE = dyn_cast<ParenExpr>(argExpr)) {
    assert(CCI.failedArgument.argumentNumber == 0 &&
           "Unexpected argument #");
    return PE->getSubExpr();
  } else {
    assert(CCI.failedArgument.argumentNumber == 0 &&
           "Unexpected argument #");
    return argExpr;
  }
}

/// If the candidate set has been narrowed down to a specific structural
/// problem, e.g. that there are too few parameters specified or that argument
/// labels don't match up, diagnose that error and return true.
bool FailureDiagnosis::diagnoseParameterErrors(CalleeCandidateInfo &CCI,
                                               Expr *fnExpr, Expr *argExpr,
                                               ArrayRef<Identifier> argLabels) {
  if (auto *MTT = CS.getType(fnExpr)->getAs<MetatypeType>()) {
    auto instTy = MTT->getInstanceType();
    auto &DE = CS.getASTContext().Diags;
    if (instTy->getAnyNominal()) {
      // If we are invoking a constructor on a nominal type and there are
      // absolutely no candidates, then they must all be private.
      if (CCI.empty() || (CCI.size() == 1 && CCI.candidates[0].getDecl() &&
                              isa<ProtocolDecl>(CCI.candidates[0].getDecl()))) {
        DE.diagnose(fnExpr->getLoc(), diag::no_accessible_initializers,
                    instTy);
        return true;
      }
      // continue below
    } else if (!instTy->is<TupleType>()) {
      // If we are invoking a constructor on a non-nominal type, the expression
      // is malformed.
      SourceRange initExprRange(fnExpr->getSourceRange().Start,
                                argExpr->getSourceRange().End);
      DE.diagnose(fnExpr->getLoc(), instTy->isExistentialType() ?
                  diag::construct_protocol_by_name :
                  diag::non_nominal_no_initializers, instTy)
          .highlight(initExprRange);
      return true;
    }
  }

  // Try to diagnose errors related to the use of implicit self reference.
  if (diagnoseImplicitSelfErrors(fnExpr, argExpr, CCI, argLabels))
    return true;

  // If we have a failure where the candidate set differs on exactly one
  // argument, and where we have a consistent mismatch across the candidate set
  // (often because there is only one candidate in the set), then diagnose this
  // as a specific problem of passing something of the wrong type into a
  // parameter.
  //
  // We don't generally want to use this path to diagnose calls to
  // symmetrically-typed binary operators because it's likely that both
  // operands contributed to the type.
  if ((CCI.closeness == CC_OneArgumentMismatch ||
       CCI.closeness == CC_OneArgumentNearMismatch ||
       CCI.closeness == CC_OneGenericArgumentMismatch ||
       CCI.closeness == CC_OneGenericArgumentNearMismatch ||
       CCI.closeness == CC_GenericNonsubstitutableMismatch) &&
      CCI.failedArgument.isValid() &&
      !isSymmetricBinaryOperator(CCI)) {
    // Map the argument number into an argument expression.
    TCCOptions options = TCC_ForceRecheck;
    if (CCI.failedArgument.parameterType->is<InOutType>())
      options |= TCC_AllowLValue;

    // It could be that the argument doesn't conform to an archetype.
    Expr *badArgExpr = getFailedArgumentExpr(CCI, argExpr);

    // Re-type-check the argument with the expected type of the candidate set.
    // This should produce a specific and tailored diagnostic saying that the
    // type mismatches with expectations.
    Type paramType = CCI.failedArgument.parameterType;
    if (!typeCheckChildIndependently(badArgExpr, paramType,
                                     CTP_CallArgument, options))
      return true;
  }
  
  return false;
}

bool FailureDiagnosis::diagnoseSubscriptErrors(SubscriptExpr *SE,
                                               bool inAssignmentDestination) {
  auto baseExpr = typeCheckChildIndependently(SE->getBase());
  if (!baseExpr) return true;
  auto baseType = CS.getType(baseExpr);

  if (isa<NilLiteralExpr>(baseExpr)) {
    diagnose(baseExpr->getLoc(), diag::cannot_subscript_nil_literal)
      .highlight(baseExpr->getSourceRange());
    return true;
  }

  std::function<bool(ArrayRef<OverloadChoice>)> callback =
      [&](ArrayRef<OverloadChoice> candidates) -> bool {
    CalleeCandidateInfo calleeInfo(Type(), candidates, SE->hasTrailingClosure(),
                                   CS, /*selfAlreadyApplied*/ false);

    // We're about to typecheck the index list, which needs to be processed with
    // self already applied.
    for (unsigned i = 0, e = calleeInfo.size(); i != e; ++i)
      calleeInfo.candidates[i].skipCurriedSelf = true;

    auto indexExpr =
        typeCheckArgumentChildIndependently(SE->getIndex(), Type(), calleeInfo);
    if (!indexExpr)
      return true;

    // Back to analyzing the candidate list with self applied.
    for (unsigned i = 0, e = calleeInfo.size(); i != e; ++i)
      calleeInfo.candidates[i].skipCurriedSelf = false;

    ArrayRef<Identifier> argLabels = SE->getArgumentLabels();
    if (diagnoseParameterErrors(calleeInfo, SE, indexExpr, argLabels))
      return true;

    auto indexType = CS.getType(indexExpr);

    auto decomposedBaseType = decomposeArgType(baseType, {Identifier()});
    auto decomposedIndexType = decomposeArgType(indexType, argLabels);
    calleeInfo.filterList(
        [&](OverloadCandidate cand) -> CalleeCandidateInfo::ClosenessResultTy {
          // Classify how close this match is.  Non-subscript decls don't match.
          auto subscriptDecl = dyn_cast_or_null<SubscriptDecl>(cand.getDecl());
          if (!subscriptDecl ||
              (inAssignmentDestination && !subscriptDecl->supportsMutation()))
            return {CC_GeneralMismatch, {}};

          // Check whether the self type matches.
          auto selfConstraint = CC_ExactMatch;
          if (calleeInfo.evaluateCloseness(cand, decomposedBaseType).first !=
              CC_ExactMatch)
            selfConstraint = CC_SelfMismatch;

          // Set a flag to look past the self argument to the indices.
          cand.skipCurriedSelf = true;

          // Explode out multi-index subscripts to find the best match.
          auto indexResult =
              calleeInfo.evaluateCloseness(cand, decomposedIndexType);
          if (selfConstraint > indexResult.first)
            return {selfConstraint, {}};
          return indexResult;
        });

    // If the closest matches all mismatch on self, we either have something
    // that cannot be subscripted, or an ambiguity.
    if (calleeInfo.closeness == CC_SelfMismatch) {
      diagnose(SE->getLoc(), diag::cannot_subscript_base, baseType)
          .highlight(SE->getBase()->getSourceRange());
      // FIXME: Should suggest overload set, but we're not ready for that until
      // it points to candidates and identifies the self type in the diagnostic.
      // calleeInfo.suggestPotentialOverloads(SE->getLoc());
      return true;
    }

    // Any other failures relate to the index list.
    for (unsigned i = 0, e = calleeInfo.size(); i != e; ++i)
      calleeInfo.candidates[i].skipCurriedSelf = true;

    // TODO: Is there any reason to check for CC_NonLValueInOut here?

    if (calleeInfo.closeness == CC_ExactMatch) {
      auto message = diag::ambiguous_subscript;

      // If there is an exact match on the argument with
      // a single candidate, let's type-check subscript
      // as a whole to figure out if there is any structural
      // problem after all.
      if (calleeInfo.size() == 1) {
        Expr *expr = SE;
        ConcreteDeclRef decl = nullptr;
        message = diag::cannot_subscript_with_index;

        if (TypeChecker::getTypeOfExpressionWithoutApplying(expr, CS.DC, decl))
          return false;

        // If we are down to a single candidate but with an unresolved
        // index type, we can substitute in the base type to get a simpler
        // and more concrete expected type for this subscript decl, in order
        // to diagnose a better error.
        if (baseType && indexType->hasUnresolvedType()) {
          auto cand = calleeInfo.candidates[0];
          auto candType = baseType->getTypeOfMember(CS.DC->getParentModule(),
                                                    cand.getDecl(), nullptr);
          if (auto *candFunc = candType->getAs<FunctionType>()) {
            auto paramsType = FunctionType::composeInput(CS.getASTContext(),
                                                         candFunc->getParams(),
                                                         false);
            if (!typeCheckChildIndependently(
                    indexExpr, paramsType, CTP_CallArgument, TCC_ForceRecheck))
              return true;
          }
        }
      }

      diagnose(SE->getLoc(), message, baseType, indexType)
          .highlight(indexExpr->getSourceRange())
          .highlight(baseExpr->getSourceRange());

      // FIXME: suggestPotentialOverloads should do this.
      // calleeInfo.suggestPotentialOverloads(SE->getLoc());
      for (auto candidate : calleeInfo.candidates)
        if (auto decl = candidate.getDecl())
          diagnose(decl, diag::found_candidate);
        else
          diagnose(candidate.getExpr()->getLoc(), diag::found_candidate);

      return true;
    }

    if (diagnoseParameterErrors(calleeInfo, SE, indexExpr, argLabels))
      return true;

    // Diagnose some simple and common errors.
    if (calleeInfo.diagnoseSimpleErrors(SE))
      return true;

    diagnose(SE->getLoc(), diag::cannot_subscript_with_index, baseType,
             indexType);

    calleeInfo.suggestPotentialOverloads(SE->getLoc());
    return true;
  };

  auto locator =
      CS.getConstraintLocator(SE, ConstraintLocator::SubscriptMember);

  return diagnoseMemberFailures(SE, baseExpr, ConstraintKind::ValueMember,
                                DeclNameRef::createSubscript(),
                                FunctionRefKind::DoubleApply, locator,
                                callback);
}

bool FailureDiagnosis::visitSubscriptExpr(SubscriptExpr *SE) {
  return diagnoseSubscriptErrors(SE, /* inAssignmentDestination = */ false);
}

// Check if there is a structural problem in the function expression
// by performing type checking with the option to allow unresolved
// type variables. If that is going to produce a function type with
// unresolved result let's not re-typecheck the function expression,
// because it might produce unrelated diagnostics due to lack of
// contextual information.
static bool shouldTypeCheckFunctionExpr(FailureDiagnosis &FD, DeclContext *DC,
                                        Expr *fnExpr) {
  if (!isa<UnresolvedDotExpr>(fnExpr))
    return true;

  SmallPtrSet<TypeBase *, 4> fnTypes;
  FD.getPossibleTypesOfExpressionWithoutApplying(
      fnExpr, DC, fnTypes, FreeTypeVariableBinding::UnresolvedType);

  if (fnTypes.size() == 1) {
    // Some member types depend on the arguments to produce a result type,
    // type-checking such expressions without associated arguments is
    // going to produce unrelated diagnostics.
    if (auto fn = (*fnTypes.begin())->getAs<AnyFunctionType>()) {
      auto resultType = fn->getResult();
      if (resultType->hasUnresolvedType() || resultType->hasTypeVariable())
        return false;
    }
  }

  // Might be a structural problem related to the member itself.
  return true;
}

bool FailureDiagnosis::visitApplyExpr(ApplyExpr *callExpr) {
  auto *fnExpr = callExpr->getFn();

  if (shouldTypeCheckFunctionExpr(*this, CS.DC, fnExpr)) {
    // Type check the function subexpression to resolve a type for it if
    // possible.
    fnExpr = typeCheckChildIndependently(callExpr->getFn());
    if (!fnExpr) {
      return CS.getASTContext().Diags.hadAnyError();
    }
  }

  SWIFT_DEFER {
    if (!fnExpr) return;

    // If it's a member operator reference, put the operator back.
    if (auto operatorRef = fnExpr->getMemberOperatorRef())
      callExpr->setFn(operatorRef);
  };

  auto getFuncType = [](Type type) -> Type { return type->getRValueType(); };

  auto fnType = getFuncType(CS.getType(fnExpr));

  bool hasTrailingClosure = callArgHasTrailingClosure(callExpr->getArg());
  
  // Collect a full candidate list of callees based on the partially type
  // checked function.
  CalleeCandidateInfo calleeInfo(fnExpr, hasTrailingClosure, CS);

  // Filter list of the candidates based on the known function type.
  if (auto fn = fnType->getAs<AnyFunctionType>()) {
    using Closeness = CalleeCandidateInfo::ClosenessResultTy;

    calleeInfo.filterList([&](OverloadCandidate candidate) -> Closeness {
      auto resultType = candidate.getResultType();
      if (!resultType)
        return {CC_GeneralMismatch, {}};

      // FIXME: Handle matching of the generic types properly.
      // Currently we don't filter result types containing generic parameters
      // because there is no easy way to do that, and candidate set is going
      // to be pruned by matching of the argument types later on anyway, so
      // it's better to over report than to be too conservative.
      if (resultType->isEqual(fn->getResult()))
        return {CC_ExactMatch, {}};

      return {CC_GeneralMismatch, {}};
    });
  }

  // Filter the candidate list based on the argument we may or may not have.
  calleeInfo.filterContextualMemberList(callExpr->getArg());

  SmallVector<Identifier, 2> argLabelsScratch;
  ArrayRef<Identifier> argLabels =
    callExpr->getArgumentLabels(argLabelsScratch);
  if (diagnoseParameterErrors(calleeInfo, callExpr->getFn(),
                              callExpr->getArg(), argLabels))
    return true;

  Type argType;  // argument list, if known.
  if (auto FTy = fnType->getAs<AnyFunctionType>()) {
    argType = FunctionType::composeInput(CS.getASTContext(), FTy->getParams(),
                                         false);
  } else if (auto MTT = fnType->getAs<AnyMetatypeType>()) {
    // If we are constructing a tuple with initializer syntax, the expected
    // argument list is the tuple type itself - and there is no initdecl.
    auto instanceTy = MTT->getInstanceType();
    if (auto tupleTy = instanceTy->getAs<TupleType>()) {
      argType = tupleTy;
    }
  }

  // Let's check whether this is a situation when callee expects
  // no arguments but N are given. Otherwise, just below
  // `typeCheckArgumentChild*` is going to use `()` is a contextual type which
  // is incorrect.
  if (argType && argType->isVoid()) {
    auto *argExpr = callExpr->getArg();
    if (isa<ParenExpr>(argExpr) ||
        (isa<TupleExpr>(argExpr) &&
         cast<TupleExpr>(argExpr)->getNumElements() > 0)) {
      diagnose(callExpr->getLoc(), diag::extra_argument_to_nullary_call)
          .highlight(argExpr->getSourceRange());
      return true;
    }
  }

  // Get the expression result of type checking the arguments to the call
  // independently, so we have some idea of what we're working with.
  //
  auto argExpr = typeCheckArgumentChildIndependently(callExpr->getArg(),
                                                     argType, calleeInfo,
                                             TCC_AllowUnresolvedTypeVariables);
  if (!argExpr)
    return true; // already diagnosed.

  calleeInfo.filterListArgs(decomposeArgType(CS.getType(argExpr), argLabels));

  if (diagnoseParameterErrors(calleeInfo, callExpr->getFn(), argExpr,
                              argLabels))
    return true;

  // Diagnose some simple and common errors.
  if (calleeInfo.diagnoseSimpleErrors(callExpr))
    return true;

  // Force recheck of the arg expression because we allowed unresolved types
  // before, and that turned out not to help, and now we want any diagnoses
  // from disallowing them.
  argExpr = typeCheckArgumentChildIndependently(callExpr->getArg(), argType,
                                                calleeInfo, TCC_ForceRecheck);
  if (!argExpr)
    return true; // already diagnosed.

  auto overloadName = calleeInfo.declName;

  // Local function to check if the error with argument type is
  // related to contextual type information of the enclosing expression
  // rather than resolution of argument expression itself.
  auto isContextualConversionFailure = [&](Expr *argExpr) -> bool {
    // If we found an exact match, this must be a problem with a conversion from
    // the result of the call to the expected type. Diagnose this as a
    // conversion failure.
    if (calleeInfo.closeness == CC_ExactMatch)
      return true;

    if (!CS.getContextualType() ||
        (calleeInfo.closeness != CC_ArgumentMismatch &&
         calleeInfo.closeness != CC_OneGenericArgumentMismatch))
      return false;

    CalleeCandidateInfo candidates(fnExpr, hasTrailingClosure, CS);

    // Filter original list of choices based on the deduced type of
    // argument expression after force re-check.
    candidates.filterContextualMemberList(argExpr);

    // One of the candidates matches exactly, which means that
    // this is a contextual type conversion failure, we can't diagnose here.
    return candidates.closeness == CC_ExactMatch;
  };

  // Otherwise, we have a generic failure.  Diagnose it with a generic error
  // message now.
  if (isa<BinaryExpr>(callExpr) && isa<TupleExpr>(argExpr)) {
    auto argTuple = cast<TupleExpr>(argExpr);
    auto lhsExpr = argTuple->getElement(0), rhsExpr = argTuple->getElement(1);
    auto lhsType = CS.getType(lhsExpr)->getRValueType();
    auto rhsType = CS.getType(rhsExpr)->getRValueType();

    // TODO(diagnostics): There are still cases not yet handled by new
    // diagnostics framework e.g.
    //
    // var tuple = (1, 2, 3)
    // switch tuple {
    //   case (let (_, _, _)) + 1: break
    // }
    if (callExpr->isImplicit() && overloadName == "~=") {
      auto flags = ParameterTypeFlags();
      if (calleeInfo.candidates.size() == 1)
        if (auto fnType = calleeInfo.candidates[0].getFunctionType())
          flags = fnType->getParams()[0].getParameterFlags();

      auto *locator = CS.getConstraintLocator(
          callExpr,
          {ConstraintLocator::ApplyArgument,
           LocatorPathElt::ApplyArgToParam(0, 0, flags)},
          /*summaryFlags=*/0);

      ArgumentMismatchFailure failure(CS, lhsType, rhsType, locator);
      return failure.diagnosePatternMatchingMismatch();
    }

    if (isContextualConversionFailure(argTuple))
      return false;

    if (!lhsType->isEqual(rhsType)) {
      auto diag = diagnose(callExpr->getLoc(), diag::cannot_apply_binop_to_args,
                           overloadName, lhsType, rhsType);
      diag.highlight(lhsExpr->getSourceRange())
      .highlight(rhsExpr->getSourceRange());
    } else {
      diagnose(callExpr->getLoc(), diag::cannot_apply_binop_to_same_args,
               overloadName, lhsType)
      .highlight(lhsExpr->getSourceRange())
      .highlight(rhsExpr->getSourceRange());
    }

    calleeInfo.suggestPotentialOverloads(callExpr->getLoc());
    return true;
  }

  // If we have a failure where closeness is an exact match, but there is
  // still a failed argument, it is because one (or more) of the arguments
  // types are unresolved.
  if (calleeInfo.closeness == CC_ExactMatch && calleeInfo.failedArgument.isValid()) {
    diagnoseAmbiguity(getFailedArgumentExpr(calleeInfo, argExpr));
    return true;
  }

  if (isContextualConversionFailure(argExpr))
    return false;

  // Generate specific error messages for unary operators.
  if (isa<PrefixUnaryExpr>(callExpr) || isa<PostfixUnaryExpr>(callExpr)) {
    assert(!overloadName.empty());
    diagnose(argExpr->getLoc(), diag::cannot_apply_unop_to_arg, overloadName,
             CS.getType(argExpr));

    calleeInfo.suggestPotentialOverloads(argExpr->getLoc());
    return true;
  }

  if (CS.getType(argExpr)->hasUnresolvedType())
    return false;

  SmallVector<AnyFunctionType::Param, 8> params;
  AnyFunctionType::decomposeInput(CS.getType(argExpr), params);
  auto argString = AnyFunctionType::getParamListAsString(params);

  // If we couldn't get the name of the callee, then it must be something of a
  // more complex "value of function type".
  if (overloadName.empty()) {
    // If we couldn't infer the result type of the closure expr, then we have
    // some sort of ambiguity, let the ambiguity diagnostic stuff handle this.
    if (auto ffty = fnType->getAs<AnyFunctionType>())
      if (ffty->getResult()->hasTypeVariable()) {
        diagnoseAmbiguity(fnExpr);
        return true;
      }
    
    // The most common unnamed value of closure type is a ClosureExpr, so
    // special case it.
    if (isa<ClosureExpr>(fnExpr->getValueProvidingExpr())) {
      if (fnType->hasTypeVariable())
        diagnose(argExpr->getStartLoc(), diag::cannot_invoke_closure, argString)
          .highlight(fnExpr->getSourceRange());
      else
        diagnose(argExpr->getStartLoc(), diag::cannot_invoke_closure_type,
                 fnType, argString)
          .highlight(fnExpr->getSourceRange());
      
    } else if (fnType->hasTypeVariable()) {
      diagnose(argExpr->getStartLoc(), diag::cannot_call_function_value,
               argString)
        .highlight(fnExpr->getSourceRange());
    } else {
      diagnose(argExpr->getStartLoc(), diag::cannot_call_value_of_function_type,
                fnType, argString)
        .highlight(fnExpr->getSourceRange());
    }
    
    return true;
  }

  if (auto MTT = fnType->getAs<MetatypeType>()) {
    if (MTT->getInstanceType()->isExistentialType()) {
      diagnose(fnExpr->getLoc(), diag::construct_protocol_value, fnType);
      return true;
    }
  }
  
  bool isInitializer = isa<TypeExpr>(fnExpr);
  if (isa<TupleExpr>(argExpr) &&
      cast<TupleExpr>(argExpr)->getNumElements() == 0) {
    // Emit diagnostics that say "no arguments".
    diagnose(fnExpr->getLoc(), diag::cannot_call_with_no_params,
             overloadName, isInitializer);
  } else {
    diagnose(fnExpr->getLoc(), diag::cannot_call_with_params,
             overloadName, argString, isInitializer);
  }

  // Did the user intend on invoking a different overload?
  calleeInfo.suggestPotentialOverloads(fnExpr->getLoc());
  return true;
}

bool FailureDiagnosis::visitCoerceExpr(CoerceExpr *CE) {
  // Coerce the input to whatever type is specified by the CoerceExpr.
  auto expr = typeCheckChildIndependently(CE->getSubExpr(),
                                          CS.getType(CE->getCastTypeLoc()),
                                          CTP_CoerceOperand);
  if (!expr)
    return true;

  return false;
}

bool FailureDiagnosis::visitIfExpr(IfExpr *IE) {
  auto typeCheckClauseExpr = [&](Expr *clause, Type contextType = Type(),
                                 ContextualTypePurpose convertPurpose =
                                     CTP_Unused) -> Expr * {
    // Provide proper contextual type when type conversion is specified.
    return typeCheckChildIndependently(clause, contextType, convertPurpose,
                                       TCCOptions(), nullptr, false);
  };
  // Check all of the subexpressions independently.
  auto condExpr = typeCheckClauseExpr(IE->getCondExpr());
  if (!condExpr) return true;
  auto trueExpr = typeCheckClauseExpr(IE->getThenExpr(), CS.getContextualType(),
                                      CS.getContextualTypePurpose());
  if (!trueExpr) return true;
  auto falseExpr = typeCheckClauseExpr(
      IE->getElseExpr(), CS.getContextualType(), CS.getContextualTypePurpose());
  if (!falseExpr) return true;

  // If the true/false values already match, it must be a contextual problem.
  if (CS.getType(trueExpr)->isEqual(CS.getType(falseExpr)))
    return false;
  
  // Otherwise, the true/false result types must not be matching.
  diagnose(IE->getColonLoc(), diag::if_expr_cases_mismatch,
           CS.getType(trueExpr), CS.getType(falseExpr))
      .highlight(trueExpr->getSourceRange())
      .highlight(falseExpr->getSourceRange());
  return true;
}


bool FailureDiagnosis::
visitRebindSelfInConstructorExpr(RebindSelfInConstructorExpr *E) {
  // Don't walk the children for this node, it leads to multiple diagnostics
  // because of how sema injects this node into the type checker.
  return false;
}

bool FailureDiagnosis::visitArrayExpr(ArrayExpr *E) {
  // If we had a contextual type, then it either conforms to
  // ExpressibleByArrayLiteral or it is an invalid contextual type.
  auto contextualType = CS.getContextualType();
  if (!contextualType) {
    return false;
  }

  // If our contextual type is an optional, look through them, because we're
  // surely initializing whatever is inside.
  contextualType = contextualType->lookThroughAllOptionalTypes();

  // Validate that the contextual type conforms to ExpressibleByArrayLiteral and
  // figure out what the contextual element type is in place.
  auto ALC =
      TypeChecker::getProtocol(CS.getASTContext(), E->getLoc(),
                               KnownProtocolKind::ExpressibleByArrayLiteral);
  if (!ALC)
    return visitExpr(E);

  // Check to see if the contextual type conforms.
  auto Conformance = TypeChecker::conformsToProtocol(
      contextualType, ALC, CS.DC, ConformanceCheckFlags::InExpression);
  if (Conformance) {
    Type contextualElementType =
        Conformance
            .getTypeWitnessByName(contextualType,
                                  CS.getASTContext().Id_ArrayLiteralElement)
            ->getDesugaredType();

    // Type check each of the subexpressions in place, passing down the contextual
    // type information if we have it.
    for (auto elt : E->getElements()) {
      if (typeCheckChildIndependently(elt, contextualElementType,
                                      CTP_ArrayElement) == nullptr) {
        return true;
      }
    }

    return false;
  }

  ContextualFailure failure(CS, CS.getType(E), contextualType,
                            CS.getConstraintLocator(E));
  if (failure.diagnoseConversionToDictionary())
    return true;

  // If that didn't turn up an issue, then we don't know what to do.
  // TODO: When a contextual type is missing, we could try to diagnose cases
  // where the element types mismatch... but theoretically they should type
  // unify to Any, so that could never happen?
  return false;
}

bool FailureDiagnosis::visitDictionaryExpr(DictionaryExpr *E) {
  Type contextualKeyType, contextualValueType;
  auto keyTypePurpose = CTP_Unused, valueTypePurpose = CTP_Unused;

  // If we had a contextual type, then it either conforms to
  // ExpressibleByDictionaryLiteral or it is an invalid contextual type.
  if (auto contextualType = CS.getContextualType()) {
    // If our contextual type is an optional, look through them, because we're
    // surely initializing whatever is inside.
    contextualType = contextualType->lookThroughAllOptionalTypes();

    auto DLC = TypeChecker::getProtocol(
        CS.getASTContext(), E->getLoc(),
        KnownProtocolKind::ExpressibleByDictionaryLiteral);
    if (!DLC) return visitExpr(E);

    // Validate the contextual type conforms to ExpressibleByDictionaryLiteral
    // and figure out what the contextual Key/Value types are in place.
    auto Conformance = TypeChecker::conformsToProtocol(
        contextualType, DLC, CS.DC, ConformanceCheckFlags::InExpression);
    if (Conformance.isInvalid()) {
      diagnose(E->getStartLoc(), diag::type_is_not_dictionary, contextualType)
        .highlight(E->getSourceRange());
      return true;
    }

    contextualKeyType =
        Conformance
            .getTypeWitnessByName(contextualType, CS.getASTContext().Id_Key)
            ->getDesugaredType();

    contextualValueType =
        Conformance
            .getTypeWitnessByName(contextualType, CS.getASTContext().Id_Value)
            ->getDesugaredType();

    assert(contextualKeyType && contextualValueType &&
           "Could not find Key/Value DictionaryLiteral associated types from"
           " contextual type conformance");
    
    keyTypePurpose = CTP_DictionaryKey;
    valueTypePurpose = CTP_DictionaryValue;
  }
  
  // Type check each of the subexpressions in place, passing down the contextual
  // type information if we have it.
  for (auto elt : E->getElements()) {
    auto TE = dyn_cast<TupleExpr>(elt);
    if (!TE || TE->getNumElements() != 2) continue;

    if (!typeCheckChildIndependently(TE->getElement(0),
                                     contextualKeyType, keyTypePurpose))
      return true;
    if (!typeCheckChildIndependently(TE->getElement(1),
                                     contextualValueType, valueTypePurpose))
      return true;
  }

  // If that didn't turn up an issue, then we don't know what to do.
  // TODO: When a contextual type is missing, we could try to diagnose cases
  // where the element types mismatch.  There is no Any equivalent since they
  // keys need to be hashable.
  return false;
}

/// When an object literal fails to typecheck because its protocol's
/// corresponding default type has not been set in the global namespace (e.g.
/// _ColorLiteralType), suggest that the user import the appropriate module for
/// the target.
bool FailureDiagnosis::visitObjectLiteralExpr(ObjectLiteralExpr *E) {
  // Type check the argument first.
  auto protocol = TypeChecker::getLiteralProtocol(CS.getASTContext(), E);
  if (!protocol)
    return false;
  auto constrName =
      TypeChecker::getObjectLiteralConstructorName(CS.getASTContext(), E);
  assert(constrName);
  auto *constr = dyn_cast_or_null<ConstructorDecl>(
      protocol->getSingleRequirement(constrName));
  if (!constr)
    return false;
  auto paramType = TypeChecker::getObjectLiteralParameterType(E, constr);
  if (!typeCheckChildIndependently(
        E->getArg(), paramType, CTP_CallArgument))
    return true;

  // Conditions for showing this diagnostic:
  // * The object literal protocol's default type is unimplemented
  if (TypeChecker::getDefaultType(protocol, CS.DC))
    return false;
  // * The object literal has no contextual type
  if (CS.getContextualType())
    return false;

  // Figure out what import to suggest.
  auto &Ctx = CS.getASTContext();
  const auto &target = Ctx.LangOpts.Target;
  StringRef importModule;
  StringRef importDefaultTypeName;
  if (protocol == Ctx.getProtocol(KnownProtocolKind::ExpressibleByColorLiteral)) {
    if (target.isMacOSX()) {
      importModule = "AppKit";
      importDefaultTypeName = "NSColor";
    } else if (target.isiOS() || target.isTvOS()) {
      importModule = "UIKit";
      importDefaultTypeName = "UIColor";
    }
  } else if (protocol == Ctx.getProtocol(
               KnownProtocolKind::ExpressibleByImageLiteral)) {
    if (target.isMacOSX()) {
      importModule = "AppKit";
      importDefaultTypeName = "NSImage";
    } else if (target.isiOS() || target.isTvOS()) {
      importModule = "UIKit";
      importDefaultTypeName = "UIImage";
    }
  } else if (protocol == Ctx.getProtocol( 
               KnownProtocolKind::ExpressibleByFileReferenceLiteral)) {
    importModule = "Foundation";
    importDefaultTypeName = "URL";
  }

  // Emit the diagnostic.
  const auto plainName = E->getLiteralKindPlainName();
  Ctx.Diags.diagnose(E->getLoc(), diag::object_literal_default_type_missing,
                     plainName);
  if (!importModule.empty()) {
    Ctx.Diags.diagnose(E->getLoc(), diag::object_literal_resolve_import,
                       importModule, importDefaultTypeName, plainName);
  }
  return true;
}

<<<<<<< HEAD
// No need to do additional diagnostics for quote literals.
bool FailureDiagnosis::visitQuoteLiteralExpr(QuoteLiteralExpr *E) {
  return false;
}

// No need to do additional diagnostics for unquotes.
bool FailureDiagnosis::visitUnquoteExpr(UnquoteExpr *E) { return false; }

// No need to do additional diagnostics for decl quotes.
bool FailureDiagnosis::visitDeclQuoteExpr(DeclQuoteExpr *E) { return false; }

bool FailureDiagnosis::visitUnresolvedMemberExpr(UnresolvedMemberExpr *E) {
  // If we have no contextual type, there is no way to resolve this.  Just
  // diagnose this as an ambiguity.
  if (!CS.getContextualType())
    return false;

  // OTOH, if we do have a contextual type, we can provide a more specific
  // error.  Dig out the UnresolvedValueMember constraint for this expr node.
  Constraint *memberConstraint = nullptr;
  auto checkConstraint = [&](Constraint *C) {
    if (C->getKind() == ConstraintKind::UnresolvedValueMember &&
        simplifyLocatorToAnchor(C->getLocator()) == E)
      memberConstraint = C;
  };

  if (CS.failedConstraint)
    checkConstraint(CS.failedConstraint);
  for (auto &C : CS.getConstraints()) {
    if (memberConstraint) break;
    checkConstraint(&C);
  }
  
  // If we can't find the member constraint in question, then we failed.
  if (!memberConstraint)
    return false;

  std::function<bool(ArrayRef<OverloadChoice>)> callback = [&](
      ArrayRef<OverloadChoice> candidates) {
    bool hasTrailingClosure = callArgHasTrailingClosure(E->getArgument());

    // Dump all of our viable candidates into a CalleeCandidateInfo & sort it
    // out.
    CalleeCandidateInfo candidateInfo(Type(), candidates, hasTrailingClosure,
                                      CS);

    // Filter the candidate list based on the argument we may or may not have.
    candidateInfo.filterContextualMemberList(E->getArgument());

    // If we have multiple candidates, then we have an ambiguity.
    if (candidateInfo.size() != 1) {
      SourceRange argRange;
      if (auto arg = E->getArgument())
        argRange = arg->getSourceRange();
      diagnose(E->getNameLoc(), diag::ambiguous_member_overload_set,
               E->getName())
          .highlight(argRange);
      candidateInfo.suggestPotentialOverloads(E->getNameLoc().getBaseNameLoc());
      return true;
    }

    return false;
  };

  return diagnoseMemberFailures(E, nullptr, memberConstraint->getKind(),
                                memberConstraint->getMember(),
                                memberConstraint->getFunctionRefKind(),
                                memberConstraint->getLocator(), callback);
}

=======
>>>>>>> 6b85e352
bool FailureDiagnosis::diagnoseMemberFailures(
    Expr *E, Expr *baseExpr, ConstraintKind lookupKind, DeclNameRef memberName,
    FunctionRefKind funcRefKind, ConstraintLocator *locator,
    Optional<std::function<bool(ArrayRef<OverloadChoice>)>> callback,
    bool includeInaccessibleMembers) {
  auto isInitializer = memberName.isSimpleName(DeclBaseName::createConstructor());

  // Get the referenced base expression from the failed constraint, along with
  // the SourceRange for the member ref.  In "x.y", this returns the expr for x
  // and the source range for y.
  SourceRange memberRange;
  SourceLoc BaseLoc;
  DeclNameLoc NameLoc;

  Type baseTy, baseObjTy;
  // UnresolvedMemberExpr doesn't have "base" expression,
  // it's represented as ".foo", which means that we need
  // to get base from the context.
  if (auto *UME = dyn_cast<UnresolvedMemberExpr>(E)) {
    memberRange = E->getSourceRange();
    BaseLoc = E->getLoc();
    NameLoc = UME->getNameLoc();
    baseTy = CS.getContextualType();
    if (!baseTy)
      return false;

    // If we succeeded, get ready to do the member lookup.
    baseObjTy = baseTy->getRValueType();

    // If the base object is already a metatype type, then something weird is
    // going on.  For now, just generate a generic error.
    if (baseObjTy->is<MetatypeType>())
      return false;

    baseTy = baseObjTy = MetatypeType::get(baseObjTy);
  } else {
    memberRange = baseExpr->getSourceRange();
    if (locator)
      locator = simplifyLocator(CS, locator, memberRange);

    BaseLoc = baseExpr->getLoc();
    NameLoc = DeclNameLoc(memberRange.Start);

    // Retypecheck the anchor type, which is the base of the member expression.
    baseExpr = typeCheckChildIndependently(baseExpr, TCC_AllowLValue);
    if (!baseExpr)
      return true;

    baseTy = CS.getType(baseExpr);
    baseObjTy = baseTy->getWithoutSpecifierType();
  }

  // If the base type is an IUO, look through it.  Odds are, the code is not
  // trying to find a member of it.
  // FIXME: We need to rework this with IUOs out of the type system.
  // if (auto objTy = CS.lookThroughImplicitlyUnwrappedOptionalType(baseObjTy))
  //   baseTy = baseObjTy = objTy;

  // If the base of this property access is a function that takes an empty
  // argument list, then the most likely problem is that the user wanted to
  // call the function, e.g. in "a.b.c" where they had to write "a.b().c".
  // Produce a specific diagnostic + fixit for this situation.
  if (auto baseFTy = baseObjTy->getAs<AnyFunctionType>()) {
    if (baseExpr && baseFTy->getParams().empty()) {
      auto failure =
          MissingCallFailure(CS, CS.getConstraintLocator(baseExpr));
      return failure.diagnoseAsError();
    }
  }

  // If this is a tuple, then the index needs to be valid.
  if (auto tuple = baseObjTy->getAs<TupleType>()) {
    auto baseName = memberName.getBaseName();

    if (!baseName.isSpecial()) {
      StringRef nameStr = baseName.userFacingName();

      int fieldIdx = -1;
      // Resolve a number reference into the tuple type.
      unsigned Value = 0;
      if (!nameStr.getAsInteger(10, Value) && Value < tuple->getNumElements()) {
        fieldIdx = Value;
      } else {
        fieldIdx = tuple->getNamedElementId(memberName.getBaseIdentifier());
      }

      if (fieldIdx != -1)
        return false; // Lookup is valid.
    }

    diagnose(BaseLoc, diag::could_not_find_tuple_member, baseObjTy, memberName)
        .highlight(memberRange);
    return true;
  }

  // If this is initializer/constructor lookup we are dealing this.
  if (isInitializer) {
    // Let's check what is the base type we are trying to look it up on
    // because only MetatypeType is viable to find constructor on, as per
    // rules in ConstraintSystem::performMemberLookup.
    if (!baseTy->is<AnyMetatypeType>()) {
      baseTy = MetatypeType::get(baseTy, CS.getASTContext());
    }
  }

  // If base type has unresolved generic parameters, such might mean
  // that it's initializer with erroneous argument, otherwise this would
  // be a simple ambiguous archetype case, neither can be diagnosed here.
  if (baseTy->hasTypeParameter() && baseTy->hasUnresolvedType())
    return false;

  MemberLookupResult result =
      CS.performMemberLookup(lookupKind, memberName, baseTy, funcRefKind,
                             locator, includeInaccessibleMembers);

  switch (result.OverallResult) {
  case MemberLookupResult::Unsolved:
    // If we couldn't resolve a specific type for the base expression, then we
    // cannot produce a specific diagnostic.
    return false;

  case MemberLookupResult::ErrorAlreadyDiagnosed:
    // If an error was already emitted, then we're done, don't emit anything
    // redundant.
    return true;

  case MemberLookupResult::HasResults:
    break;
  }

  SmallVector<OverloadChoice, 4> viableCandidatesToReport;
  for (auto candidate : result.ViableCandidates)
    if (candidate.getKind() != OverloadChoiceKind::KeyPathApplication)
      viableCandidatesToReport.push_back(candidate);

  // Since the lookup was allowing inaccessible members, let's check
  // if it found anything of that sort, which is easy to diagnose.
  bool allUnavailable =
      !CS.getASTContext().LangOpts.DisableAvailabilityChecking;
  bool allInaccessible = true;
  for (auto &member : viableCandidatesToReport) {
    if (!member.isDecl()) {
      // if there is no declaration, this choice is implicitly available.
      allUnavailable = false;
      continue;
    }

    auto decl = member.getDecl();
    // Check availability of the found choice.
    if (!decl->getAttrs().isUnavailable(CS.getASTContext()))
      allUnavailable = false;

    if (decl->isAccessibleFrom(CS.DC))
      allInaccessible = false;
  }

  // diagnoseSimpleErrors() should have diagnosed this scenario.
  assert(!allInaccessible || viableCandidatesToReport.empty());

  if (result.UnviableCandidates.empty() && isInitializer &&
      !baseObjTy->is<AnyMetatypeType>()) {
    if (auto ctorRef = dyn_cast<UnresolvedDotExpr>(E)) {
      // Diagnose 'super.init', which can only appear inside another
      // initializer, specially.
      if (isa<SuperRefExpr>(ctorRef->getBase())) {
        diagnose(BaseLoc, diag::super_initializer_not_in_initializer);
        return true;
      }

      // Suggest inserting a call to 'type(of:)' to construct another object
      // of the same dynamic type.
      SourceRange fixItRng = ctorRef->getNameLoc().getSourceRange();

      // Surround the caller in `type(of:)`.
      diagnose(BaseLoc, diag::init_not_instance_member)
          .fixItInsert(fixItRng.Start, "type(of: ")
          .fixItInsertAfter(fixItRng.End, ")");
      return true;
    }
  }

  if (viableCandidatesToReport.empty()) {
    // If this was an optional type let's check if the base type
    // has requested member, if so - generate nice error saying that
    // optional was not unwrapped, otherwise say that type value has
    // no such member.
    if (auto *OT = dyn_cast<OptionalType>(baseObjTy.getPointer())) {
      auto optionalResult = CS.performMemberLookup(
          lookupKind, memberName, OT->getBaseType(), funcRefKind, locator,
          /*includeInaccessibleMembers*/ false);

      switch (optionalResult.OverallResult) {
      case MemberLookupResult::ErrorAlreadyDiagnosed:
        // If an error was already emitted, then we're done, don't emit anything
        // redundant.
        return true;

      case MemberLookupResult::Unsolved:
      case MemberLookupResult::HasResults:
        break;
      }

      if (!optionalResult.ViableCandidates.empty()) {
        MemberAccessOnOptionalBaseFailure failure(
            CS, CS.getConstraintLocator(baseExpr), memberName,
            /*resultOptional=*/false);
        return failure.diagnoseAsError();
      }
    }

    // FIXME: Dig out the property DeclNameLoc.
    diagnoseUnviableLookupResults(result, E, baseObjTy, baseExpr, memberName,
                                  NameLoc, BaseLoc);
    return true;
  }

  if (allUnavailable) {
    auto firstDecl = viableCandidatesToReport[0].getDecl();
    // FIXME: We need the enclosing CallExpr to rewrite the argument labels.
    if (diagnoseExplicitUnavailability(firstDecl, BaseLoc, CS.DC,
                                       /*call*/ nullptr))
      return true;
  }

  return callback.hasValue() ? (*callback)(viableCandidatesToReport) : false;
}

bool FailureDiagnosis::visitUnresolvedDotExpr(UnresolvedDotExpr *UDE) {
  auto *baseExpr = UDE->getBase();
  auto *locator = CS.getConstraintLocator(UDE, ConstraintLocator::Member);
  if (!locator)
    return false;

  return diagnoseMemberFailures(UDE, baseExpr, ConstraintKind::ValueMember,
                                UDE->getName(), UDE->getFunctionRefKind(),
                                locator);
}

/// An IdentityExpr doesn't change its argument, but it *can* propagate its
/// contextual type information down.
bool FailureDiagnosis::visitIdentityExpr(IdentityExpr *E) {
  auto contextualType = CS.getContextualType();

  // If we have a paren expr and our contextual type is a ParenType, remove the
  // paren expr sugar.
  if (contextualType)
    contextualType = contextualType->getWithoutParens();
  if (!typeCheckChildIndependently(E->getSubExpr(), contextualType,
                                   CS.getContextualTypePurpose()))
    return true;
  return false;
}

/// A TryExpr doesn't change it's argument, nor does it change the contextual
/// type.
bool FailureDiagnosis::visitTryExpr(TryExpr *E) {
  return visit(E->getSubExpr());
}

bool FailureDiagnosis::visitExpr(Expr *E) {
  // Check each of our immediate children to see if any of them are
  // independently invalid.
  bool errorInSubExpr = false;
  
  E->forEachImmediateChildExpr([&](Expr *Child) -> Expr* {
    // If we already found an error, stop checking.
    if (errorInSubExpr) return Child;

    // Otherwise just type check the subexpression independently.  If that
    // succeeds, then we stitch the result back into our expression.
    if (typeCheckChildIndependently(Child, TCC_AllowLValue))
      return Child;

    // Otherwise, it failed, which emitted a diagnostic.  Keep track of this
    // so that we don't emit multiple diagnostics.
    errorInSubExpr = true;
    return Child;
  });
  
  // If any of the children were errors, we're done.
  if (errorInSubExpr)
    return true;
  
  // Otherwise, produce a more generic error.
  return false;
}


bool FailureDiagnosis::diagnoseExprFailure() {
  assert(expr);

  // Our general approach is to do a depth first traversal of the broken
  // expression tree, type checking as we go.  If we find a subtree that cannot
  // be type checked on its own (even to an incomplete type) then that is where
  // we focus our attention.  If we do find a type, we use it to check for
  // contextual type mismatches.
  return visit(expr);
}


/// Given a specific expression and the remnants of the failed constraint
/// system, produce a specific diagnostic.
///
/// This is guaranteed to always emit an error message.
///
void ConstraintSystem::diagnoseFailureForExpr(Expr *expr) {
  setPhase(ConstraintSystemPhase::Diagnostics);

  SWIFT_DEFER { setPhase(ConstraintSystemPhase::Finalization); };

  // Look through RebindSelfInConstructorExpr to avoid weird Sema issues.
  if (auto *RB = dyn_cast<RebindSelfInConstructorExpr>(expr))
    expr = RB->getSubExpr();

  FailureDiagnosis diagnosis(expr, *this);

  // Now, attempt to diagnose the failure from the info we've collected.
  if (diagnosis.diagnoseExprFailure())
    return;

  // If this is a contextual conversion problem, dig out some information.
  if (diagnosis.diagnoseContextualConversionError(expr, getContextualType(),
                                                  getContextualTypePurpose()))
    return;

  // If no one could find a problem with this expression or constraint system,
  // then it must be well-formed... but is ambiguous.  Handle this by diagnostic
  // various cases that come up.
  diagnosis.diagnoseAmbiguity(expr);
}

std::pair<Type, ContextualTypePurpose>
FailureDiagnosis::validateContextualType(Type contextualType,
                                         ContextualTypePurpose CTP) {
  if (!contextualType)
    return {contextualType, CTP};

  // Since some of the contextual types might be tuples e.g. subscript argument
  // is a tuple or paren wrapping a tuple, it's required to recursively check
  // its elements to determine nullability of the contextual type, because it
  // might contain archetypes.
  std::function<bool(Type)> shouldNullifyType = [&](Type type) -> bool {
    switch (type->getDesugaredType()->getKind()) {
    case TypeKind::PrimaryArchetype:
    case TypeKind::OpenedArchetype:
    case TypeKind::NestedArchetype:
    case TypeKind::Unresolved:
      return true;

    case TypeKind::BoundGenericEnum:
    case TypeKind::BoundGenericClass:
    case TypeKind::BoundGenericStruct:
    case TypeKind::UnboundGeneric:
    case TypeKind::GenericFunction:
    case TypeKind::Metatype:
      return type->hasUnresolvedType();

    case TypeKind::Tuple: {
      auto tupleType = type->getAs<TupleType>();
      for (auto &element : tupleType->getElements()) {
        if (shouldNullifyType(element.getType()))
            return true;
      }
      break;
    }

    default:
      return false;
    }

    return false;
  };

  bool shouldNullify = false;
  if (auto objectType = contextualType->getWithoutSpecifierType()) {
    // Note that simply checking for `objectType->hasUnresolvedType()` is not
    // appropriate in this case standalone, because if it's in a function,
    // for example, or inout type, we still want to preserve it's skeleton
    /// because that helps to diagnose inout argument issues. Complete
    // nullification is only appropriate for generic types with unresolved
    // types or standalone archetypes because that's going to give
    // sub-expression solver a chance to try and compute type as it sees fit
    // and higher level code would have a chance to check it, which avoids
    // diagnostic messages like `cannot convert (_) -> _ to (Int) -> Void`.
    shouldNullify = shouldNullifyType(objectType);
  }

  // If the conversion type contains no info, drop it.
  if (shouldNullify)
    return {Type(), CTP_Unused};

  // Remove all of the potentially leftover type variables or type parameters
  // from the contextual type to be used by new solver.
  contextualType = replaceTypeParametersWithUnresolved(contextualType);
  contextualType = replaceTypeVariablesWithUnresolved(contextualType);

  return {contextualType, CTP};
}

/// Emit an ambiguity diagnostic about the specified expression.
void FailureDiagnosis::diagnoseAmbiguity(Expr *E) {
  if (auto *assignment = dyn_cast<AssignExpr>(E)) {
    if (isa<DiscardAssignmentExpr>(assignment->getDest())) {
      auto *srcExpr = assignment->getSrc();

      bool diagnosedInvalidUseOfDiscardExpr = false;
      srcExpr->forEachChildExpr([&](Expr *expr) -> Expr * {
        if (auto *DAE = dyn_cast<DiscardAssignmentExpr>(expr)) {
          diagnose(DAE->getLoc(), diag::discard_expr_outside_of_assignment)
              .highlight(srcExpr->getSourceRange());
          diagnosedInvalidUseOfDiscardExpr = true;
          return nullptr;
        }

        return expr;
      });

      if (diagnosedInvalidUseOfDiscardExpr)
        return;

      diagnoseAmbiguity(srcExpr);
      return;
    }
  }

  // Unresolved/Anonymous ClosureExprs are common enough that we should give
  // them tailored diagnostics.
  if (auto CE = dyn_cast<ClosureExpr>(E->getValueProvidingExpr())) {
    diagnose(E->getLoc(), diag::cannot_infer_closure_type)
      .highlight(E->getSourceRange());
    return;
  }

  // A DiscardAssignmentExpr (spelled "_") needs contextual type information to
  // infer its type. If we see one at top level, diagnose that it must be part
  // of an assignment so we don't get a generic "expression is ambiguous" error.
  if (isa<DiscardAssignmentExpr>(E)) {
    diagnose(E->getLoc(), diag::discard_expr_outside_of_assignment)
      .highlight(E->getSourceRange());
    return;
  }
  
  // Diagnose ".foo" expressions that lack context specifically.
  if (auto UME =
        dyn_cast<UnresolvedMemberExpr>(E->getSemanticsProvidingExpr())) {
    if (!CS.getContextualType()) {
      diagnose(E->getLoc(), diag::unresolved_member_no_inference,UME->getName())
        .highlight(SourceRange(UME->getDotLoc(),
                               UME->getNameLoc().getSourceRange().End));
      return;
    }
  }

  // Diagnose empty collection literals that lack context specifically.
  if (auto CE = dyn_cast<CollectionExpr>(E->getSemanticsProvidingExpr())) {
    if (CE->getNumElements() == 0) {
      diagnose(E->getLoc(), diag::unresolved_collection_literal)
        .highlight(E->getSourceRange());
      return;
    }
  }

  // Diagnose 'nil' without a contextual type.
  if (isa<NilLiteralExpr>(E->getSemanticsProvidingExpr())) {
    diagnose(E->getLoc(), diag::unresolved_nil_literal)
      .highlight(E->getSourceRange());
    return;
  }

  // Attempt to re-type-check the entire expression, allowing ambiguity, but
  // ignoring a contextual type.
  if (expr == E) {
    auto exprType = getTypeOfTypeCheckedChildIndependently(expr);
    // If it failed and diagnosed something, then we're done.
    if (!exprType) return;

    // If we were able to find something more specific than "unknown" (perhaps
    // something like "[_:_]" for a dictionary literal), include it in the
    // diagnostic.
    if (!isUnresolvedOrTypeVarType(exprType)) {
      diagnose(E->getLoc(), diag::specific_type_of_expression_is_ambiguous,
               exprType)
        .highlight(E->getSourceRange());
      return;
    }
  }

  // Before giving up completely let's try to see if there are any
  // fixes recorded by constraint generator, which point to structural
  // problems that might not result in solution even if fixed e.g.
  // missing members involved in protocol composition in expression
  // context which are interpreted as binary operator expressions instead.
  {
    bool diagnosed = false;
    for (auto *fix : CS.getFixes())
      diagnosed |= fix->diagnose();

    if (diagnosed)
      return;
  }

  // If there are no posted constraints or failures, then there was
  // not enough contextual information available to infer a type for the
  // expression.
  diagnose(E->getLoc(), diag::type_of_expression_is_ambiguous)
    .highlight(E->getSourceRange());
}

/// If an UnresolvedDotExpr, SubscriptMember, etc has been resolved by the
/// constraint system, return the decl that it references.
ValueDecl *ConstraintSystem::findResolvedMemberRef(ConstraintLocator *locator) {
  // See if we have a resolution for this member.
  auto overload = findSelectedOverloadFor(locator);
  if (!overload)
    return nullptr;

  // We only want to handle the simplest decl binding.
  auto choice = overload->choice;
  if (choice.getKind() != OverloadChoiceKind::Decl)
    return nullptr;

  return choice.getDecl();
}<|MERGE_RESOLUTION|>--- conflicted
+++ resolved
@@ -2118,7 +2118,6 @@
   return true;
 }
 
-<<<<<<< HEAD
 // No need to do additional diagnostics for quote literals.
 bool FailureDiagnosis::visitQuoteLiteralExpr(QuoteLiteralExpr *E) {
   return false;
@@ -2130,67 +2129,6 @@
 // No need to do additional diagnostics for decl quotes.
 bool FailureDiagnosis::visitDeclQuoteExpr(DeclQuoteExpr *E) { return false; }
 
-bool FailureDiagnosis::visitUnresolvedMemberExpr(UnresolvedMemberExpr *E) {
-  // If we have no contextual type, there is no way to resolve this.  Just
-  // diagnose this as an ambiguity.
-  if (!CS.getContextualType())
-    return false;
-
-  // OTOH, if we do have a contextual type, we can provide a more specific
-  // error.  Dig out the UnresolvedValueMember constraint for this expr node.
-  Constraint *memberConstraint = nullptr;
-  auto checkConstraint = [&](Constraint *C) {
-    if (C->getKind() == ConstraintKind::UnresolvedValueMember &&
-        simplifyLocatorToAnchor(C->getLocator()) == E)
-      memberConstraint = C;
-  };
-
-  if (CS.failedConstraint)
-    checkConstraint(CS.failedConstraint);
-  for (auto &C : CS.getConstraints()) {
-    if (memberConstraint) break;
-    checkConstraint(&C);
-  }
-  
-  // If we can't find the member constraint in question, then we failed.
-  if (!memberConstraint)
-    return false;
-
-  std::function<bool(ArrayRef<OverloadChoice>)> callback = [&](
-      ArrayRef<OverloadChoice> candidates) {
-    bool hasTrailingClosure = callArgHasTrailingClosure(E->getArgument());
-
-    // Dump all of our viable candidates into a CalleeCandidateInfo & sort it
-    // out.
-    CalleeCandidateInfo candidateInfo(Type(), candidates, hasTrailingClosure,
-                                      CS);
-
-    // Filter the candidate list based on the argument we may or may not have.
-    candidateInfo.filterContextualMemberList(E->getArgument());
-
-    // If we have multiple candidates, then we have an ambiguity.
-    if (candidateInfo.size() != 1) {
-      SourceRange argRange;
-      if (auto arg = E->getArgument())
-        argRange = arg->getSourceRange();
-      diagnose(E->getNameLoc(), diag::ambiguous_member_overload_set,
-               E->getName())
-          .highlight(argRange);
-      candidateInfo.suggestPotentialOverloads(E->getNameLoc().getBaseNameLoc());
-      return true;
-    }
-
-    return false;
-  };
-
-  return diagnoseMemberFailures(E, nullptr, memberConstraint->getKind(),
-                                memberConstraint->getMember(),
-                                memberConstraint->getFunctionRefKind(),
-                                memberConstraint->getLocator(), callback);
-}
-
-=======
->>>>>>> 6b85e352
 bool FailureDiagnosis::diagnoseMemberFailures(
     Expr *E, Expr *baseExpr, ConstraintKind lookupKind, DeclNameRef memberName,
     FunctionRefKind funcRefKind, ConstraintLocator *locator,
