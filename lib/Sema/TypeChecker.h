//===--- TypeChecker.h - Type Checking Class --------------------*- C++ -*-===//
//
// This source file is part of the Swift.org open source project
//
// Copyright (c) 2014 - 2017 Apple Inc. and the Swift project authors
// Licensed under Apache License v2.0 with Runtime Library Exception
//
// See https://swift.org/LICENSE.txt for license information
// See https://swift.org/CONTRIBUTORS.txt for the list of Swift project authors
//
//===----------------------------------------------------------------------===//
//
//  This file defines the TypeChecking class.
//
//===----------------------------------------------------------------------===//

#ifndef TYPECHECKING_H
#define TYPECHECKING_H

#include "swift/AST/ASTContext.h"
#include "swift/AST/AccessScope.h"
#include "swift/AST/AnyFunctionRef.h"
#include "swift/AST/Availability.h"
#include "swift/AST/DiagnosticsSema.h"
#include "swift/AST/KnownProtocols.h"
#include "swift/AST/LazyResolver.h"
#include "swift/AST/NameLookup.h"
#include "swift/AST/TypeRefinementContext.h"
#include "swift/Parse/Lexer.h"
#include "swift/Basic/OptionSet.h"
#include "swift/Config.h"
#include "llvm/ADT/SetVector.h"
#include "llvm/ADT/TinyPtrVector.h"
#include <functional>

namespace swift {

class GenericSignatureBuilder;
class GenericTypeResolver;
class NominalTypeDecl;
class NormalProtocolConformance;
class TopLevelContext;
class TypeChecker;
class TypoCorrectionResults;
class ExprPattern;
class SynthesizedFunction;

namespace constraints {
  enum class ConstraintKind : char;
  enum class SolutionKind : char;
  class ConstraintSystem;
  class Solution;
}

/// \brief A mapping from substitutable types to the protocol-conformance
/// mappings for those types.
using ConformanceMap =
    llvm::DenseMap<SubstitutableType *, SmallVector<ProtocolConformance *, 2>>;

/// Special-case type checking semantics for certain declarations.
enum class DeclTypeCheckingSemantics {
  /// A normal declaration.
  Normal,
  
  /// The type(of:) declaration, which performs a "dynamic type" operation,
  /// with different behavior for existential and non-existential arguments.
  TypeOf,
  
  /// The withoutActuallyEscaping(_:do:) declaration, which makes a nonescaping
  /// closure temporarily escapable.
  WithoutActuallyEscaping,

  /// The _openExistential(_:do:) declaration, which extracts the value inside
  /// an existential and passes it as a value of its own dynamic type.
  OpenExistential,

  /// SWIFT_ENABLE_TENSORFLOW
  /// The gradient(of:) declaration, which performs a reverse-mode automatic
  /// differentiation and returns a function that computes the gradient.
  GradientOf,

  /// The valueAndGradient(of:) declaration, which performs a reverse-mode
  /// automatic differentiation and returns a function that computes both the
  /// original result value and the gradient.
  ValueAndGradientOf,
};

/// The result of name lookup.
class LookupResult {
private:
  /// The set of results found.
  SmallVector<LookupResultEntry, 4> Results;
  size_t IndexOfFirstOuterResult = 0;

public:
  LookupResult() {}

  explicit LookupResult(const SmallVectorImpl<LookupResultEntry> &Results,
                        size_t indexOfFirstOuterResult)
      : Results(Results.begin(), Results.end()),
        IndexOfFirstOuterResult(indexOfFirstOuterResult) {}

  using iterator = SmallVectorImpl<LookupResultEntry>::iterator;
  iterator begin() { return Results.begin(); }
  iterator end() {
    return Results.begin() + IndexOfFirstOuterResult;
  }
  unsigned size() const { return innerResults().size(); }
  bool empty() const { return innerResults().empty(); }

  ArrayRef<LookupResultEntry> innerResults() const {
    return llvm::makeArrayRef(Results).take_front(IndexOfFirstOuterResult);
  }

  ArrayRef<LookupResultEntry> outerResults() const {
    return llvm::makeArrayRef(Results).drop_front(IndexOfFirstOuterResult);
  }

  const LookupResultEntry& operator[](unsigned index) const {
    return Results[index];
  }

  LookupResultEntry front() const { return innerResults().front(); }
  LookupResultEntry back() const { return innerResults().back(); }

  /// Add a result to the set of results.
  void add(LookupResultEntry result, bool isOuter) {
    Results.push_back(result);
    if (!isOuter) {
      IndexOfFirstOuterResult++;
      assert(IndexOfFirstOuterResult == Results.size() &&
             "found an outer result before an inner one");
    } else {
      assert(IndexOfFirstOuterResult > 0 &&
             "found outer results without an inner one");
    }
  }

  void clear() { Results.clear(); }

  /// Determine whether the result set is nonempty.
  explicit operator bool() const {
    return !empty();
  }

  TypeDecl *getSingleTypeResult() const {
    if (size() != 1)
      return nullptr;

    return dyn_cast<TypeDecl>(front().getValueDecl());
  }

  /// Filter out any results that aren't accepted by the given predicate.
  void
  filter(llvm::function_ref<bool(LookupResultEntry, /*isOuter*/ bool)> pred);

  /// Shift down results by dropping inner results while keeping outer
  /// results (if any), the innermost of which are recogized as inner
  /// results afterwards.
  void shiftDownResults();
};

/// An individual result of a name lookup for a type.
struct LookupTypeResultEntry {
  TypeDecl *Member;
  Type MemberType;
  /// The associated type that the Member/MemberType were inferred for, but only
  /// if inference happened when creating this entry.
  AssociatedTypeDecl *InferredAssociatedType;
};

/// The result of name lookup for types.
class LookupTypeResult {
  /// The set of results found.
  SmallVector<LookupTypeResultEntry, 4> Results;

  friend class TypeChecker;

public:
  using iterator = SmallVectorImpl<LookupTypeResultEntry>::iterator;
  iterator begin() { return Results.begin(); }
  iterator end() { return Results.end(); }
  unsigned size() const { return Results.size(); }

  LookupTypeResultEntry operator[](unsigned index) const {
    return Results[index];
  }

  LookupTypeResultEntry front() const { return Results.front(); }
  LookupTypeResultEntry back() const { return Results.back(); }

  /// Add a result to the set of results.
  void addResult(LookupTypeResultEntry result) { Results.push_back(result); }

  /// \brief Determine whether this result set is ambiguous.
  bool isAmbiguous() const {
    return Results.size() > 1;
  }

  /// Determine whether the result set is nonempty.
  explicit operator bool() const {
    return !Results.empty();
  }
};

/// This specifies the purpose of the contextual type, when specified to
/// typeCheckExpression.  This is used for diagnostic generation to produce more
/// specified error messages when the conversion fails.
///
enum ContextualTypePurpose {
  CTP_Unused,           ///< No contextual type is specified.
  CTP_Initialization,   ///< Pattern binding initialization.
  CTP_ReturnStmt,       ///< Value specified to a 'return' statement.
  CTP_ThrowStmt,        ///< Value specified to a 'throw' statement.
  CTP_EnumCaseRawValue, ///< Raw value specified for "case X = 42" in enum.
  CTP_DefaultParameter, ///< Default value in parameter 'foo(a : Int = 42)'.

  CTP_CalleeResult,     ///< Constraint is placed on the result of a callee.
  CTP_CallArgument,     ///< Call to function or operator requires type.
  CTP_ClosureResult,    ///< Closure result expects a specific type.
  CTP_ArrayElement,     ///< ArrayExpr wants elements to have a specific type.
  CTP_DictionaryKey,    ///< DictionaryExpr keys should have a specific type.
  CTP_DictionaryValue,  ///< DictionaryExpr values should have a specific type.
  CTP_CoerceOperand,    ///< CoerceExpr operand coerced to specific type.
  CTP_AssignSource,     ///< AssignExpr source operand coerced to result type.

  CTP_CannotFail,       ///< Conversion can never fail. abort() if it does.
};



/// Flags that can be used to control name lookup.
enum class TypeCheckExprFlags {
  /// Whether we know that the result of the expression is discarded.  This
  /// disables constraints forcing an lvalue result to be loadable.
  IsDiscarded = 0x01,

  /// Whether the client wants to disable the structural syntactic restrictions
  /// that we force for style or other reasons.
  DisableStructuralChecks = 0x02,

  /// Set if the client wants diagnostics suppressed.
  SuppressDiagnostics = 0x04,

  /// If set, the client wants a best-effort solution to the constraint system,
  /// but can tolerate a solution where all of the constraints are solved, but
  /// not all type variables have been determined.  In this case, the constraint
  /// system is not applied to the expression AST, but the ConstraintSystem is
  /// left in-tact.
  AllowUnresolvedTypeVariables = 0x08,

  /// If set, the 'convertType' specified to typeCheckExpression should not
  /// produce a conversion constraint, but it should be used to guide the
  /// solution in terms of performance optimizations of the solver, and in terms
  /// of guiding diagnostics.
  ConvertTypeIsOnlyAHint = 0x10,

  /// If set, this expression isn't embedded in a larger expression or
  /// statement. This should only be used for syntactic restrictions, and should
  /// not affect type checking itself.
  IsExprStmt = 0x20,

  /// If set, this expression is being re-type checked as part of diagnostics,
  /// and so we should not visit bodies of non-single expression closures.
  SkipMultiStmtClosures = 0x40,

  /// If set, don't apply a solution.
  SkipApplyingSolution = 0x100,
};

using TypeCheckExprOptions = OptionSet<TypeCheckExprFlags>;

inline TypeCheckExprOptions operator|(TypeCheckExprFlags flag1,
                                      TypeCheckExprFlags flag2) {
  return TypeCheckExprOptions(flag1) | flag2;
}

/// Flags that can be used to control name lookup.
enum class NameLookupFlags {
  /// Whether we know that this lookup is always a private dependency.
  KnownPrivate = 0x01,
  /// Whether name lookup should be able to find protocol members.
  ProtocolMembers = 0x02,
  /// Whether we should map the requirement to the witness if we
  /// find a protocol member and the base type is a concrete type.
  ///
  /// If this is not set but ProtocolMembers is set, we will
  /// find protocol extension members, but not protocol requirements
  /// that do not yet have a witness (such as inferred associated
  /// types, or witnesses for derived conformances).
  PerformConformanceCheck = 0x04,
  /// Whether to perform 'dynamic' name lookup that finds @objc
  /// members of any class or protocol.
  DynamicLookup = 0x08,
  /// Whether to ignore access control for this lookup, allowing inaccessible
  /// results to be returned.
  IgnoreAccessControl = 0x10,
  /// Whether to include results from outside the innermost scope that has a
  /// result.
  IncludeOuterResults = 0x20,
};

/// A set of options that control name lookup.
using NameLookupOptions = OptionSet<NameLookupFlags>;

inline NameLookupOptions operator|(NameLookupFlags flag1,
                                   NameLookupFlags flag2) {
  return NameLookupOptions(flag1) | flag2;
}

/// Default options for member name lookup.
const NameLookupOptions defaultMemberLookupOptions
  = NameLookupFlags::DynamicLookup |
    NameLookupFlags::ProtocolMembers |
    NameLookupFlags::PerformConformanceCheck;

/// Default options for constructor lookup.
const NameLookupOptions defaultConstructorLookupOptions
  = NameLookupFlags::ProtocolMembers |
    NameLookupFlags::PerformConformanceCheck;

/// Default options for member type lookup.
const NameLookupOptions defaultMemberTypeLookupOptions
  = NameLookupFlags::ProtocolMembers |
    NameLookupFlags::PerformConformanceCheck;

/// Default options for unqualified name lookup.
const NameLookupOptions defaultUnqualifiedLookupOptions
  = NameLookupFlags::ProtocolMembers |
    NameLookupFlags::PerformConformanceCheck;

/// Describes the result of comparing two entities, of which one may be better
/// or worse than the other, or they are unordered.
enum class Comparison {
  /// Neither entity is better than the other.
  Unordered,
  /// The first entity is better than the second.
  Better,
  /// The first entity is worse than the second.
  Worse
};

/// Specify how we handle the binding of underconstrained (free) type variables
/// within a solution to a constraint system.
enum class FreeTypeVariableBinding {
  /// Disallow any binding of such free type variables.
  Disallow,
  /// Allow the free type variables to persist in the solution.
  Allow,
  /// Bind the type variables to UnresolvedType to represent the ambiguity.
  UnresolvedType
};

/// An abstract interface that can interact with the type checker during
/// the type checking of a particular expression.
class ExprTypeCheckListener {
public:
  virtual ~ExprTypeCheckListener();

  /// Callback invoked once the constraint system has been constructed.
  ///
  /// \param cs The constraint system that has been constructed.
  ///
  /// \param expr The pre-checked expression from which the constraint system
  /// was generated.
  ///
  /// \returns true if an error occurred that is not itself part of the
  /// constraint system, or false otherwise.
  virtual bool builtConstraints(constraints::ConstraintSystem &cs, Expr *expr);

  /// Callback invoked once a solution has been found.
  ///
  /// The callback may further alter the expression, returning either a
  /// new expression (to replace the result) or a null pointer to indicate
  /// failure.
  virtual Expr *foundSolution(constraints::Solution &solution, Expr *expr);

  /// Callback invokes once the chosen solution has been applied to the
  /// expression.
  ///
  /// The callback may further alter the expression, returning either a
  /// new expression (to replace the result) or a null pointer to indicate
  /// failure.
  virtual Expr *appliedSolution(constraints::Solution &solution,
                                Expr *expr);
};

/// A conditional conformance that implied some other requirements. That is, \c
/// ConformingType conforming to \c Protocol may have required additional
/// requirements to be satisfied.
///
/// This is designed to be used in a stack of such requirements, which can be
/// formatted with \c diagnoseConformanceStack.
struct ParentConditionalConformance {
  Type ConformingType;
  ProtocolType *Protocol;

  /// Format the stack \c conformances as a series of notes that trace a path of
  /// conditional conformances that lead to some other failing requirement (that
  /// is not in \c conformances).
  ///
  /// The end of \c conformances is the active end of the stack, i.e. \c
  /// conformances[0] is a conditional conformance that requires \c
  /// conformances[1], etc.
  static void
  diagnoseConformanceStack(DiagnosticEngine &diags, SourceLoc location,
                           ArrayRef<ParentConditionalConformance> conformances);
};

/// An abstract interface that is used by `checkGenericArguments`.
class GenericRequirementsCheckListener {
public:
  virtual ~GenericRequirementsCheckListener();

  /// Callback invoked before trying to check generic requirement placed
  /// between given types. Note: if either of the types assigned to the
  /// requirement is generic parameter or dependent member, this callback
  /// method is going to get their substitutions.
  ///
  /// \param kind The kind of generic requirement to check.
  ///
  /// \param first The left-hand side type assigned to the requirement,
  /// possibly represented by its generic substitute.
  ///
  /// \param second The right-hand side type assigned to the requirement,
  /// possibly represented by its generic substitute.
  ///
  ///
  /// \returns true if it's ok to validate requirement, false otherwise.
  virtual bool shouldCheck(RequirementKind kind, Type first, Type second);

  /// Callback to report the result of a satisfied conformance requirement.
  ///
  /// \param depTy The dependent type, from the signature.
  /// \param replacementTy The type \c depTy was replaced with.
  /// \param conformance The conformance itself.
  virtual void satisfiedConformance(Type depTy, Type replacementTy,
                                    ProtocolConformanceRef conformance);

  /// Callback to diagnose problem with unsatisfied generic requirement.
  ///
  /// \param req The unsatisfied generic requirement.
  ///
  /// \param first The left-hand side type assigned to the requirement,
  /// possibly represented by its generic substitute.
  ///
  /// \param second The right-hand side type assigned to the requirement,
  /// possibly represented by its generic substitute.
  ///
  /// \returns true if problem has been diagnosed, false otherwise.
  virtual bool diagnoseUnsatisfiedRequirement(
      const Requirement &req, Type first, Type second,
      ArrayRef<ParentConditionalConformance> parents);
};

/// The result of `checkGenericRequirement`.
enum class RequirementCheckResult {
  Success, Failure, SubstitutionFailure
};


/// Flags that describe the context of type checking a pattern or
/// type.
enum class TypeResolutionFlags : unsigned {
  /// Whether to allow unspecified types within a pattern.
  AllowUnspecifiedTypes = 1 << 0,

  /// Whether the given type can override the type of a typed pattern.
  OverrideType = 1 << 1,

  /// Whether to allow unbound generic types.
  AllowUnboundGenerics = 1 << 2,

  /// Whether we are validating the type for SIL.
  SILType = 1 << 3,

  /// Whether we are parsing a SIL file.  Not the same as SILType,
  /// because the latter is not set if we're parsing an AST type.
  SILMode = 1 << 4,

  /// Whether we are in the input type of a function, or under one level of
  /// tuple type.  This is not set for multi-level tuple arguments.
  FunctionInput = 1 << 5,

  /// Whether this is a variadic function input.
  VariadicFunctionInput = 1 << 6,

  /// Whether we are in the result type of a function body that is
  /// known to produce dynamic Self.
  DynamicSelfResult = 1 << 7,

  /// Whether this is a resolution based on a non-inferred type pattern.
  FromNonInferredPattern = 1 << 8,

  /// Whether we are the variable type in a for/in statement.
  EnumerationVariable = 1 << 9,

  /// Whether we are looking only in the generic signature of the context
  /// we're searching, rather than the entire context.
  GenericSignature = 1 << 10,

  /// Whether an unavailable protocol can be referenced.
  AllowUnavailableProtocol = 1 << 11,

  /// Whether this type is the value carried in an enum case.
  EnumCase = 1 << 12,

  /// Whether this type is being used in an expression or local declaration.
  ///
  /// This affects what sort of dependencies are recorded when resolving the
  /// type.
  InExpression = 1 << 13,

  /// Whether this type resolution is guaranteed not to affect downstream files.
  KnownNonCascadingDependency = 1 << 14,

  /// Whether we should allow references to unavailable types.
  AllowUnavailable = 1 << 15,

  /// Whether this is the payload subpattern of an enum pattern.
  EnumPatternPayload = 1 << 16,

  /// Whether we are binding an extension declaration, which limits
  /// the lookup.
  ExtensionBinding = 1 << 17,

  /// Whether we are in the inheritance clause of a nominal type declaration
  /// or extension.
  InheritanceClause = 1 << 18,

  /// Whether we should resolve only the structure of the resulting
  /// type rather than its complete semantic properties.
  ResolveStructure = 1 << 19,

  /// Whether this is the type of an editor placeholder.
  EditorPlaceholder = 1 << 20,

  /// Whether we are in a type argument for an optional
  ImmediateOptionalTypeArgument = 1 << 21,

  /// Whether we are checking the underlying type of a typealias.
  TypeAliasUnderlyingType = 1 << 22,

  /// Whether we are checking the parameter list of a subscript.
  SubscriptParameters = 1 << 23,

  /// Is it okay to resolve an IUO sigil ("!") here?
  AllowIUO = 1 << 24,

  /// Whether this type is being used in a cast or coercion expression.
  InCastOrCoercionExpression = 1 << 25,

  /// Whether we are in a requirement of a generic declaration
  GenericRequirement = 1 << 26,

  /// Whether we are in a protocol's where clause
  ProtocolWhereClause = 1 << 27,
};

/// Option set describing how type resolution should work.
using TypeResolutionOptions = OptionSet<TypeResolutionFlags>;

/// Strip the contextual options from the given type resolution options.
static inline TypeResolutionOptions
withoutContext(TypeResolutionOptions options, bool preserveSIL = false) {
  options -= TypeResolutionFlags::FunctionInput;
  options -= TypeResolutionFlags::VariadicFunctionInput;
  options -= TypeResolutionFlags::EnumCase;
  options -= TypeResolutionFlags::SubscriptParameters;
  options -= TypeResolutionFlags::ImmediateOptionalTypeArgument;
  options -= TypeResolutionFlags::AllowIUO;
  if (!preserveSIL) options -= TypeResolutionFlags::SILType;
  return options;
}

/// Flags that control protocol conformance checking.
enum class ConformanceCheckFlags {
  /// Whether we're performing the check from within an expression.
  InExpression = 0x01,
  /// Whether we will be using the conformance in the AST.
  ///
  /// This implies that the conformance will have to be complete.
  Used = 0x02,
  /// Whether to suppress dependency tracking entirely.
  ///
  /// FIXME: This deals with some oddities with the
  /// _ObjectiveCBridgeable conformances.
  SuppressDependencyTracking = 0x04,
  /// Whether to skip the check for any conditional conformances.
  ///
  /// When set, the caller takes responsibility for any
  /// conditional requirements required for the conformance to be
  /// correctly used. Otherwise (the default), all of the conditional
  /// requirements will be checked.
  SkipConditionalRequirements = 0x08,

  /// Whether to require that the conditional requirements have been computed.
  ///
  /// When set, if the conditional requirements aren't available, they are just
  /// skipped, and the caller is responsible for detecting and handling this
  /// case (likely via another call to getConditionalRequirementsIfAvailable).
  AllowUnavailableConditionalRequirements = 0x10,
};

/// Options that control protocol conformance checking.
using ConformanceCheckOptions = OptionSet<ConformanceCheckFlags>;

inline ConformanceCheckOptions operator|(ConformanceCheckFlags lhs,
                                         ConformanceCheckFlags rhs) {
  return ConformanceCheckOptions(lhs) | rhs;
}

/// Describes the kind of checked cast operation being performed.
enum class CheckedCastContextKind {
  /// None: we're just establishing how to perform the checked cast. This
  /// is useful when we don't care to produce any diagnostics.
  None,
  /// A forced cast, with "as!".
  ForcedCast,
  /// A conditional cast, with "as?".
  ConditionalCast,
  /// An "is" expression.
  IsExpr,
  /// An "is" pattern.
  IsPattern,
  /// An enum-element pattern.
  EnumElementPattern,
};

/// The Swift type checker, which takes a parsed AST and performs name binding,
/// type checking, and semantic analysis to produce a type-annotated AST.
class TypeChecker final : public LazyResolver {
public:
  ASTContext &Context;
  DiagnosticEngine &Diags;

  /// \brief The list of function definitions we've encountered.
  std::vector<AbstractFunctionDecl *> definedFunctions;

  /// Declarations that need their conformances checked.
  llvm::SmallVector<Decl *, 8> ConformanceContexts;

  /// The list of protocol conformances that were "used" and will need to be
  /// completed before type checking is considered complete.
  llvm::SetVector<NormalProtocolConformance *> UsedConformances;

  /// The list of protocol conformances whose requirements could not be
  /// fully checked and, therefore, should be checked again at the top
  /// level.
  llvm::SetVector<NormalProtocolConformance *> PartiallyCheckedConformances;

  /// The list of declarations that we've done at least partial validation
  /// of during type-checking, but which will need to be finalized before
  /// we can hand them off to SILGen etc.
  llvm::SetVector<ValueDecl *> DeclsToFinalize;

  /// The list of functions that need to have their bodies synthesized.
  llvm::MapVector<FuncDecl*, SynthesizedFunction> FunctionsToSynthesize;

  /// The list of protocols that need their requirement signatures computed,
  /// because they were first validated by validateDeclForNameLookup(),
  /// which skips this step.
  llvm::SetVector<ProtocolDecl *> DelayedRequirementSignatures;

  /// The list of types whose circularity checks were delayed.
  SmallVector<NominalTypeDecl*, 8> DelayedCircularityChecks;

  // Caches whether a given declaration is "as specialized" as another.
  llvm::DenseMap<std::pair<ValueDecl*, ValueDecl*>, bool> 
    specializedOverloadComparisonCache;
  
  /// A list of closures for the most recently type-checked function, which we
  /// will need to compute captures for.
  std::vector<AnyFunctionRef> ClosuresWithUncomputedCaptures;

  /// Local functions that have been captured before their definitions.
  ///
  /// We need this to guard against functions that would transitively capture
  /// variables before their definition, e.g.:
  ///
  /// func outer() {
  ///   func first() {
  ///     second()
  ///   }
  ///   second()
  ///   var x
  ///   func second() {
  ///     use(x)
  ///   }
  /// }

  llvm::SmallDenseMap<AnyFunctionRef, SmallVector<AnyFunctionRef, 4>, 4>
    ForwardCapturedFuncs;

  /// A set of local functions from which C function pointers are derived.
  ///
  /// This is used to diagnose the use of local functions with captured context
  /// as C function pointers when the function's captures have not yet been
  /// computed.
  llvm::DenseMap<AnyFunctionRef, std::vector<Expr*>> LocalCFunctionPointers;

private:
  /// Return statements with functions as return values.
  llvm::DenseMap<AbstractFunctionDecl *, llvm::DenseSet<ReturnStmt *>>
    FunctionAsReturnValue;

  /// Function apply expressions with a certain function as an argument.
  llvm::DenseMap<AbstractFunctionDecl *, llvm::DenseSet<ApplyExpr *>>
    FunctionAsEscapingArg;

  /// The # of times we have performed typo correction.
  unsigned NumTypoCorrections = 0;

public:
  /// Record an occurrence of a function that captures inout values as an
  /// argument.
  ///
  /// \param decl the function that occurs as an argument.
  ///
  /// \param apply the expression in which the function appears.
  void addEscapingFunctionAsArgument(AbstractFunctionDecl *decl,
                                     ApplyExpr *apply) {
    FunctionAsEscapingArg[decl].insert(apply);
  }

  /// Find occurrences of a function that captures inout values as arguments.
  ///
  /// \param decl the function that occurs as an argument.
  ///
  /// \returns Expressions in which the function appears as arguments.
  llvm::DenseSet<ApplyExpr *> &
  getEscapingFunctionAsArgument(AbstractFunctionDecl *decl) {
    return FunctionAsEscapingArg[decl];
  }

  /// Record an occurrence of a function that captures inout values as a return
  /// value
  ///
  /// \param decl the function that occurs as a return value.
  ///
  /// \param stmt the expression in which the function appears.
  void addEscapingFunctionAsReturnValue(AbstractFunctionDecl *decl,
                                        ReturnStmt *stmt) {
    FunctionAsReturnValue[decl].insert(stmt);
  }

  /// Find occurrences of a function that captures inout values as return
  /// values.
  ///
  /// \param decl the function that occurs as a return value.
  ///
  /// \returns Expressions in which the function appears as arguments.
  llvm::DenseSet<ReturnStmt *> &
  getEscapingFunctionAsReturnValue(AbstractFunctionDecl *decl) {
    return FunctionAsReturnValue[decl];
  }

private:
  Type IntLiteralType;
  Type MaxIntegerType;
  Type FloatLiteralType;
  Type BooleanLiteralType;
  Type UnicodeScalarType;
  Type ExtendedGraphemeClusterType;
  Type StringLiteralType;
  Type ArrayLiteralType;
  Type DictionaryLiteralType;
  Type ColorLiteralType;
  Type ImageLiteralType;
  Type FileReferenceLiteralType;
  Type StringType;
  Type SubstringType;
  Type IntType;
  Type Int8Type;
  Type UInt8Type;
  Type NSObjectType;
  Type NSNumberType;
  Type NSValueType;
  Type ObjCSelectorType;
  Type ExceptionType;

  /// The \c Swift.UnsafeMutablePointer<T> declaration.
  Optional<NominalTypeDecl *> ArrayDecl;

  /// The set of expressions currently being analyzed for failures.
  llvm::DenseMap<Expr*, Expr*> DiagnosedExprs;

  ModuleDecl *StdlibModule = nullptr;

  /// The index of the next response metavariable to bind to a REPL result.
  unsigned NextResponseVariableIndex = 0;

  /// If non-zero, warn when a function body takes longer than this many
  /// milliseconds to type-check.
  ///
  /// Intended for debugging purposes only.
  unsigned WarnLongFunctionBodies = 0;

  /// If non-zero, warn when type-checking an expression takes longer
  /// than this many milliseconds.
  ///
  /// Intended for debugging purposes only.
  unsigned WarnLongExpressionTypeChecking = 0;

  /// If non-zero, abort the expression type checker if it takes more
  /// than this many seconds.
  unsigned ExpressionTimeoutThreshold = 600;

  /// If non-zero, abort the switch statement exhaustiveness checker if
  /// the Space::minus function is called more than this many times.
  ///
  /// Why this number? Times out in about a second on a 2017 iMac, Retina 5K,
  // 4.2 GHz Intel Core i7.
  // (It's arbitrary, but will keep the compiler from taking too much time.)
  unsigned SwitchCheckingInvocationThreshold = 200000;

  /// If true, the time it takes to type-check each function will be dumped
  /// to llvm::errs().
  bool DebugTimeFunctionBodies = false;

  /// If true, the time it takes to type-check each expression will be
  /// dumped to llvm::errs().
  bool DebugTimeExpressions = false;

  /// Indicate that the type checker is checking code that will be
  /// immediately executed. This will suppress certain warnings
  /// when executing scripts.
  bool InImmediateMode = false;

  /// A helper to construct and typecheck call to super.init().
  ///
  /// \returns NULL if the constructed expression does not typecheck.
  Expr* constructCallToSuperInit(ConstructorDecl *ctor, ClassDecl *ClDecl);

public:
  TypeChecker(ASTContext &Ctx) : TypeChecker(Ctx, Ctx.Diags) { }
  TypeChecker(ASTContext &Ctx, DiagnosticEngine &Diags);
  TypeChecker(const TypeChecker&) = delete;
  TypeChecker& operator=(const TypeChecker&) = delete;
  ~TypeChecker();

  LangOptions &getLangOpts() const { return Context.LangOpts; }

  /// Dump the time it takes to type-check each function to llvm::errs().
  void enableDebugTimeFunctionBodies() {
    DebugTimeFunctionBodies = true;
  }

  /// Dump the time it takes to type-check each function to llvm::errs().
  void enableDebugTimeExpressions() {
    DebugTimeExpressions = true;
  }

  bool getDebugTimeExpressions() {
    return DebugTimeExpressions;
  }

  /// If \p timeInMS is non-zero, warn when a function body takes longer than
  /// this many milliseconds to type-check.
  ///
  /// Intended for debugging purposes only.
  void setWarnLongFunctionBodies(unsigned timeInMS) {
    WarnLongFunctionBodies = timeInMS;
  }

  /// If \p timeInMS is non-zero, warn when type-checking an expression
  /// takes longer than this many milliseconds.
  ///
  /// Intended for debugging purposes only.
  void setWarnLongExpressionTypeChecking(unsigned timeInMS) {
    WarnLongExpressionTypeChecking = timeInMS;
  }

  /// Return the current setting for the number of milliseconds
  /// threshold we use to determine whether to warn about an
  /// expression taking a long time.
  unsigned getWarnLongExpressionTypeChecking() {
    return WarnLongExpressionTypeChecking;
  }

  /// Set the threshold that determines the upper bound for the number
  /// of seconds we'll let the expression type checker run before
  /// considering an expression "too complex".
  void setExpressionTimeoutThreshold(unsigned timeInSeconds) {
    ExpressionTimeoutThreshold = timeInSeconds;
  }

  /// Return the current setting for the threshold that determines
  /// the upper bound for the number of seconds we'll let the
  /// expression type checker run before considering an expression
  /// "too complex".
  /// If zero, do not limit the checking.
  unsigned getExpressionTimeoutThresholdInSeconds() {
    return ExpressionTimeoutThreshold;
  }

  /// Get the threshold that determines the upper bound for the number
  /// of times we'll let the Space::minus routine run before
  /// considering a switch statement "too complex".
  /// If zero, do not limit the checking.
  unsigned getSwitchCheckingInvocationThreshold() const {
    return SwitchCheckingInvocationThreshold;
  }

  /// Set the threshold that determines the upper bound for the number
  /// of times we'll let the Space::minus routine run before
  /// considering a switch statement "too complex".
  void setSwitchCheckingInvocationThreshold(unsigned invocationCount) {
    SwitchCheckingInvocationThreshold = invocationCount;
  }

  bool getInImmediateMode() {
    return InImmediateMode;
  }

  void setInImmediateMode(bool InImmediateMode) {
    this->InImmediateMode = InImmediateMode;
  }

  template<typename ...ArgTypes>
  InFlightDiagnostic diagnose(ArgTypes &&...Args) {
    return Diags.diagnose(std::forward<ArgTypes>(Args)...);
  }

  Type getArraySliceType(SourceLoc loc, Type elementType);
  Type getDictionaryType(SourceLoc loc, Type keyType, Type valueType);
  Type getOptionalType(SourceLoc loc, Type elementType);
  Type getUnsafePointerType(SourceLoc loc, Type pointeeType);
  Type getUnsafeMutablePointerType(SourceLoc loc, Type pointeeType);
  Type getStringType(DeclContext *dc);
  Type getSubstringType(DeclContext *dc);
  Type getIntType(DeclContext *dc);
  Type getInt8Type(DeclContext *dc);
  Type getUInt8Type(DeclContext *dc);
  Type getMaxIntegerType(DeclContext *dc);
  Type getNSObjectType(DeclContext *dc);
  Type getObjCSelectorType(DeclContext *dc);
  Type getExceptionType(DeclContext *dc, SourceLoc loc);
  
  /// \brief Try to resolve an IdentTypeRepr, returning either the referenced
  /// Type or an ErrorType in case of error.
  Type resolveIdentifierType(DeclContext *DC,
                             IdentTypeRepr *IdType,
                             TypeResolutionOptions options,
                             bool diagnoseErrors,
                             GenericTypeResolver *resolver);

  /// Bind an UnresolvedDeclRefExpr by performing name lookup and
  /// returning the resultant expression.  Context is the DeclContext used
  /// for the lookup.
  Expr *resolveDeclRefExpr(UnresolvedDeclRefExpr *UDRE, DeclContext *Context);

  /// \brief Validate the given type.
  ///
  /// Type validation performs name binding, checking of generic arguments,
  /// and so on to determine whether the given type is well-formed and can
  /// be used as a type.
  ///
  /// \param Loc The type (with source location information) to validate.
  /// If the type has already been validated, returns immediately.
  ///
  /// \param DC The context that the type appears in.
  ///
  /// \param options Options that alter type resolution.
  ///
  /// \param resolver A resolver for generic types. If none is supplied, this
  /// routine will create a \c GenericTypeToArchetypeResolver to use.
  ///
  /// \returns true if type validation failed, or false otherwise.
  bool validateType(TypeLoc &Loc, DeclContext *DC,
                    TypeResolutionOptions options = None,
                    GenericTypeResolver *resolver = nullptr);

  /// Check for unsupported protocol types in the given declaration.
  void checkUnsupportedProtocolType(Decl *decl);

  /// Check for unsupported protocol types in the given statement.
  void checkUnsupportedProtocolType(Stmt *stmt);

  /// Expose TypeChecker's handling of GenericParamList to SIL parsing.
  GenericEnvironment *handleSILGenericParams(GenericParamList *genericParams,
                                             DeclContext *DC);

  /// \brief Resolves a TypeRepr to a type.
  ///
  /// Performs name binding, checking of generic arguments, and so on in order
  /// to create a well-formed type.
  ///
  /// \param TyR The type representation to check.
  ///
  /// \param DC The context that the type appears in.
  ///
  /// \param options Options that alter type resolution.
  ///
  /// \param resolver A resolver for generic types. If none is supplied, this
  /// routine will create a \c GenericTypeToArchetypeResolver to use.
  ///
  /// \returns a well-formed type or an ErrorType in case of an error.
  Type resolveType(TypeRepr *TyR, DeclContext *DC,
                   TypeResolutionOptions options,
                   GenericTypeResolver *resolver = nullptr);

  void validateDecl(ValueDecl *D);
  void validateDecl(OperatorDecl *decl);
  void validateDecl(PrecedenceGroupDecl *decl);

  /// Perform just enough validation for looking up names using the Decl.
  void validateDeclForNameLookup(ValueDecl *D);

  /// Validate the given extension declaration, ensuring that it
  /// properly extends the nominal type it names.
  void validateExtension(ExtensionDecl *ext);

  /// Request that type containing the given member needs to have all
  /// members validated after everythign in the translation unit has
  /// been processed.
  void requestMemberLayout(ValueDecl *member);

  /// Request that the given class needs to have all members validated
  /// after everything in the translation unit has been processed.
  void requestNominalLayout(NominalTypeDecl *nominalDecl);

  /// Request that the superclass of the given class, if any, needs to have
  /// all members validated after everything in the translation unit has
  /// been processed.
  void requestSuperclassLayout(ClassDecl *classDecl);

  /// Perform final validation of a declaration after everything in the
  /// translation unit has been processed.
  void finalizeDecl(ValueDecl *D);

  /// Resolve a reference to the given type declaration within a particular
  /// context.
  ///
  /// This routine aids unqualified name lookup for types by performing the
  /// resolution necessary to rectify the declaration found by name lookup with
  /// the declaration context from which name lookup started.
  ///
  /// \param typeDecl The type declaration found by name lookup.
  /// \param fromDC The declaration context in which the name lookup occurred.
  /// \param isSpecialized Whether the type will have generic arguments applied.
  /// \param resolver The resolver for generic types.
  ///
  /// \returns the resolved type.
  Type resolveTypeInContext(TypeDecl *typeDecl,
                            DeclContext *foundDC,
                            DeclContext *fromDC,
                            TypeResolutionOptions options,
                            bool isSpecialized,
                            GenericTypeResolver *resolver = nullptr);

  /// Apply generic arguments to the given type.
  ///
  /// This function emits diagnostics about an invalid type or the wrong number
  /// of generic arguments, whereas applyUnboundGenericArguments requires this
  /// to be in a correct and valid form.
  ///
  /// \param type The generic type to which to apply arguments.
  /// \param loc The source location for diagnostic reporting.
  /// \param dc The context where the arguments are applied.
  /// \param generic The arguments to apply with the angle bracket range for
  /// diagnostics.
  /// \param options The type resolution context.
  /// \param resolver The generic type resolver.
  ///
  /// \returns A BoundGenericType bound to the given arguments, or null on
  /// error.
  ///
  /// \see applyUnboundGenericArguments
  Type applyGenericArguments(Type type, SourceLoc loc,
                             DeclContext *dc, GenericIdentTypeRepr *generic,
                             TypeResolutionOptions options,
                             GenericTypeResolver *resolver);

  /// Apply generic arguments to the given type.
  ///
  /// This function requires a valid unbound generic type with the correct
  /// number of generic arguments given, whereas applyGenericArguments emits
  /// diagnostics in those cases.
  ///
  /// \param unboundType The unbound generic type to which to apply arguments.
  /// \param decl The declaration of the type.
  /// \param loc The source location for diagnostic reporting.
  /// \param dc The context where the arguments are applied.
  /// \param genericArgs The list of generic arguments to apply to the type.
  /// \param resolver The generic type resolver.
  ///
  /// \returns A BoundGenericType bound to the given arguments, or null on
  /// error.
  ///
  /// \see applyGenericArguments
  Type applyUnboundGenericArguments(UnboundGenericType *unboundType,
                                    GenericTypeDecl *decl,
                                    SourceLoc loc, DeclContext *dc,
                                    ArrayRef<Type> genericArgs,
                                    GenericTypeResolver *resolver);

  /// \brief Substitute the given base type into the type of the given nested type,
  /// producing the effective type that the nested type will have.
  ///
  /// \param module The module in which the substitution will be performed.
  /// \param member The member whose type projection is being computed.
  /// \param baseTy The base type that will be substituted for the 'Self' of the
  /// member.
  /// \param useArchetypes Whether to use context archetypes for outer generic
  /// parameters if the class is nested inside a generic function.
  Type substMemberTypeWithBase(ModuleDecl *module, TypeDecl *member, Type baseTy,
                              bool useArchetypes = true);

  /// \brief Retrieve the superclass type of the given type, or a null type if
  /// the type has no supertype.
  Type getSuperClassOf(Type type);

  /// \brief Determine whether one type is a subtype of another.
  ///
  /// \param t1 The potential subtype.
  /// \param t2 The potential supertype.
  /// \param dc The context of the check.
  ///
  /// \returns true if \c t1 is a subtype of \c t2.
  bool isSubtypeOf(Type t1, Type t2, DeclContext *dc);

  /// \brief Determine whether one type is a subclass of another.
  ///
  /// \param t1 The potential subtype.
  /// \param t2 The potential supertype.
  /// \param dc The context of the check.
  ///
  /// \returns true if \c t1 is a subtype of \c t2.
  bool isSubclassOf(Type t1, Type t2, DeclContext *dc);
  
  /// \brief Determine whether one type is implicitly convertible to another.
  ///
  /// \param t1 The potential source type of the conversion.
  ///
  /// \param t2 The potential destination type of the conversion.
  ///
  /// \param dc The context of the conversion.
  ///
  /// \param unwrappedIUO If non-null, will be set to indicate whether the
  /// conversion force-unwrapped an implicitly-unwrapped optional.
  ///
  /// \returns true if \c t1 can be implicitly converted to \c t2.
  bool isConvertibleTo(Type t1, Type t2, DeclContext *dc,
                       bool *unwrappedIUO = nullptr);

  /// \brief Determine whether one type is explicitly convertible to another,
  /// i.e. using an 'as' expression.
  ///
  /// \param t1 The potential source type of the conversion.
  ///
  /// \param t2 The potential destination type of the conversion.
  ///
  /// \param dc The context of the conversion.
  ///
  /// \returns true if \c t1 can be explicitly converted to \c t2.
  bool isExplicitlyConvertibleTo(Type t1, Type t2, DeclContext *dc);

  /// \brief Determine whether one type is bridged to another type.
  ///
  /// \param t1 The potential source type of the conversion.
  ///
  /// \param t2 The potential destination type of the conversion.
  ///
  /// \param dc The context of the conversion.
  ///
  /// \param unwrappedIUO If non-null, will be set to indicate whether the
  /// conversion force-unwrapped an implicitly-unwrapped optional.
  ///
  /// \returns true if \c t1 can be explicitly converted to \c t2.
  bool isObjCBridgedTo(Type t1, Type t2, DeclContext *dc,
                       bool *unwrappedIUO = nullptr);

  /// \brief Return true if performing a checked cast from one type to another
  /// with the "as!" operator could possibly succeed.
  ///
  /// \param t1 The potential source type of the cast.
  ///
  /// \param t2 The potential destination type of the cast.
  ///
  /// \param dc The context of the cast.
  ///
  /// \returns true if a checked cast from \c t1 to \c t2 may succeed, and
  /// false if it will certainly fail, e.g. because the types are unrelated.
  bool checkedCastMaySucceed(Type t1, Type t2, DeclContext *dc);

  /// \brief Determine whether a constraint of the given kind can be satisfied
  /// by the two types.
  ///
  /// \param t1 The first type of the constraint.
  ///
  /// \param t2 The second type of the constraint.
  ///
  /// \param openArchetypes If true, archetypes are replaced with type
  /// variables, and the result can be interpreted as whether or not the
  /// two types can possibly equal at runtime.
  ///
  /// \param dc The context of the conversion.
  ///
  /// \param unwrappedIUO   If non-null, will be set to \c true if the coercion
  /// or bridge operation force-unwraps an implicitly-unwrapped optional.
  ///
  /// \returns true if \c t1 and \c t2 satisfy the constraint.
  bool typesSatisfyConstraint(Type t1, Type t2,
                              bool openArchetypes,
                              constraints::ConstraintKind kind,
                              DeclContext *dc,
                              bool *unwrappedIUO = nullptr);

  /// If the inputs to an apply expression use a consistent "sugar" type
  /// (that is, a typealias or shorthand syntax) equivalent to the result type
  /// of the function, set the result type of the expression to that sugar type.
  Expr *substituteInputSugarTypeForResult(ApplyExpr *E);

  bool typeCheckAbstractFunctionBodyUntil(AbstractFunctionDecl *AFD,
                                          SourceLoc EndTypeCheckLoc);
  bool typeCheckAbstractFunctionBody(AbstractFunctionDecl *AFD);
  bool typeCheckFunctionBodyUntil(FuncDecl *FD, SourceLoc EndTypeCheckLoc);
  bool typeCheckConstructorBodyUntil(ConstructorDecl *CD,
                                     SourceLoc EndTypeCheckLoc);
  bool typeCheckDestructorBodyUntil(DestructorDecl *DD,
                                    SourceLoc EndTypeCheckLoc);

  bool typeCheckClosureBody(ClosureExpr *closure);

  void typeCheckTopLevelCodeDecl(TopLevelCodeDecl *TLCD);

  void processREPLTopLevel(SourceFile &SF, TopLevelContext &TLC,
                           unsigned StartElem);
  Identifier getNextResponseVariableName(DeclContext *DC);

  void typeCheckDecl(Decl *D);

  void checkDeclAttributesEarly(Decl *D);
  void checkDeclAttributes(Decl *D);
  void checkTypeModifyingDeclAttributes(VarDecl *var);

  void checkReferenceOwnershipAttr(VarDecl *D, ReferenceOwnershipAttr *attr);

  /// Check the default arguments that occur within this value decl.
  void checkDefaultArguments(ParameterList *params, ValueDecl *VD);

  virtual void resolveDeclSignature(ValueDecl *VD) override {
    validateDeclForNameLookup(VD);
  }

  virtual void bindExtension(ExtensionDecl *ext) override;

  virtual void resolveExtension(ExtensionDecl *ext) override {
    validateExtension(ext);
  }
  virtual void resolveExtensionForConformanceConstruction(
      ExtensionDecl *ext,
      SmallVectorImpl<ConformanceConstructionInfo> &protocols) override;

  virtual void resolveImplicitConstructors(NominalTypeDecl *nominal) override {
    addImplicitConstructors(nominal);
  }

  virtual void resolveImplicitMember(NominalTypeDecl *nominal, DeclName member) override {
    synthesizeMemberForLookup(nominal, member);
  }

  /// Infer default value witnesses for all requirements in the given protocol.
  void inferDefaultWitnesses(ProtocolDecl *proto);

  /// Perform semantic checks on the given generic parameter list.
  void prepareGenericParamList(GenericParamList *genericParams,
                               DeclContext *dc);

  /// Revert the dependent types within the given generic parameter list.
  void revertGenericParamList(GenericParamList *genericParams);

  /// Revert the dependent types within a set of requirements.
  void revertGenericRequirements(MutableArrayRef<RequirementRepr> requirements);

  /// Configure the interface type of a function declaration.
  void configureInterfaceType(AbstractFunctionDecl *func,
                              GenericSignature *sig);

  /// Compute the generic signature, generic environment and interface type
  /// of a generic function.
  void validateGenericFuncSignature(AbstractFunctionDecl *func);

  /// Check the generic parameters in the given generic parameter list (and its
  /// parent generic parameter lists) according to the given resolver.
  void checkGenericParamList(GenericSignatureBuilder *builder,
                             GenericParamList *genericParams,
                             GenericSignature *parentSig,
                             GenericTypeResolver *resolver);

  /// Compute the generic signature, generic environment and interface type
  /// of a generic subscript.
  void validateGenericSubscriptSignature(SubscriptDecl *subscript);

  /// Configure the interface type of a subscript declaration.
  void configureInterfaceType(SubscriptDecl *subscript,
                              GenericSignature *sig);

  /// Construct a new generic environment for the given declaration context.
  ///
  /// \param genericParams The generic parameters to validate.
  ///
  /// \param dc The declaration context in which to perform the validation.
  ///
  /// \param outerSignature The generic signature of the outer
  /// context, if not available as part of the \c dc argument (used
  /// for SIL parsing).
  ///
  /// \param ext The extension for which we're checking the generic
  /// environment, or null if we're not checking an extension.
  ///
  /// \param inferRequirements When non-empty, callback that will be invoked
  /// to perform any additional requirement inference that contributes to the
  /// generic environment..
  ///
  /// \returns the resulting generic environment.
  GenericEnvironment *checkGenericEnvironment(
                        GenericParamList *genericParams,
                        DeclContext *dc,
                        GenericSignature *outerSignature,
                        bool allowConcreteGenericParams,
                        ExtensionDecl *ext,
                        llvm::function_ref<void(GenericSignatureBuilder &)>
                          inferRequirements,
                        bool mustInferRequirements);

  /// Construct a new generic environment for the given declaration context.
  ///
  /// \param genericParams The generic parameters to validate.
  ///
  /// \param dc The declaration context in which to perform the validation.
  ///
  /// \param outerSignature The generic signature of the outer
  /// context, if not available as part of the \c dc argument (used
  /// for SIL parsing).
  /// \returns the resulting generic environment.
  GenericEnvironment *checkGenericEnvironment(
                        GenericParamList *genericParams,
                        DeclContext *dc,
                        GenericSignature *outerSignature,
                        bool allowConcreteGenericParams,
                        ExtensionDecl *ext) {
    return checkGenericEnvironment(genericParams, dc, outerSignature,
                                   allowConcreteGenericParams, ext,
                                   [&](GenericSignatureBuilder &) { },
                                   /*mustInferRequirements=*/false);
  }

  /// Validate the signature of a generic type.
  ///
  /// \param nominal The generic type.
  void validateGenericTypeSignature(GenericTypeDecl *nominal);

  bool validateRequirement(SourceLoc whereLoc, RequirementRepr &req,
                           DeclContext *lookupDC,
                           TypeResolutionOptions options = None,
                           GenericTypeResolver *resolver = nullptr);

  /// Validate the given requirements.
  void validateRequirements(SourceLoc whereLoc,
                            MutableArrayRef<RequirementRepr> requirements,
                            DeclContext *dc,
                            TypeResolutionOptions options,
                            GenericTypeResolver *resolver,
                            GenericSignatureBuilder *builder = nullptr);

  /// Create a text string that describes the bindings of generic parameters
  /// that are relevant to the given set of types, e.g.,
  /// "[with T = Bar, U = Wibble]".
  ///
  /// \param types The types that will be scanned for generic type parameters,
  /// which will be used in the resulting type.
  ///
  /// \param genericParams The generic parameters to use to resugar any
  /// generic parameters that occur within the types.
  ///
  /// \param substitutions The generic parameter -> generic argument
  /// substitutions that will have been applied to these types.
  /// These are used to produce the "parameter = argument" bindings in the test.
  static std::string
  gatherGenericParamBindingsText(ArrayRef<Type> types,
                              TypeArrayView<GenericTypeParamType> genericParams,
                              TypeSubstitutionFn substitutions);

  /// Check the given set of generic arguments against the requirements in a
  /// generic signature.
  ///
  /// \param dc The context in which the generic arguments should be checked.
  /// \param loc The location at which any diagnostics should be emitted.
  /// \param noteLoc The location at which any notes will be printed.
  /// \param owner The type that owns the generic signature.
  /// \param genericParams The generic parameters being substituted.
  /// \param requirements The requirements against which the generic arguments
  /// should be checked.
  /// \param substitutions Substitutions from interface types of the signature.
  /// \param conformanceOptions The flags to use when checking conformance
  /// requirement.
  /// \param listener The generic check listener used to pick requirements and
  /// notify callers about diagnosed errors.
  RequirementCheckResult checkGenericArguments(
      DeclContext *dc, SourceLoc loc, SourceLoc noteLoc, Type owner,
      TypeArrayView<GenericTypeParamType> genericParams,
      ArrayRef<Requirement> requirements,
      TypeSubstitutionFn substitutions,
      LookupConformanceFn conformances,
      ConformanceCheckOptions conformanceOptions = ConformanceCheckFlags::Used,
      GenericRequirementsCheckListener *listener = nullptr,
      SubstOptions options = None);

  /// Resolve the inherited protocols of a given protocol.
  void resolveInheritedProtocols(ProtocolDecl *protocol);

  /// Validate a protocol's where clause, along with the where clauses of
  /// its associated types.
  void validateWhereClauses(ProtocolDecl *protocol,
                            GenericTypeResolver *resolver);

  void resolveTrailingWhereClause(ProtocolDecl *proto) override;

  /// Check the inheritance clause of the given declaration.
  void checkInheritanceClause(Decl *decl,
                              GenericTypeResolver *resolver = nullptr);

  /// Diagnose if the class has no designated initializers.
  void maybeDiagnoseClassWithoutInitializers(ClassDecl *classDecl);

  ///
  /// \brief Add any implicitly-defined constructors required for the given
  /// struct or class.
  void addImplicitConstructors(NominalTypeDecl *typeDecl);

  /// Synthesize the member with the given name on the target if applicable,
  /// i.e. if the member is synthesizable and has not yet been added to the
  /// target.
  void synthesizeMemberForLookup(NominalTypeDecl *target, DeclName member);

  /// The specified AbstractStorageDecl \c storage was just found to satisfy
  /// the protocol property \c requirement.  Ensure that it has the full
  /// complement of accessors.
  void synthesizeWitnessAccessorsForStorage(AbstractStorageDecl *requirement,
                                            AbstractStorageDecl *storage);

  void synthesizeFunctionBody(SynthesizedFunction fn);

  /// Provide storage and accessor implementations for the given property,
  /// which must be lazy.
  void completeLazyVarImplementation(VarDecl *lazyVar);
  
  /// Instantiate the storage implementation for a behavior-backed property.
  void completePropertyBehaviorStorage(VarDecl *VD,
                               VarDecl *BehaviorStorage,
                               FuncDecl *DefaultInitStorage,
                               FuncDecl *ParamInitStorage,
                               Type SelfTy,
                               Type StorageTy,
                               NormalProtocolConformance *BehaviorConformance,
                               SubstitutionMap interfaceMap,
                               SubstitutionMap contextMap);
  
  /// Instantiate the parameter implementation for a behavior-backed
  /// property.
  void completePropertyBehaviorParameter(VarDecl *VD,
                               FuncDecl *BehaviorParameter,
                               NormalProtocolConformance *BehaviorConformance,
                               SubstitutionMap interfaceMap,
                               SubstitutionMap contextMap);
  
  /// Instantiate the accessor implementations for a behavior-backed
  /// property.
  void completePropertyBehaviorAccessors(VarDecl *VD,
                                     VarDecl *ValueImpl,
                                     Type valueTy,
                                     SubstitutionMap interfaceMap,
                                     SubstitutionMap contextMap);

  /// Pre-check the expression, validating any types that occur in the
  /// expression and folding sequence expressions.
  bool preCheckExpression(Expr *&expr, DeclContext *dc);

  /// \name Name lookup
  ///
  /// Routines that perform name lookup.
  ///
  /// During type checking, these routines should be used instead of
  /// \c MemberLookup and \c UnqualifiedLookup, because these routines will
  /// lazily introduce declarations and (FIXME: eventually) perform recursive
  /// type-checking that the AST-level lookup routines don't.
  ///
  /// @{
private:
  Optional<Type> boolType;

public:
  /// \brief Define the default constructor for the given struct or class.
  void defineDefaultConstructor(NominalTypeDecl *decl);

  /// \brief Fold the given sequence expression into an (unchecked) expression
  /// tree.
  Expr *foldSequence(SequenceExpr *expr, DeclContext *dc);

  /// \brief Type check the given expression.
  ///
  /// \param expr The expression to type-check, which will be modified in
  /// place.
  ///
  /// \param convertTypePurpose When convertType is specified, this indicates
  /// what the conversion is doing.  This allows diagnostics generation to
  /// produce more specific and helpful error messages when the conversion fails
  /// to be possible.
  ///
  /// \param convertType The type that the expression is being converted to,
  /// or null if the expression is standalone.  If the 'ConvertTypeIsOnlyAHint'
  /// option is specified, then this is only a hint, it doesn't produce a full
  /// conversion constraint. The location information is only used for
  /// diagnostics should the conversion fail; it is safe to pass a TypeLoc
  /// without location information.
  ///
  /// \param options Options that control how type checking is performed.
  ///
  /// \param listener If non-null, a listener that will be notified of important
  /// events in the type checking of this expression, and which can introduce
  /// additional constraints.
  ///
  /// \param baseCS If this type checking process is the simplification of
  /// another constraint system, set the original constraint system. \c null
  /// otherwise
  ///
  /// \returns The type of the top-level expression, or Type() if an
  ///          error occurred.
  Type
  typeCheckExpression(Expr *&expr, DeclContext *dc,
                      TypeLoc convertType = TypeLoc(),
                      ContextualTypePurpose convertTypePurpose = CTP_Unused,
                      TypeCheckExprOptions options = TypeCheckExprOptions(),
                      ExprTypeCheckListener *listener = nullptr,
                      constraints::ConstraintSystem *baseCS = nullptr);

  Type typeCheckExpression(Expr *&expr, DeclContext *dc,
                           ExprTypeCheckListener *listener) {
    return typeCheckExpression(expr, dc, TypeLoc(), CTP_Unused,
                               TypeCheckExprOptions(), listener);
  }


  /// \brief Type check the given expression and return its type without
  /// applying the solution.
  ///
  /// \param expr The expression to type-check.
  ///
  /// \param referencedDecl Will be set to the declaration that is referenced by
  /// the expression.
  ///
  /// \param allowFreeTypeVariables Whether free type variables are allowed in
  /// the solution, and what to do with them.
  ///
  /// \param listener If non-null, a listener that will be notified of important
  /// events in the type checking of this expression, and which can introduce
  /// additional constraints.
  ///
  /// \returns the type of \p expr on success, Type() otherwise.
  /// FIXME: expr may still be modified...
  Type getTypeOfExpressionWithoutApplying(
      Expr *&expr, DeclContext *dc,
      ConcreteDeclRef &referencedDecl,
      FreeTypeVariableBinding allowFreeTypeVariables =
                              FreeTypeVariableBinding::Disallow,
      ExprTypeCheckListener *listener = nullptr);

  void getPossibleTypesOfExpressionWithoutApplying(
      Expr *&expr, DeclContext *dc, SmallPtrSetImpl<TypeBase *> &types,
      FreeTypeVariableBinding allowFreeTypeVariables =
          FreeTypeVariableBinding::Disallow,
      ExprTypeCheckListener *listener = nullptr);

  bool typeCheckCompletionSequence(Expr *&expr, DeclContext *DC);

  /// \brief Type check the given expression assuming that its children
  /// have already been fully type-checked.
  ///
  /// \param expr The expression to type-check, which will be modified in
  /// place.
  ///
  /// \returns true if an error occurred, false otherwise.
  bool typeCheckExpressionShallow(Expr *&expr, DeclContext *dc);

  /// Check the key-path expression.
  ///
  /// Returns the type of the last component of the key-path.
  Optional<Type> checkObjCKeyPathExpr(DeclContext *dc, KeyPathExpr *expr,
                                      bool requireResultType = false);

  /// \brief Type check whether the given type declaration includes members of
  /// unsupported recursive value types.
  ///
  /// \param decl The declaration to be type-checked. This process will not
  /// modify the declaration.
  void checkDeclCircularity(NominalTypeDecl *decl);

  /// \brief Type check whether the given switch statement exhaustively covers
  /// its domain.
  ///
  /// \param stmt The switch statement to be type-checked.  No modification of
  /// the statement occurs.
  /// \param DC The decl context containing \p stmt.
  /// \param limitChecking The checking process relies on the switch statement
  /// being well-formed.  If it is not, pass true to this flag to run a limited
  /// form of analysis.
  void checkSwitchExhaustiveness(const SwitchStmt *stmt, const DeclContext *DC,
                                 bool limitChecking);

  /// \brief Type check the given expression as a condition, which converts
  /// it to a logic value.
  ///
  /// \param expr The expression to type-check, which will be modified in place
  /// to return a logic value (builtin i1).
  ///
  /// \returns true if an error occurred, false otherwise.
  bool typeCheckCondition(Expr *&expr, DeclContext *dc);

  /// \brief Type check the given 'if' or 'while' statement condition, which
  /// either converts an expression to a logic value or bind variables to the
  /// contents of an Optional.
  ///
  /// \param cond The condition to type-check, which will be modified in place.
  ///
  /// \returns true if an error occurred, false otherwise.
  bool typeCheckStmtCondition(StmtCondition &cond, DeclContext *dc,
                              Diag<> diagnosticForAlwaysTrue);

  /// \brief Determine the semantics of a checked cast operation.
  ///
  /// \param fromType       The source type of the cast.
  /// \param toType         The destination type of the cast.
  /// \param dc             The context of the cast.
  /// \param diagLoc        The location at which to report diagnostics.
  /// \param fromExpr       The expression describing the input operand.
  /// \param diagToRange    The source range of the destination type.
  ///
  /// \returns a CheckedCastKind indicating the semantics of the cast. If the
  /// cast is invalid, Unresolved is returned. If the cast represents an implicit
  /// conversion, Coercion is returned.
  CheckedCastKind typeCheckCheckedCast(Type fromType,
                                       Type toType,
                                       CheckedCastContextKind contextKind,
                                       DeclContext *dc,
                                       SourceLoc diagLoc,
                                       Expr *fromExpr,
                                       SourceRange diagToRange);

  /// Find the Objective-C class that bridges between a value of the given
  /// dynamic type and the given value type.
  ///
  /// \param dc The declaration context from which we will look for
  /// bridging.
  ///
  /// \param dynamicType A dynamic type from which we are bridging. Class and
  /// Objective-C protocol types can be used for bridging.
  ///
  /// \param valueType The value type being queried, e.g., String.
  ///
  /// \returns the Objective-C class type that represents the value
  /// type as an Objective-C class, e.g., \c NSString represents \c
  /// String, or a null type if there is no such type or if the
  /// dynamic type isn't something we can start from.
  Type getDynamicBridgedThroughObjCClass(DeclContext *dc,
                                         Type dynamicType,
                                         Type valueType);

  /// \brief Resolve ambiguous pattern/expr productions inside a pattern using
  /// name lookup information. Must be done before type-checking the pattern.
  Pattern *resolvePattern(Pattern *P, DeclContext *dc,
                          bool isStmtCondition);

  /// Type check the given pattern.
  ///
  /// \param P The pattern to type check.
  /// \param dc The context in which type checking occurs.
  /// \param options Options that control type resolution.
  ///
  /// \returns true if any errors occurred during type checking.
  bool typeCheckPattern(Pattern *P, DeclContext *dc,
                        TypeResolutionOptions options);

  bool typeCheckCatchPattern(CatchStmt *S, DeclContext *dc);

  /// Request nominal layout for any types that could be sources of typemetadata
  /// or conformances.
  void requestRequiredNominalTypeLayoutForParameters(ParameterList *PL);

  /// Type check a parameter list.
  bool typeCheckParameterList(ParameterList *PL, DeclContext *dc,
                              TypeResolutionOptions options,
                              GenericTypeResolver &resolver);

  /// Coerce a pattern to the given type.
  ///
  /// \param P The pattern, which may be modified by this coercion.
  /// \param dc The context in which this pattern occurs.
  /// \param type the type to coerce the pattern to.
  /// \param options Options describing how to perform this coercion.
  /// \param resolver The generic resolver to use.
  ///
  /// \returns true if an error occurred, false otherwise.
  bool coercePatternToType(Pattern *&P, DeclContext *dc, Type type,
                           TypeResolutionOptions options,
                           GenericTypeResolver *resolver = nullptr,
                           TypeLoc tyLoc = TypeLoc());
  bool typeCheckExprPattern(ExprPattern *EP, DeclContext *DC,
                            Type type);

  /// Coerce the specified parameter list of a ClosureExpr to the specified
  /// contextual type.
  ///
  /// \returns true if an error occurred, false otherwise.
  bool coerceParameterListToType(ParameterList *P, ClosureExpr *CE, AnyFunctionType *FN);

  
  /// Type-check an initialized variable pattern declaration.
  bool typeCheckBinding(Pattern *&P, Expr *&Init, DeclContext *DC,
                        bool skipApplyingSolution);
  bool typeCheckPatternBinding(PatternBindingDecl *PBD, unsigned patternNumber,
                               bool skipApplyingSolution);

  /// Type-check a for-each loop's pattern binding and sequence together.
  bool typeCheckForEachBinding(DeclContext *dc, ForEachStmt *stmt);

  /// \brief Lazily diagnose conversions to C function pointers of closures
  /// with captures.
  void maybeDiagnoseCaptures(Expr *E, AnyFunctionRef AFR);

  /// \brief Compute the set of captures for the given function or closure.
  void computeCaptures(AnyFunctionRef AFR);

  /// \brief Change the context of closures in the given initializer
  /// expression to the given context.
  ///
  /// \returns true if any closures were found
  static bool contextualizeInitializer(Initializer *DC, Expr *init);
  static void contextualizeTopLevelCode(TopLevelContext &TLC,
                                        ArrayRef<Decl*> topLevelDecls);

  /// Return the type-of-reference of the given value.
  ///
  /// \param baseType if non-null, return the type of a member reference to
  ///   this value when the base has the given type
  ///
  /// \param UseDC The context of the access.  Some variables have different
  ///   types depending on where they are used.
  ///
  /// \param base The optional base expression of this value reference
  ///
  /// \param wantInterfaceType Whether we want the interface type, if available.
  Type getUnopenedTypeOfReference(VarDecl *value, Type baseType,
                                  DeclContext *UseDC,
                                  const DeclRefExpr *base = nullptr,
                                  bool wantInterfaceType = false);

  /// \brief Retrieve the default type for the given protocol.
  ///
  /// Some protocols, particularly those that correspond to literals, have
  /// default types associated with them. This routine retrieves that default
  /// type.
  ///
  /// \returns the default type, or null if there is no default type for
  /// this protocol.
  Type getDefaultType(ProtocolDecl *protocol, DeclContext *dc);

  /// \brief Convert the given expression to the given type.
  ///
  /// \param expr The expression, which will be updated in place.
  /// \param type The type to convert to.
  /// \param typeFromPattern Optionally, the caller can specify the pattern
  ///   from where the toType is derived, so that we can deliver better fixit.
  ///
  /// \returns true if an error occurred, false otherwise.
  bool convertToType(Expr *&expr, Type type, DeclContext *dc,
                     Optional<Pattern*> typeFromPattern = None);

  /// \brief Coerce the given expression to materializable type, if it
  /// isn't already.
  Expr *coerceToRValue(Expr *expr,
                       llvm::function_ref<Type(Expr *)> getType
                         = [](Expr *expr) { return expr->getType(); },
                       llvm::function_ref<void(Expr *, Type)> setType
                         = [](Expr *expr, Type type) {
                           expr->setType(type);
                         });

  /// \brief Add implicit load expression to given AST, this is sometimes
  /// more complicated than simplify wrapping given root in newly created
  /// `LoadExpr`, because `ForceValueExpr` and `ParenExpr` supposed to appear
  /// only at certain positions in AST.
  Expr *addImplicitLoadExpr(Expr *expr,
                            std::function<Type(Expr *)> getType,
                            std::function<void(Expr *, Type)> setType);

  /// Require that the library intrinsics for working with Optional<T>
  /// exist.
  bool requireOptionalIntrinsics(SourceLoc loc);

  /// Require that the library intrinsics for working with
  /// UnsafeMutablePointer<T> exist.
  bool requirePointerArgumentIntrinsics(SourceLoc loc);

  /// Require that the library intrinsics for creating
  /// array literals exist.
  bool requireArrayLiteralIntrinsics(SourceLoc loc);

  /// \brief Retrieve the witness type with the given name.
  ///
  /// \param type The type that conforms to the given protocol.
  ///
  /// \param protocol The protocol through which we're looking.
  ///
  /// \param conformance The protocol conformance.
  ///
  /// \param name The name of the associated type.
  ///
  /// \param brokenProtocolDiag Diagnostic to emit if the type cannot be
  /// accessed.
  ///
  /// \return the witness type, or null if an error occurs or the type
  /// returned would contain an ErrorType.
  Type getWitnessType(Type type, ProtocolDecl *protocol,
                      ProtocolConformanceRef conformance,
                      Identifier name,
                      Diag<> brokenProtocolDiag);

  /// \brief Build a call to the witness with the given name and arguments.
  ///
  /// \param base The base expression, whose witness will be invoked.
  ///
  /// \param protocol The protocol to call through.
  ///
  /// \param conformance The conformance of the base type to the given
  /// protocol.
  ///
  /// \param name The name of the method to call.
  ///
  /// \param arguments The arguments to the witness.
  ///
  /// \param brokenProtocolDiag Diagnostic to emit if the protocol is broken.
  ///
  /// \returns a fully type-checked call, or null if the protocol was broken.
  Expr *callWitness(Expr *base, DeclContext *dc,
                    ProtocolDecl *protocol,
                    ProtocolConformanceRef conformance,
                    DeclName name,
                    MutableArrayRef<Expr *> arguments,
                    Diag<> brokenProtocolDiag);

  /// \brief Determine whether the given type contains the given protocol.
  ///
  /// \param DC The context in which to check conformance. This affects, for
  /// example, extension visibility.
  ///
  /// \param options Options that control the conformance check.
  ///
  /// \returns the conformance, if \c T conforms to the protocol \c Proto, or
  /// an empty optional.
  Optional<ProtocolConformanceRef> containsProtocol(
                                     Type T, ProtocolDecl *Proto,
                                     DeclContext *DC,
                                     ConformanceCheckOptions options);

  /// \brief Determine whether the given type conforms to the given protocol.
  ///
  /// Unlike subTypeOfProtocol(), this will return false for existentials of
  /// non-self conforming protocols.
  ///
  /// \param DC The context in which to check conformance. This affects, for
  /// example, extension visibility.
  ///
  /// \param options Options that control the conformance check.
  ///
  /// \param ComplainLoc If valid, then this function will emit diagnostics if
  /// T does not conform to the given protocol. The primary diagnostic will
  /// be placed at this location, with notes for each of the protocol
  /// requirements not satisfied.
  ///
  /// \returns The protocol conformance, if \c T conforms to the
  /// protocol \c Proto, or \c None.
  Optional<ProtocolConformanceRef> conformsToProtocol(
                                     Type T,
                                     ProtocolDecl *Proto,
                                     DeclContext *DC,
                                     ConformanceCheckOptions options,
                                     SourceLoc ComplainLoc = SourceLoc());

  /// Mark the given protocol conformance as "used" from the given declaration
  /// context.
  void markConformanceUsed(ProtocolConformanceRef conformance,
                           DeclContext *dc) override final;

  /// Functor class suitable for use as a \c LookupConformanceFn to look up a
  /// conformance through a particular declaration context using the given
  /// type checker.
  class LookUpConformance {
    TypeChecker &tc;
    DeclContext *dc;

  public:
    explicit LookUpConformance(TypeChecker &tc, DeclContext *dc)
      : tc(tc), dc(dc) { }

    Optional<ProtocolConformanceRef>
    operator()(CanType dependentType,
               Type conformingReplacementType,
               ProtocolDecl *conformedProtocol) const;
  };

  /// Completely check the given conformance.
  void checkConformance(NormalProtocolConformance *conformance);

  /// Check the requirement signature of the given conformance.
  void checkConformanceRequirements(NormalProtocolConformance *conformance);

  /// Check all of the conformances in the given context.
  void checkConformancesInContext(DeclContext *dc,
                                  IterableDeclContext *idc);

  /// Check that the type of the given property conforms to NSCopying.
  ///
  /// Return true if there was an error.
  bool checkConformanceToNSCopying(VarDecl *var);

  /// Mark any _BridgedNSError/_BridgedStoredNSError/related
  /// conformances in the given type as "used".
  void useBridgedNSErrorConformances(DeclContext *dc, Type type);

  /// Derive an implicit declaration to satisfy a requirement of a derived
  /// protocol conformance.
  ///
  /// \param DC           The declaration context where the conformance was
  ///                     defined, either the type itself or an extension
  /// \param TypeDecl     The type for which the requirement is being derived.
  /// \param Requirement  The protocol requirement.
  ///
  /// \returns nullptr if the derivation failed, or the derived declaration
  ///          if it succeeded. If successful, the derived declaration is added
  ///          to TypeDecl's body.
  ValueDecl *deriveProtocolRequirement(DeclContext *DC,
                                       NominalTypeDecl *TypeDecl,
                                       ValueDecl *Requirement);

  /// Derive an implicit type witness for the given associated type in
  /// the conformance of the given nominal type to some known
  /// protocol.
  Type deriveTypeWitness(DeclContext *DC,
                         NominalTypeDecl *nominal,
                         AssociatedTypeDecl *assocType);

  /// Record the witness information into the given conformance that maps
  /// the given requirement to the given witness declaration.
  ///
  /// Use this routine only when the given witness is known to satisfy the
  /// requirement, e.g., because the witness itself was synthesized. This
  /// function is not allowed to fail.
  void recordKnownWitness(NormalProtocolConformance *conformance,
                          ValueDecl *req, ValueDecl *witness);

  /// Perform unqualified name lookup at the given source location
  /// within a particular declaration context.
  ///
  /// \param dc The declaration context in which to perform name lookup.
  /// \param name The name of the entity to look for.
  /// \param loc The source location at which name lookup occurs.
  /// \param options Options that control name lookup.
  static LookupResult lookupUnqualified(DeclContext *dc, DeclName name,
                                        SourceLoc loc,
                                        NameLookupOptions options
                                          = defaultUnqualifiedLookupOptions);

  /// Perform unqualified type lookup at the given source location
  /// within a particular declaration context.
  ///
  /// \param dc The declaration context in which to perform name lookup.
  /// \param name The name of the entity to look for.
  /// \param loc The source location at which name lookup occurs.
  /// \param options Options that control name lookup.
  LookupResult
  static lookupUnqualifiedType(DeclContext *dc, DeclName name, SourceLoc loc,
                               NameLookupOptions options
                                 = defaultUnqualifiedLookupOptions);

  /// \brief Lookup a member in the given type.
  ///
  /// \param dc The context that needs the member.
  /// \param type The type in which we will look for a member.
  /// \param name The name of the member to look for.
  /// \param options Options that control name lookup.
  ///
  /// \returns The result of name lookup.
  static LookupResult lookupMember(DeclContext *dc, Type type, DeclName name,
                                   NameLookupOptions options
                                     = defaultMemberLookupOptions);

  /// \brief Check whether the given declaration can be written as a
  /// member of the given base type.
  bool isUnsupportedMemberTypeAccess(Type type,
                                     TypeDecl *typeDecl);

  /// \brief Look up a member type within the given type.
  ///
  /// This routine looks for member types with the given name within the
  /// given type.
  ///
  /// \param dc The context that needs the member.
  /// \param type The type in which we will look for a member type.
  /// \param name The name of the member to look for.
  /// \param options Options that control name lookup.
  ///
  /// \returns The result of name lookup.
  LookupTypeResult lookupMemberType(DeclContext *dc, Type type,
                                    Identifier name,
                                    NameLookupOptions options
                                      = defaultMemberTypeLookupOptions);

  /// \brief Look up the constructors of the given type.
  ///
  /// \param dc The context that needs the constructor.
  /// \param type The type for which we will look for constructors.
  /// \param options Options that control name lookup.
  ///
  /// \returns the constructors found for this type.
  LookupResult lookupConstructors(DeclContext *dc, Type type,
                                  NameLookupOptions options
                                    = defaultConstructorLookupOptions);

  /// Given an expression that's known to be an infix operator,
  /// look up its precedence group.
  PrecedenceGroupDecl *
  lookupPrecedenceGroupForInfixOperator(DeclContext *dc, Expr *op);

  PrecedenceGroupDecl *lookupPrecedenceGroup(DeclContext *dc, Identifier name,
                                             SourceLoc nameLoc);

  /// \brief Look up the Bool type in the standard library.
  Type lookupBoolType(const DeclContext *dc);

  /// Diagnose an ambiguous member type lookup result.
  void diagnoseAmbiguousMemberType(Type baseTy, SourceRange baseRange,
                                   Identifier name, SourceLoc nameLoc,
                                   LookupTypeResult &lookup);

  /// @}

  /// \name Overload resolution
  ///
  /// Routines that perform overload resolution or provide diagnostics related
  /// to overload resolution.
  /// @{

  /// Compare two declarations to determine whether one is more specialized
  /// than the other.
  ///
  /// A declaration is more specialized than another declaration if its type
  /// is a subtype of the other declaration's type (ignoring the 'self'
  /// parameter of function declarations) and if
  Comparison compareDeclarations(DeclContext *dc,
                                 ValueDecl *decl1,
                                 ValueDecl *decl2);

  /// \brief Build a type-checked reference to the given value.
  Expr *buildCheckedRefExpr(VarDecl *D, DeclContext *UseDC,
                            DeclNameLoc nameLoc, bool Implicit);

  /// \brief Build a reference to a declaration, where name lookup returned
  /// the given set of declarations.
  Expr *buildRefExpr(ArrayRef<ValueDecl *> Decls, DeclContext *UseDC,
                     DeclNameLoc NameLoc, bool Implicit,
                     FunctionRefKind functionRefKind);
  /// @}

  /// \brief Retrieve a specific, known protocol.
  ///
  /// \param loc The location at which we need to look for the protocol.
  /// \param kind The known protocol we're looking for.
  ///
  /// \returns null if the protocol is not available. This represents a
  /// problem with the Standard Library.
  ProtocolDecl *getProtocol(SourceLoc loc, KnownProtocolKind kind);

  /// \brief Retrieve the literal protocol for the given expression.
  ///
  /// \returns the literal protocol, if known and available, or null if the
  /// expression does not have an associated literal protocol.
  ProtocolDecl *getLiteralProtocol(Expr *expr);

  DeclName getObjectLiteralConstructorName(ObjectLiteralExpr *expr);

  Type getObjectLiteralParameterType(ObjectLiteralExpr *expr,
                                     ConstructorDecl *ctor);

  /// Get the module appropriate for looking up standard library types.
  ///
  /// This is "Swift", if that module is imported, or the current module if
  /// we're parsing the standard library.
  ModuleDecl *getStdlibModule(const DeclContext *dc);

  /// \name Lazy resolution.
  ///
  /// Routines that perform lazy resolution as required for AST operations.
  /// @{
  void resolveTypeWitness(const NormalProtocolConformance *conformance,
                          AssociatedTypeDecl *assocType) override;
  void resolveWitness(const NormalProtocolConformance *conformance,
                      ValueDecl *requirement) override;

  /// \name Resilience diagnostics

  void diagnoseInlinableLocalType(const NominalTypeDecl *NTD);

  /// Used in diagnostic %selects.
  enum class FragileFunctionKind : unsigned {
    Transparent,
    InlineAlways,
    Inlinable,
    DefaultArgument,
    PropertyInitializer
  };

  bool diagnoseInlinableDeclRef(SourceLoc loc, const ValueDecl *D,
                                const DeclContext *DC,
                                FragileFunctionKind Kind,
                                bool TreatUsableFromInlineAsPublic);

  /// Given that \p DC is within a fragile context for some reason, describe
  /// why.
  ///
  /// The second element of the pair is true if references to @usableFromInline
  /// declarations are permitted.
  ///
  /// \see FragileFunctionKind
  std::pair<FragileFunctionKind, bool>
  getFragileFunctionKind(const DeclContext *DC);

  /// \name Availability checking
  ///
  /// Routines that perform API availability checking and type checking of
  /// potentially unavailable API elements
  /// @{

  /// \brief Returns true if the availability of the witness
  /// is sufficient to safely conform to the requirement in the context
  /// the provided conformance. On return, requiredAvailability holds th
  /// availability levels required for conformance.
  bool
  isAvailabilitySafeForConformance(ProtocolDecl *proto, ValueDecl *requirement,
                                   ValueDecl *witness, DeclContext *dc,
                                   AvailabilityContext &requiredAvailability);

  /// Returns an over-approximation of the range of operating system versions
  /// that could the passed-in location could be executing upon for
  /// the target platform. If MostRefined != nullptr, set to the most-refined
  /// TRC found while approximating.
  AvailabilityContext
  overApproximateAvailabilityAtLocation(SourceLoc loc, const DeclContext *DC,
                                        const TypeRefinementContext **MostRefined=nullptr);

  /// Walk the AST to build the hierarchy of TypeRefinementContexts
  ///
  /// \param StartElem Where to start for incremental building of refinement
  /// contexts
  void buildTypeRefinementContextHierarchy(SourceFile &SF,
                                           unsigned StartElem);

  /// Build the hierarchy of TypeRefinementContexts for the entire
  /// source file, if it has not already been built. Returns the root
  /// TypeRefinementContext for the source file.
  TypeRefinementContext *getOrBuildTypeRefinementContext(SourceFile *SF);

  /// Returns a diagnostic indicating why the declaration cannot be annotated
  /// with an @available() attribute indicating it is potentially unavailable
  /// or None if this is allowed.
  Optional<Diag<>>
  diagnosticIfDeclCannotBePotentiallyUnavailable(const Decl *D);

  /// Checks whether a declaration is available when referred to at the given
  /// location (this reference location must be in the passed-in
  /// reference DeclContext).
  /// If the declaration is available, return true.
  /// If the declaration is not available, return false and write the
  /// declaration's availability info to the out parameter
  /// \p OutAvailableRange.
  bool isDeclAvailable(const Decl *D, SourceLoc referenceLoc,
                       const DeclContext *referenceDC,
                       AvailabilityContext &OutAvailableRange);

  /// Checks whether a declaration should be considered unavailable when
  /// referred to at the given location and, if so, returns the reason why the
  /// declaration is unavailable. Returns None is the declaration is
  /// definitely available.
  Optional<UnavailabilityReason>
  checkDeclarationAvailability(const Decl *D, SourceLoc referenceLoc,
                               const DeclContext *referenceDC);

  /// Checks an "ignored" expression to see if it's okay for it to be ignored.
  ///
  /// An ignored expression is one that is not nested within a larger
  /// expression or statement.
  void checkIgnoredExpr(Expr *E);

  // Emits a diagnostic, if necessary, for a reference to a declaration
  // that is potentially unavailable at the given source location.
  void diagnosePotentialUnavailability(const ValueDecl *D,
                                       SourceRange ReferenceRange,
                                       const DeclContext *ReferenceDC,
                                       const UnavailabilityReason &Reason);

  // Emits a diagnostic, if necessary, for a reference to a declaration
  // that is potentially unavailable at the given source location, using
  // Name as the diagnostic name.
  void diagnosePotentialUnavailability(const Decl *D, DeclName Name,
                                       SourceRange ReferenceRange,
                                       const DeclContext *ReferenceDC,
                                       const UnavailabilityReason &Reason);

  /// Emits a diagnostic for a reference to a storage accessor that is
  /// potentially unavailable.
  void diagnosePotentialAccessorUnavailability(
      AccessorDecl *Accessor, SourceRange ReferenceRange,
      const DeclContext *ReferenceDC, const UnavailabilityReason &Reason,
      bool ForInout);

  /// Returns the availability attribute indicating deprecation if the
  /// declaration is deprecated or null otherwise.
  static const AvailableAttr *getDeprecated(const Decl *D);

  /// Emits a diagnostic for a reference to a declaration that is deprecated.
  /// Callers can provide a lambda that adds additional information (such as a
  /// fixit hint) to the deprecation diagnostic, if it is emitted.
  void diagnoseIfDeprecated(SourceRange SourceRange,
                            const DeclContext *ReferenceDC,
                            const ValueDecl *DeprecatedDecl,
                            const ApplyExpr *Call);
  /// @}

  /// If LangOptions::DebugForbidTypecheckPrefix is set and the given decl
  /// has a name with that prefix, an llvm fatal_error is triggered.
  /// This is for testing purposes.
  void checkForForbiddenPrefix(const Decl *D);
  void checkForForbiddenPrefix(const UnresolvedDeclRefExpr *E);
  void checkForForbiddenPrefix(Identifier Ident);
  void checkForForbiddenPrefix(StringRef Name);

  bool hasEnabledForbiddenTypecheckPrefix() const {
    return !Context.LangOpts.DebugForbidTypecheckPrefix.empty();
  }

  /// Check error handling in the given type-checked top-level code.
  void checkTopLevelErrorHandling(TopLevelCodeDecl *D);
  void checkFunctionErrorHandling(AbstractFunctionDecl *D);
  void checkInitializerErrorHandling(Initializer *I, Expr *E);
  void checkEnumElementErrorHandling(EnumElementDecl *D);

<<<<<<< HEAD
  // SWIFT_ENABLE_TENSORFLOW
  void checkFunctionBodyCompilerEvaluable(AbstractFunctionDecl *D);

  void addExprForDiagnosis(Expr *E1, ExprAndConstraintSystem Result) {
=======
  void addExprForDiagnosis(Expr *E1, Expr *Result) {
>>>>>>> 72e0ee96
    DiagnosedExprs[E1] = Result;
  }
  bool isExprBeingDiagnosed(Expr *E) {
    return DiagnosedExprs.count(E);
  }
  Expr *getExprBeingDiagnosed(Expr *E) {
    return DiagnosedExprs[E];
  }

  /// If an expression references 'self.init' or 'super.init' in an
  /// initializer context, returns the implicit 'self' decl of the constructor.
  /// Otherwise, return nil.
  VarDecl *getSelfForInitDelegationInConstructor(DeclContext *DC,
                                                 UnresolvedDotExpr *ctorRef);

  /// Diagnose assigning variable to itself.
  bool diagnoseSelfAssignment(const Expr *E);

  /// Builds a string representing a "default" generic argument list for
  /// \p typeDecl. In general, this means taking the bound of each generic
  /// parameter. The \p getPreferredType callback can be used to provide a
  /// different type from the bound.
  ///
  /// It may not always be possible to find a single appropriate type for a
  /// particular parameter (say, if it has two bounds). In this case, an
  /// Xcode-style placeholder will be used instead.
  ///
  /// Returns true if the arguments list could be constructed, false if for
  /// some reason it could not.
  bool getDefaultGenericArgumentsString(
      SmallVectorImpl<char> &buf,
      const GenericTypeDecl *typeDecl,
      llvm::function_ref<Type(const GenericTypeParamDecl *)> getPreferredType =
          [](const GenericTypeParamDecl *) { return Type(); });

  /// Attempt to omit needless words from the name of the given declaration.
  Optional<DeclName> omitNeedlessWords(AbstractFunctionDecl *afd);

  /// Attempt to omit needless words from the name of the given declaration.
  Optional<Identifier> omitNeedlessWords(VarDecl *var);

  /// Check for a typo correction.
  void performTypoCorrection(DeclContext *DC,
                             DeclRefKind refKind,
                             Type baseTypeOrNull,
                             NameLookupOptions lookupOptions,
                             TypoCorrectionResults &corrections,
                             GenericSignatureBuilder *gsb = nullptr,
                             unsigned maxResults = 4);

  /// Check if the given decl has a @_semantics attribute that gives it
  /// special case type-checking behavior.
  DeclTypeCheckingSemantics getDeclTypeCheckingSemantics(ValueDecl *decl);
  
  /// SWIFT_ENABLE_TENSORFLOW
  /// Determines whether the specified type supports scalar differentiation.
  /// We say that a type supports scalar AD when it conforms to
  /// `FloatingPoint`.
  bool isCompatibleWithScalarAutoDiff(Type type, DeclContext *DC);

  /// Determines whether the specified type supports vector differentiation.
  /// We say that a type supports vector AD when it conforms to
  /// `VectorNumeric` while its `ScalarElement` supports scalar AD.
  bool isCompatibleWithVectorAutoDiff(Type type, DeclContext *DC);

  /// SWIFT_ENABLE_TENSORFLOW
  // Returns the function declaration corresponding to the given function name and
  // lookup context. If the function declaration cannot be resolved, emits a
  // diagnostic and returns nullptr.
  FuncDecl *lookupFuncDecl(
      DeclName funcName, SourceLoc funcNameLoc, Type baseType,
      DeclContext *lookupContext,
      const std::function<bool(FuncDecl *)> &isValidFuncDecl,
      const std::function<void()> &overloadDiagnostic,
      const std::function<void()> &ambiguousDiagnostic,
      const std::function<void()> &notFunctionDiagnostic,
      NameLookupOptions lookupOptions = defaultMemberLookupOptions,
      const Optional<std::function<bool(FuncDecl *)>> &hasValidTypeCtx = None,
      const Optional<std::function<void()>> &invalidTypeCtxDiagnostic = None);
};

/// \brief RAII object that cleans up the given expression if not explicitly
/// disabled.
class CleanupIllFormedExpressionRAII {
  Expr **expr;

public:
  CleanupIllFormedExpressionRAII(Expr *&expr)
    : expr(&expr) { }

  ~CleanupIllFormedExpressionRAII();

  static void doIt(Expr *expr);

  /// \brief Disable the cleanup of this expression; it doesn't need it.
  void disable() {
    expr = nullptr;
  }
};

/// Temporary on-stack storage and unescaping for encoded diagnostic
/// messages.
///
///
class EncodedDiagnosticMessage {
  llvm::SmallString<128> Buf;

public:
  /// \param S A string with an encoded message
  EncodedDiagnosticMessage(StringRef S)
      : Message(Lexer::getEncodedStringSegment(S, Buf)) {}

  /// The unescaped message to display to the user.
  const StringRef Message;
};

// SWIFT_ENABLE_TENSORFLOW
/// Returns true if a method is an valid implementation of a @dynamicCallable
/// attribute requirement. The method is given to be defined as one of the
/// following: `dynamicallyCall(withArguments:)` or
/// `dynamicallyCall(withKeywordArguments:)`.
bool isValidDynamicCallableMethod(FuncDecl *funcDecl, DeclContext *DC,
                                  TypeChecker &TC, bool hasKeywordArguments);

/// Given a subscript defined as "subscript(dynamicMember:)->T", return true if
/// it is an acceptable implementation of the @dynamicMemberLookup attribute's
/// requirement.
bool isAcceptableDynamicMemberLookupSubscript(SubscriptDecl *decl,
                                              DeclContext *DC,
                                              TypeChecker &TC);

/// Determine whether this is a "pass-through" typealias, which has the
/// same type parameters as the nominal type it references and specializes
/// the underlying nominal type with exactly those type parameters.
/// For example, the following typealias \c GX is a pass-through typealias:
///
/// \code
/// struct X<T, U> { }
/// typealias GX<A, B> = X<A, B>
/// \endcode
///
/// whereas \c GX2 and \c GX3 are not pass-through because \c GX2 has
/// different type parameters and \c GX3 doesn't pass its type parameters
/// directly through.
///
/// \code
/// typealias GX2<A> = X<A, A>
/// typealias GX3<A, B> = X<B, A>
/// \endcode
bool isPassThroughTypealias(TypeAliasDecl *typealias);

/// Determine whether overriding the given declaration requires a keyword.
bool overrideRequiresKeyword(ValueDecl *overridden);

/// Compute the type of a member that will be used for comparison when
/// performing override checking.
Type getMemberTypeForComparison(ASTContext &ctx, ValueDecl *member,
                                ValueDecl *derivedDecl = nullptr,
                                bool stripLabels = true);

/// Determine whether the given declaration is an override by comparing type
/// information.
bool isOverrideBasedOnType(ValueDecl *decl, Type declTy,
                           ValueDecl *parentDecl, Type parentDeclTy);

} // end namespace swift

#endif<|MERGE_RESOLUTION|>--- conflicted
+++ resolved
@@ -2255,14 +2255,10 @@
   void checkInitializerErrorHandling(Initializer *I, Expr *E);
   void checkEnumElementErrorHandling(EnumElementDecl *D);
 
-<<<<<<< HEAD
   // SWIFT_ENABLE_TENSORFLOW
   void checkFunctionBodyCompilerEvaluable(AbstractFunctionDecl *D);
 
-  void addExprForDiagnosis(Expr *E1, ExprAndConstraintSystem Result) {
-=======
   void addExprForDiagnosis(Expr *E1, Expr *Result) {
->>>>>>> 72e0ee96
     DiagnosedExprs[E1] = Result;
   }
   bool isExprBeingDiagnosed(Expr *E) {
