//===--- Differentiation.cpp - SIL Automatic Differentiation --*- C++ -*---===//
//
// This source file is part of the Swift.org open source project
//
// Copyright (c) 2014 - 2017 Apple Inc. and the Swift project authors
// Licensed under Apache License v2.0 with Runtime Library Exception
//
// See https://swift.org/LICENSE.txt for license information
// See https://swift.org/CONTRIBUTORS.txt for the list of Swift project authors
//
//===----------------------------------------------------------------------===//
//
// SWIFT_ENABLE_TENSORFLOW
//
// This file implements automatic differentiation.
//
// NOTE: Although the AD feature is developed as part of the Swift for
// TensorFlow project, it is completely independent from TensorFlow support.
//
//===----------------------------------------------------------------------===//

#define DEBUG_TYPE "differentiation"

#include "Differentiation.h"
#include "swift/AST/ASTMangler.h"
#include "swift/AST/ASTPrinter.h"
#include "swift/AST/AnyFunctionRef.h"
#include "swift/AST/AutoDiff.h"
#include "swift/AST/Builtins.h"
#include "swift/AST/DeclContext.h"
#include "swift/AST/DiagnosticsSIL.h"
#include "swift/AST/Expr.h"
#include "swift/AST/GenericEnvironment.h"
#include "swift/AST/GenericSignatureBuilder.h"
#include "swift/AST/Module.h"
#include "swift/AST/ParameterList.h"
#include "swift/AST/SubstitutionMap.h"
#include "swift/SIL/FormalLinkage.h"
#include "swift/SIL/LoopInfo.h"
#include "swift/SIL/Projection.h"
#include "swift/SIL/SILBuilder.h"
#include "swift/SIL/TypeSubstCloner.h"
#include "swift/SILOptimizer/Analysis/DominanceAnalysis.h"
#include "swift/SILOptimizer/Analysis/LoopAnalysis.h"
#include "swift/SILOptimizer/PassManager/Passes.h"
#include "swift/SILOptimizer/PassManager/Transforms.h"
#include "swift/SILOptimizer/Utils/Local.h"
#include "swift/SILOptimizer/Utils/LoopUtils.h"
#include "swift/SILOptimizer/Utils/SILOptFunctionBuilder.h"
#include "llvm/ADT/APSInt.h"
#include "llvm/ADT/BreadthFirstIterator.h"
#include "llvm/ADT/DenseSet.h"

using namespace swift;
using llvm::DenseMap;
using llvm::SmallDenseMap;
using llvm::SmallDenseSet;
using llvm::SmallMapVector;
using llvm::SmallSet;

/// This flag is used to disable `autodiff_function_extract` instruction folding
/// for SIL testing purposes.
static llvm::cl::opt<bool> SkipFoldingAutoDiffFunctionExtraction(
    "differentiation-skip-folding-autodiff-function-extraction",
    llvm::cl::init(true));

/// This flag is used to enable full JVP generation.
/// It will be removed when JVP/differential generation is robust.
static llvm::cl::opt<bool> RunJVPGeneration(
    "run-jvp-generation",
    llvm::cl::init(false));

//===----------------------------------------------------------------------===//
// Helpers
//===----------------------------------------------------------------------===//

/// Prints an "[AD] " prefix to `llvm::dbgs()` and returns the debug stream.
/// This is being used to print short debug messages within the AD pass.
static raw_ostream &getADDebugStream() { return llvm::dbgs() << "[AD] "; }

/// Given a dumpable value, dumps it to `llvm::dbgs()`.
template <typename T> static inline void debugDump(T &v) {
  LLVM_DEBUG(llvm::dbgs() << "\n==== BEGIN DEBUG DUMP ====\n"
                          << v << "\n==== END DEBUG DUMP ====\n");
}

static bool isWithoutDerivative(SILValue v) {
  if (auto *fnRef = dyn_cast<FunctionRefInst>(v))
    return fnRef->getReferencedFunctionOrNull()->hasSemanticsAttr(
        "autodiff.nonvarying");
  return false;
}

static ApplyInst *getAllocateUninitializedArrayIntrinsic(SILValue v) {
  if (auto *applyInst = dyn_cast<ApplyInst>(v))
    if (applyInst->hasSemantics("array.uninitialized_intrinsic"))
      return applyInst;
  return nullptr;
}

/// Given a function, gather all of its formal results (both direct and
/// indirect) in an order defined by its result type. Note that "formal results"
/// refer to result values in the body of the function, not at call sites.
static void
collectAllFormalResultsInTypeOrder(SILFunction &function,
                                   SmallVectorImpl<SILValue> &results) {
  SILFunctionConventions convs(function.getLoweredFunctionType(),
                               function.getModule());
  auto indResults = function.getIndirectResults();
  auto *retInst = cast<ReturnInst>(function.findReturnBB()->getTerminator());
  auto retVal = retInst->getOperand();
  SmallVector<SILValue, 8> dirResults;
  if (auto *tupleInst =
          dyn_cast_or_null<TupleInst>(retVal->getDefiningInstruction()))
    dirResults.append(tupleInst->getElements().begin(),
                      tupleInst->getElements().end());
  else
    dirResults.push_back(retVal);
  unsigned indResIdx = 0, dirResIdx = 0;
  for (auto &resInfo : convs.getResults())
    results.push_back(resInfo.isFormalDirect() ? dirResults[dirResIdx++]
                                               : indResults[indResIdx++]);
}

/// Given a function call site, gather all of its actual results (both direct
/// and indirect) in an order defined by its result type.
template <typename IndResRange>
static void collectAllActualResultsInTypeOrder(
    ApplyInst *ai, ArrayRef<SILValue> extractedDirectResults,
    IndResRange &&indirectResults, SmallVectorImpl<SILValue> &results) {
  auto callee = ai->getCallee();
  SILFunctionConventions calleeConvs(
      callee->getType().castTo<SILFunctionType>(), ai->getModule());
  unsigned indResIdx = 0, dirResIdx = 0;
  for (auto &resInfo : calleeConvs.getResults()) {
    results.push_back(resInfo.isFormalDirect()
                          ? extractedDirectResults[dirResIdx++]
                          : indirectResults[indResIdx++]);
  }
}

/// Given a range of types, joins these into a single type. If there's exactly
/// one element type, returns that element type. Otherwise, creates a tuple type
/// of all element types.
template <typename TypeRange>
static CanType joinElementTypes(TypeRange &&range, const ASTContext &ctx) {
  if (range.size() == 1)
    return range.front();
  auto typeElts =
      map<SmallVector<TupleTypeElt, 8>>(range, [&](Type type) { return type; });
  return TupleType::get(typeElts, ctx);
}

/// Given a range of SIL values, retrieves the canonical types of these values,
/// and joins these types into a single type.
template <typename SILValueRange>
static CanType joinElementTypesFromValues(SILValueRange &&range,
                                          const ASTContext &ctx) {
  if (range.size() == 1)
    return range.front()->getType().getASTType();
  SmallVector<TupleTypeElt, 8> elts;
  transform(range, elts.begin(),
            [&](SILValue val) { return val->getType().getASTType(); });
  return TupleType::get(elts, ctx)->getCanonicalType();
}

/// Given an operator name, such as '+', and a protocol, returns the '+'
/// operator. If the operator does not exist in the protocol, returns null.
static FuncDecl *findOperatorDeclInProtocol(DeclName operatorName,
                                            ProtocolDecl *protocol) {
  assert(operatorName.isOperator());
  // Find the operator requirement in the `VectorProtocol` protocol
  // declaration and cache it.
  auto opLookup = protocol->lookupDirect(operatorName);
  // Find the `+` with type siguature `(Self, Self) -> Self`.
  for (auto *decl : opLookup) {
    auto *fd = dyn_cast<FuncDecl>(decl);
    if (!fd || !fd->isStatic() || !fd->isOperator())
      continue;
    return fd;
  }
  // Not found.
  return nullptr;
}

// Return the expected generic signature for autodiff associated functions given
// a SILDifferentiableAttr. The expected generic signature is built from the
// original generic signature and the attribute's requirements.
static CanGenericSignature
getAssociatedFunctionGenericSignature(SILDifferentiableAttr *attr,
                                      SILFunction *original) {
  auto originalFnTy = original->getLoweredFunctionType();
  auto originalGenSig = originalFnTy->getGenericSignature();
  if (!originalGenSig)
    return nullptr;
  auto &ctx = original->getASTContext();
  GenericSignatureBuilder builder(ctx);
  // Add original generic signature.
  builder.addGenericSignature(originalGenSig);
  // Add where clause requirements.
  auto source =
      GenericSignatureBuilder::FloatingRequirementSource::forAbstract();
  for (auto &req : attr->getRequirements())
    builder.addRequirement(req, source, original->getModule().getSwiftModule());
  // Constrain all wrt parameters to conform to `Differentiable`.
  auto *diffableProto = ctx.getProtocol(KnownProtocolKind::Differentiable);
  auto paramIndexSet = attr->getIndices().parameters;
  for (unsigned paramIdx : paramIndexSet->getIndices()) {
    auto paramType = originalFnTy->getParameters()[paramIdx].getType();
    Requirement req(RequirementKind::Conformance, paramType,
                    diffableProto->getDeclaredType());
    builder.addRequirement(req, source, original->getModule().getSwiftModule());
  }
  return std::move(builder)
      .computeGenericSignature(SourceLoc(), /*allowConcreteGenericParams*/ true)
      ->getCanonicalSignature();
}

// Clone the generic parameters of the given generic signature and return a new
// `GenericParamList`.
static GenericParamList *cloneGenericParameters(ASTContext &ctx,
                                                DeclContext *dc,
                                                CanGenericSignature sig) {
  SmallVector<GenericTypeParamDecl *, 2> clonedParams;
  for (auto paramType : sig->getGenericParams()) {
    auto clonedParam = new (ctx) GenericTypeParamDecl(
        dc, paramType->getName(), SourceLoc(), paramType->getDepth(),
        paramType->getIndex());
    clonedParam->setDeclContext(dc);
    clonedParam->setImplicit(true);
    clonedParams.push_back(clonedParam);
  }
  return GenericParamList::create(ctx, SourceLoc(), clonedParams, SourceLoc());
}

/// Given an `autodiff_function` instruction, find the corresponding
/// differential operator used in the AST. If no differential operator is found,
/// return nullptr.
static AutoDiffFunctionExpr *
findDifferentialOperator(AutoDiffFunctionInst *inst) {
  return inst->getLoc().getAsASTNode<AutoDiffFunctionExpr>();
}

/// Returns the underlying instruction for the given SILValue, if it exists,
/// peering through function conversion instructions.
template<class Inst>
static Inst *peerThroughFunctionConversions(SILValue value) {
  if (auto *inst = dyn_cast<Inst>(value))
    return inst;
  if (auto *thinToThick = dyn_cast<ThinToThickFunctionInst>(value))
    return peerThroughFunctionConversions<Inst>(thinToThick->getOperand());
  if (auto *convertFn = dyn_cast<ConvertFunctionInst>(value))
    return peerThroughFunctionConversions<Inst>(convertFn->getOperand());
  if (auto *partialApply = dyn_cast<PartialApplyInst>(value))
    return peerThroughFunctionConversions<Inst>(partialApply->getCallee());
  return nullptr;
}

static bool isArrayLiteralIntrinsic(ApplyInst *ai) {
  return ai->hasSemantics("array.uninitialized_intrinsic");
}

//===----------------------------------------------------------------------===//
// Auxiliary data structures
//===----------------------------------------------------------------------===//

namespace {
class ADContext;

/// The invoker of a differentiation task. It can be some user syntax, e.g.
/// an `autodiff_function` instruction lowered from an `AutoDiffFunctionExpr`
/// expression, the differentiation pass, or nothing at all. This will be used
/// to emit informative diagnostics.
struct DifferentiationInvoker {
public:
  /// The kind of the invoker of a differentiation task.
  enum class Kind {
    // Invoked by an `autodiff_function` instruction, which may or may not be
    // linked to a Swift AST node (e.g. an `AutoDiffFunctionExpr` expression).
    AutoDiffFunctionInst,

    // Invoked by the indirect application of differentiation. This case has an
    // associated original `apply` instruction and `[differentiable]` attribute.
    IndirectDifferentiation,

    // Invoker by a `[differentiable]` attribute in SIL **without** being linked
    // to a Swift AST attribute. This case has an associated `[differentiable]`
    // attribute.
    SILDifferentiableAttribute
  };

private:
  Kind kind;
  union Value {
    /// The instruction associated with the `AutoDiffFunctionInst` case.
    AutoDiffFunctionInst *adFuncInst;
    Value(AutoDiffFunctionInst *inst) : adFuncInst(inst) {}

    /// The parent `apply` instruction and `[differentiable]` attribute
    /// associated with the `IndirectDifferentiation` case.
    std::pair<ApplyInst *, SILDifferentiableAttr *>
        indirectDifferentiation;
    Value(ApplyInst *applyInst, SILDifferentiableAttr *attr)
        : indirectDifferentiation({applyInst, attr}) {}

    /// The `[differentiable]` attribute associated with the
    /// `SILDifferentiableAttribute` case.
    SILDifferentiableAttr *silDifferentiableAttribute;
    Value(SILDifferentiableAttr *attr) : silDifferentiableAttribute(attr) {}
  } value;

  /*implicit*/
  DifferentiationInvoker(Kind kind, Value value) : kind(kind), value(value) {}

public:
  DifferentiationInvoker(AutoDiffFunctionInst *inst)
      : kind(Kind::AutoDiffFunctionInst), value(inst) {}
  DifferentiationInvoker(ApplyInst *applyInst, SILDifferentiableAttr *attr)
      : kind(Kind::IndirectDifferentiation),
        value({applyInst, attr}) {}
  DifferentiationInvoker(SILDifferentiableAttr *attr)
      : kind(Kind::SILDifferentiableAttribute), value(attr) {}

  Kind getKind() const { return kind; }

  AutoDiffFunctionInst *getAutoDiffFunctionInst() const {
    assert(kind == Kind::AutoDiffFunctionInst);
    return value.adFuncInst;
  }

  std::pair<ApplyInst *, SILDifferentiableAttr *>
  getIndirectDifferentiation() const {
    assert(kind == Kind::IndirectDifferentiation);
    return value.indirectDifferentiation;
  }


  SILDifferentiableAttr *getSILDifferentiableAttribute() const {
    assert(kind == Kind::SILDifferentiableAttribute);
    return value.silDifferentiableAttribute;
  }

  SourceLoc getLocation() const {
    switch (kind) {
    case Kind::AutoDiffFunctionInst:
      return getAutoDiffFunctionInst()->getLoc().getSourceLoc();
    case Kind::IndirectDifferentiation:
      return getIndirectDifferentiation().first->getLoc().getSourceLoc();
    case Kind::SILDifferentiableAttribute:
      return getSILDifferentiableAttribute()->getOriginal()
          ->getLocation().getSourceLoc();
    }
  }

  void print(llvm::raw_ostream &os) const;
};

class DifferentiableActivityInfo;

/// Information about the VJP/JVP function produced during VJP/JVP generation,
/// e.g. mappings from original values to corresponding values in the
/// pullback/differential struct.
///
/// A linear map struct is an aggregate value containing linear maps checkpointed
/// during the VJP/JVP computation. Linear map structs are generated for every
/// original function during VJP/JVP generation. Linear map struct values are
/// constructed by VJP/JVP functions and consumed by pullback/differential
/// functions.
class LinearMapInfo {
private:
  /// The linear map kind.
  AutoDiffAssociatedFunctionKind kind;

  /// The original function.
  SILFunction *const original;

  /// Activity info of the original function.
  const DifferentiableActivityInfo &activityInfo;

  /// Differentiation indices of the function.
  const SILAutoDiffIndices &indices;

  /// Mapping from original basic blocks to linear map structs.
  DenseMap<SILBasicBlock *, StructDecl *> linearMapStructs;

  /// Mapping from original basic blocks to branching trace enums.
  /// For pullbacks: these are predecessor enums.
  /// For differentials: these are successor enums.
  DenseMap<SILBasicBlock *, EnumDecl *> branchingTraceDecls;

  /// Mapping from `apply` and `struct_extract` instructions in the original
  /// function to the corresponding linear map declaration in the linear map
  /// struct.
  DenseMap<SILInstruction *, VarDecl *> linearMapValueMap;

  /// Mapping from predecessor+succcessor basic block pairs in original function
  /// to the corresponding branching trace enum case.
  DenseMap<std::pair<SILBasicBlock *, SILBasicBlock *>, EnumElementDecl *>
      branchingTraceEnumCases;

  /// Mapping from linear map structs to their branching trace enum fields.
  DenseMap<StructDecl *, VarDecl *> linearMapStructEnumFields;

  /// A type converter, used to compute struct/enum SIL types.
  Lowering::TypeConverter &typeConverter;

  SILBuilder &builder;

private:
  VarDecl *addVarDecl(NominalTypeDecl *nominal, StringRef name, Type type) {
    auto &astCtx = nominal->getASTContext();
    auto id = astCtx.getIdentifier(name);
    auto *varDecl = new (astCtx) VarDecl(
        /*IsStatic*/ false, VarDecl::Introducer::Var,
        /*IsCaptureList*/ false, SourceLoc(), id, nominal);
    varDecl->setAccess(nominal->getEffectiveAccess());
    if (type->hasArchetype())
      varDecl->setInterfaceType(type->mapTypeOutOfContext());
    else
      varDecl->setInterfaceType(type);
    nominal->addMember(varDecl);
    return varDecl;
  }

  /// Retrieves the file unit that contains implicit declarations in the
  /// current Swift module. If it does not exist, create one.
  ///
  // FIXME: Currently it defaults to the file containing `origFn`, if it can be
  // determined. Otherwise, it defaults to any file unit in the module. To
  // handle this more properly, we should make a DerivedFileUnit class to
  // contain all synthesized implicit type declarations.
  SourceFile &getDeclarationFileUnit() {
    if (original->hasLocation())
      if (auto *declContext = original->getLocation().getAsDeclContext())
        if (auto *parentSourceFile = declContext->getParentSourceFile())
          return *parentSourceFile;
    for (auto *file : original->getModule().getSwiftModule()->getFiles())
      if (auto *src = dyn_cast<SourceFile>(file))
        return *src;
    llvm_unreachable("No files?");
  }

  /// Compute and set the access level for the given branching trace or linear map data structure,
  /// given the original function linkage.
  void computeAccessLevel(
      NominalTypeDecl *nominal, SILLinkage originalLinkage) {
    auto &astCtx = nominal->getASTContext();
    switch (originalLinkage) {
    case swift::SILLinkage::Public:
    case swift::SILLinkage::PublicNonABI:
      nominal->setAccess(AccessLevel::Internal);
      nominal->getAttrs().add(
          new (astCtx) UsableFromInlineAttr(/*Implicit*/ true));
      break;
    case swift::SILLinkage::Hidden:
    case swift::SILLinkage::Shared:
      nominal->setAccess(AccessLevel::Internal);
      break;
    case swift::SILLinkage::Private:
      nominal->setAccess(AccessLevel::FilePrivate);
      break;
    default:
      // When the original function has external linkage, we create an internal
      // struct for use by our own module. This is necessary for cross-cell
      // differentiation in Jupyter.
      // TODO: Add a test in the compiler that exercises a similar situation as
      // cross-cell differentiation in Jupyter.
      nominal->setAccess(AccessLevel::Internal);
    }
  }

  /// Creates an enum declaration with the given VJP/JVP generic signature, whose
  /// cases represent the predecessors/successors of the given original block.
  EnumDecl *createBranchingTraceDecl(SILBasicBlock *originalBB,
                                     SILAutoDiffIndices indices,
                                     CanGenericSignature genericSig) {
    assert(originalBB->getParent() == original);
    auto *moduleDecl = original->getModule().getSwiftModule();
    auto &astCtx = original->getASTContext();
    auto &file = getDeclarationFileUnit();
    // Create a branching trace enum.
    std::string enumName;
    switch (kind) {
    case swift::AutoDiffAssociatedFunctionKind::JVP:
      enumName =
          "_AD__" + original->getName().str() +
          "_bb" + std::to_string(originalBB->getDebugID()) +
          "__Succ__" + indices.mangle();
      break;
    case swift::AutoDiffAssociatedFunctionKind::VJP:
      enumName =
          "_AD__" + original->getName().str() +
          "_bb" + std::to_string(originalBB->getDebugID()) +
          "__Pred__" + indices.mangle();
      break;
    }

    auto enumId = astCtx.getIdentifier(enumName);
    auto loc = original->getLocation().getSourceLoc();
    auto *branchingTraceDecl = new (astCtx) EnumDecl(
        /*EnumLoc*/ loc, /*Name*/ enumId, /*NameLoc*/ loc, /*Inherited*/ {},
        /*GenericParams*/ /*set later*/ nullptr, /*DC*/ &file);
    if (genericSig) {
      auto *genericParams =
          cloneGenericParameters(astCtx, branchingTraceDecl, genericSig);
      branchingTraceDecl->setGenericParams(genericParams);
      branchingTraceDecl->setGenericEnvironment(
          genericSig->createGenericEnvironment());
    }
    branchingTraceDecl->setBraces(loc);
    computeAccessLevel(branchingTraceDecl, original->getEffectiveSymbolLinkage());
    branchingTraceDecl->computeType();
    assert(branchingTraceDecl->hasInterfaceType());
    file.addVisibleDecl(branchingTraceDecl);
    // Add basic block enum cases.
    for (auto *predBB : originalBB->getPredecessorBlocks()) {
      auto bbId = "bb" + std::to_string(predBB->getDebugID());
      auto *linearMapStruct = getLinearMapStruct(predBB);
      assert(linearMapStruct);
      auto linearMapStructTy =
          linearMapStruct->getDeclaredInterfaceType()->getCanonicalType();
      // Create dummy declaration representing enum case parameter.
      auto *decl = new (astCtx)
          ParamDecl(ParamDecl::Specifier::Default, loc, loc, Identifier(), loc,
                    Identifier(), moduleDecl);
      if (linearMapStructTy->hasArchetype())
        decl->setInterfaceType(linearMapStructTy->mapTypeOutOfContext());
      else
        decl->setInterfaceType(linearMapStructTy);
      // Create enum element and enum case declarations.
      auto *paramList = ParameterList::create(astCtx, {decl});
      auto *enumEltDecl = new (astCtx) EnumElementDecl(
          /*IdentifierLoc*/ loc, DeclName(astCtx.getIdentifier(bbId)),
          paramList, loc, /*RawValueExpr*/ nullptr, branchingTraceDecl);
      enumEltDecl->setImplicit();
      enumEltDecl->computeType();
      auto *enumCaseDecl = EnumCaseDecl::create(
          /*CaseLoc*/ loc, {enumEltDecl}, branchingTraceDecl);
      enumCaseDecl->setImplicit();
      branchingTraceDecl->addMember(enumEltDecl);
      branchingTraceDecl->addMember(enumCaseDecl);
      // Record enum element declaration.
      branchingTraceEnumCases.insert({{predBB, originalBB}, enumEltDecl});
    }
    LLVM_DEBUG({
      auto &s = getADDebugStream();
      std::string enumName;
      switch (kind) {
      case AutoDiffAssociatedFunctionKind::JVP:
        enumName = "Predecessor";
        break;
      case AutoDiffAssociatedFunctionKind::VJP:
        enumName = "Successor";
        break;
      }
      s << enumName << " branching trace enum created for function @"
        << original->getName() << " bb" << originalBB->getDebugID() << '\n';
      branchingTraceDecl->print(s);
      s << '\n';
    });
    return branchingTraceDecl;
  }

  /// Creates a struct declaration with the given VJP/JVP generic signature, for
  /// storing the linear map values and predecessor/successor basic block of the
  /// given original block.
  StructDecl *
  createLinearMapStruct(SILBasicBlock *originalBB, SILAutoDiffIndices indices,
                        CanGenericSignature genericSig) {
    auto *original = originalBB->getParent();
    auto &astCtx = original->getASTContext();
    auto &file = getDeclarationFileUnit();

    std::string structName;
    switch (kind) {
    case swift::AutoDiffAssociatedFunctionKind::JVP:
      structName =
          "_AD__" + original->getName().str() +
          "_bb" + std::to_string(originalBB->getDebugID()) +
          "__DF__" + indices.mangle();
      break;
    case swift::AutoDiffAssociatedFunctionKind::VJP:
      structName =
          "_AD__" + original->getName().str() +
          "_bb" + std::to_string(originalBB->getDebugID()) +
          "__PB__" + indices.mangle();
      break;
    }

    auto structId = astCtx.getIdentifier(structName);
    SourceLoc loc = original->getLocation().getSourceLoc();
    auto *linearMapStruct = new (astCtx) StructDecl(
        /*StructLoc*/ loc, /*Name*/ structId, /*NameLoc*/ loc, /*Inherited*/ {},
        /*GenericParams*/ /*set later*/ nullptr, /*DC*/ &file);
    if (genericSig) {
      auto *genericParams =
          cloneGenericParameters(astCtx, linearMapStruct, genericSig);
      linearMapStruct->setGenericParams(genericParams);
      linearMapStruct->setGenericEnvironment(
          genericSig->createGenericEnvironment());
    }
    linearMapStruct->setBraces(loc);
    computeAccessLevel(
        linearMapStruct, original->getEffectiveSymbolLinkage());
    linearMapStruct->computeType();
    assert(linearMapStruct->hasInterfaceType());
    file.addVisibleDecl(linearMapStruct);
    LLVM_DEBUG({
      auto &s = getADDebugStream();
      std::string structName;
      switch (kind) {
      case AutoDiffAssociatedFunctionKind::JVP:
        structName = "Differential";
        break;
      case AutoDiffAssociatedFunctionKind::VJP:
        structName = "Pullback";
        break;
      }
      s << structName << " struct declaration created for function @"
        << original->getName() << " bb" << originalBB->getDebugID() << '\n';
      linearMapStruct->print(s);
      s << '\n';
    });
    return linearMapStruct;
  }

  /// Add a linear map to the linear map struct.
  VarDecl *addLinearMapDecl(SILInstruction *inst, SILType linearMapType) {
    // IRGen requires decls to have AST types (not `SILFunctionType`), so we
    // convert the `SILFunctionType` of the linear map to a `FunctionType` with
    // the same parameters and results.
    auto silFnTy = linearMapType.castTo<SILFunctionType>();
    SmallVector<AnyFunctionType::Param, 8> params;
    for (auto &param : silFnTy->getParameters())
      params.push_back(AnyFunctionType::Param(param.getType()));
    AnyFunctionType *astFnTy;
    if (auto genSig = silFnTy->getGenericSignature())
      astFnTy = GenericFunctionType::get(
          genSig, params, silFnTy->getAllResultsType().getASTType());
    else
      astFnTy = FunctionType::get(
          params, silFnTy->getAllResultsType().getASTType());

    auto *origBB = inst->getParent();
    auto *linMapStruct = getLinearMapStruct(origBB);
    std::string linearMapName;
    switch (kind) {
    case swift::AutoDiffAssociatedFunctionKind::JVP:
      linearMapName = "differential_" + llvm::itostr(linearMapValueMap.size());
      break;
    case swift::AutoDiffAssociatedFunctionKind::VJP:
      linearMapName = "pullback_" + llvm::itostr(linearMapValueMap.size());
      break;
    }
    auto *linearMapDecl = addVarDecl(linMapStruct, linearMapName, astFnTy);
    linearMapValueMap.insert({inst, linearMapDecl});
    return linearMapDecl;
  }

  void addLinearMapToStruct(ApplyInst *ai, const SILAutoDiffIndices &indices);

  /// This takes the declared linear map structs and populates
  /// them with the necessary fields, specifically the linear function (pullback
  /// or differential) of the corresponding original function call in the
  /// original function, and the branching enum.
  void populateLinearMapStructDeclarationFields(
      ADContext &context, const SILAutoDiffIndices &indices,
      SILFunction *assocFn);

public:
  bool shouldDifferentiateApplyInst(ApplyInst *ai);
  bool shouldDifferentiateInstruction(SILInstruction *inst);

  LinearMapInfo(const LinearMapInfo &) = delete;
  LinearMapInfo &operator=(const LinearMapInfo &) = delete;

  explicit LinearMapInfo(ADContext &context,
                         AutoDiffAssociatedFunctionKind kind,
                         SILFunction *original, SILFunction *assocFn,
                         const SILAutoDiffIndices &indices,
                         const DifferentiableActivityInfo &activityInfo,
                         SILBuilder &builder);

  /// Returns the linear map struct associated with the given original block.
  StructDecl *getLinearMapStruct(SILBasicBlock *origBB) const {
    return linearMapStructs.lookup(origBB);
  }

  /// Returns the lowered SIL type of the linear map struct associated with the
  /// given original block.
  SILType getLinearMapStructLoweredType(SILBasicBlock *origBB) const {
    auto *linMapStruct = getLinearMapStruct(origBB);
    auto linMapStructType =
        linMapStruct->getDeclaredInterfaceType()->getCanonicalType();
    return typeConverter.getLoweredType(linMapStructType,
                                        ResilienceExpansion::Minimal);
  }

  /// Returns the branching trace enum associated with the given original block.
  EnumDecl *getBranchingTraceDecl(SILBasicBlock *origBB) const {
    return branchingTraceDecls.lookup(origBB);
  }

  /// Returns the lowered SIL type of the branching trace enum associated with
  /// the given original block.
  SILType getBranchingTraceEnumLoweredType(SILBasicBlock *origBB) const {
    auto *traceDecl = getBranchingTraceDecl(origBB);
    auto traceDeclType =
        traceDecl->getDeclaredInterfaceType()->getCanonicalType();
    return typeConverter.getLoweredType(traceDeclType,
                                        ResilienceExpansion::Minimal);
  }

  /// Returns the enum element in the given successor block's branching trace
  /// enum corresponding to the given predecessor block.
  EnumElementDecl *
  lookUpBranchingTraceEnumElement(SILBasicBlock *origPredBB,
                                  SILBasicBlock *origSuccBB) const {
    assert(origPredBB->getParent() == original);
    return branchingTraceEnumCases.lookup({origPredBB, origSuccBB});
  }

  /// Returns the mapping from linear map structs to their branching trace enum
  /// fields.
  DenseMap<StructDecl *, VarDecl *> &getLinearMapStructEnumFields() {
    return linearMapStructEnumFields;
  }

  /// Returns the branching trace enum field for the linear map struct of the
  /// given original block.
  VarDecl *lookUpLinearMapStructEnumField(SILBasicBlock *origBB) {
    auto *linearMapStruct = getLinearMapStruct(origBB);
    return linearMapStructEnumFields.lookup(linearMapStruct);
  }

  /// Finds the linear map declaration in the pullback struct for an `apply` or
  /// `struct_extract` in the original function.
  VarDecl *lookUpLinearMapDecl(SILInstruction *inst) {
    auto lookup = linearMapValueMap.find(inst);
    return lookup == linearMapValueMap.end() ? nullptr : lookup->getSecond();
  }
};

/// Stores `apply` instruction information calculated by VJP generation.
struct NestedApplyInfo {
  /// The differentiation indices that are used to differentiate this `apply`
  /// instruction.
  SILAutoDiffIndices indices;
  /// The original pullback type before reabstraction. `None` if the pullback
  /// type is not reabstracted.
  Optional<CanSILFunctionType> originalPullbackType;
};

static inline llvm::raw_ostream &operator<<(llvm::raw_ostream &os,
                                            DifferentiationInvoker invoker) {
  invoker.print(os);
  return os;
}

void DifferentiationInvoker::print(llvm::raw_ostream &os) const {
  os << "(differentiation_invoker ";
  switch (kind) {
  case Kind::AutoDiffFunctionInst:
    os << "autodiff_function_inst=(" << *getAutoDiffFunctionInst() << ")";
    break;
  case Kind::IndirectDifferentiation: {
    auto indDiff = getIndirectDifferentiation();
    os << "indirect_differentiation=(" << *std::get<0>(indDiff) << ')';
    // TODO: Enable printing parent invokers.
    // May require storing a `DifferentiableInvoker *` in the
    // `IndirectDifferentiation` case.
    /*
    SILInstruction *inst;
    SILDifferentiableAttr *attr;
    std::tie(inst, attr) = getIndirectDifferentiation();
    auto invokerLookup = invokers.find(attr); // No access to ADContext?
    assert(invokerLookup != invokers.end() && "Expected parent invoker");
    */
    break;
  }
  case Kind::SILDifferentiableAttribute: {
    auto diffAttr = getSILDifferentiableAttribute();
    os << "sil_differentiable_attribute=(attr=(";
    diffAttr->print(os);
    os << ") function=" << diffAttr->getOriginal()->getName();
    break;
  }
  }
  os << ')';
}

//===----------------------------------------------------------------------===//
// ADContext - Per-module contextual information for the Differentiation pass.
//===----------------------------------------------------------------------===//

class ADContext {
private:
  /// Reference to the main transform.
  SILModuleTransform &transform;

  /// The module where Differentiation is performed on.
  SILModule &module;

  /// AST context.
  ASTContext &astCtx = module.getASTContext();

  /// Shared pass manager.
  SILPassManager &passManager;

  /// The worklist (stack) of `autodiff_function` instructions to be processed.
  SmallVector<AutoDiffFunctionInst *, 32> autoDiffFunctionInsts;

  /// The set of `autodiff_function` instructions that have been processed.
  /// Used to avoid reprocessing invalidated instructions.
  SmallPtrSet<AutoDiffFunctionInst *, 32> processedAutoDiffFunctionInsts;

  /// Mapping from `[differentiable]` attributes to invokers.
  /// `SmallMapVector` is used for deterministic insertion order iteration.
  SmallMapVector<SILDifferentiableAttr *, DifferentiationInvoker, 32>
      invokers;

  /// Mapping from `autodiff_function` instructions to result indices.
  DenseMap<AutoDiffFunctionInst *, unsigned> resultIndices;

  /// Mapping from original `apply` instructions to their corresponding
  /// `NestedApplyInfo`s.
  DenseMap<ApplyInst *, NestedApplyInfo> nestedApplyInfo;

  /// List of generated functions (JVPs, VJPs, pullbacks, and thunks).
  /// Saved for deletion during cleanup.
  SmallVector<SILFunction *, 32> generatedFunctions;

  /// List of associated function references, generated via
  /// `emitAssociatedFunctionReference`.
  /// Saved for deletion during cleanup.
  SmallVector<SILValue, 32> generatedAssociatedFunctionReferences;

  /// The AdditiveArithmetic protocol in the standard library.
  ProtocolDecl *additiveArithmeticProtocol =
      astCtx.getProtocol(KnownProtocolKind::AdditiveArithmetic);
  /// The VectorProtocol protocol in the standard library.
  ProtocolDecl *vectorProtocolProtocol =
      astCtx.getProtocol(KnownProtocolKind::VectorProtocol);

  /// `AdditiveArithmetic.+` declaration.
  mutable FuncDecl *cachedPlusFn = nullptr;
  /// `AdditiveArithmetic.+=` declaration.
  mutable FuncDecl *cachedPlusEqualFn = nullptr;

public:
  /// Construct an ADContext for the given module.
  explicit ADContext(SILModuleTransform &transform);

  //--------------------------------------------------------------------------//
  // General utilities
  //--------------------------------------------------------------------------//

  SILModuleTransform &getTransform() const { return transform; }
  SILModule &getModule() const { return module; }
  ASTContext &getASTContext() const { return module.getASTContext(); }
  SILPassManager &getPassManager() const { return passManager; }
  Lowering::TypeConverter &getTypeConverter() { return module.Types; }

  SmallVectorImpl<AutoDiffFunctionInst *> &getAutoDiffFunctionInsts() {
    return autoDiffFunctionInsts;
  }

  SmallPtrSetImpl<AutoDiffFunctionInst *> &getProcessedAutoDiffFunctionInsts() {
    return processedAutoDiffFunctionInsts;
  }

  llvm::SmallMapVector<SILDifferentiableAttr *, DifferentiationInvoker, 32> &
  getInvokers() {
    return invokers;
  }

  DenseMap<AutoDiffFunctionInst *, unsigned> &getResultIndices() {
    return resultIndices;
  }

  DenseMap<ApplyInst *, NestedApplyInfo> &getNestedApplyInfo() {
    return nestedApplyInfo;
  }

  SmallVector<SILFunction *, 32> &getGeneratedFunctions() {
    return generatedFunctions;
  }

  SmallVector<SILValue, 32> &getGeneratedAssociatedFunctionReferences() {
    return generatedAssociatedFunctionReferences;
  }

  ProtocolDecl *getAdditiveArithmeticProtocol() const {
    return additiveArithmeticProtocol;
  }

  ProtocolDecl *getVectorProtocolProtocol() const {
    return vectorProtocolProtocol;
  }

  FuncDecl *getPlusDecl() const {
    if (!cachedPlusFn) {
      cachedPlusFn = findOperatorDeclInProtocol(
          astCtx.getIdentifier("+"), additiveArithmeticProtocol);
      assert(cachedPlusFn && "AdditiveArithmetic.+ not found");
    }
    return cachedPlusFn;
  }

  FuncDecl *getPlusEqualDecl() const {
    if (!cachedPlusEqualFn) {
      cachedPlusEqualFn = findOperatorDeclInProtocol(
          astCtx.getIdentifier("+="), additiveArithmeticProtocol);
      assert(cachedPlusEqualFn && "AdditiveArithmetic.+= not found");
    }
    return cachedPlusEqualFn;
  }

  void cleanUp() {
    for (auto invokerPair : invokers) {
      auto *attr = std::get<0>(invokerPair);
      auto *original = attr->getOriginal();
      LLVM_DEBUG(getADDebugStream()
                 << "Removing [differentiable] attribute for "
                 << original->getName() << '\n');
      original->removeDifferentiableAttr(attr);
    }
    // Delete all references to generated functions.
    for (auto assocFn : generatedAssociatedFunctionReferences) {
      if (auto *fnRef =
              peerThroughFunctionConversions<FunctionRefInst>(assocFn)) {
        fnRef->replaceAllUsesWithUndef();
        fnRef->eraseFromParent();
      }
    }
    // Delete all generated functions.
    for (auto *generatedFunction : generatedFunctions) {
      LLVM_DEBUG(getADDebugStream()
                 << "Deleting generated function "
                 << generatedFunction->getName() << '\n');
      generatedFunction->dropAllReferences();
      transform.notifyWillDeleteFunction(generatedFunction);
      module.eraseFunction(generatedFunction);
    }
  }

  //--------------------------------------------------------------------------//
  // `[differentiable]` attribute lookup and registration
  //--------------------------------------------------------------------------//

  /// Finds the `[differentiable]` attribute on the specified original function
  /// with the exact specified parameter indices. Returns nullptr if no such
  /// attribute exists.
  SILDifferentiableAttr *lookUpDifferentiableAttr(
      SILFunction *original, const SILAutoDiffIndices &indices) const {
    for (auto *attr : original->getDifferentiableAttrs())
      if (attr->getIndices() == indices)
        return attr;
    return nullptr;
  }

  /// Finds the `[differentiable]` attribute on the specified original function
  /// whose parameter indices are a minimal superset of the specified parameter
  /// indices. Returns nullptr if no such attribute exists.
  SILDifferentiableAttr *lookUpMinimalDifferentiableAttr(
      SILFunction *original, const SILAutoDiffIndices &indices) const {
    auto *minimalIndexSet = AutoDiffIndexSubset::getDefault(
        getASTContext(),
        original->getLoweredFunctionType()->getNumParameters(), false);
    auto *indexSet = indices.parameters;
    if (auto *exactAttr = lookUpDifferentiableAttr(original, indices))
      return exactAttr;
    SILDifferentiableAttr *minimalAttr = nullptr;
    for (auto *da : original->getDifferentiableAttrs()) {
      if (da->getIndices().source != indices.source)
        continue;
      auto *daIndexSet = da->getIndices().parameters;
      // If all indices in `indexSet` are in `daIndexSet`, and it has fewer
      // indices than our current candidate and a primitive VJP, then `da` is
      // our new candidate.
      //
      // NOTE(TF-642): `da` may come from a un-partial-applied function and
      // have larger capacity than the desired indices. We expect this logic to
      // go away when `partial_apply` supports `@differentiable` callees.
      if (daIndexSet->isSupersetOf(indexSet->extendingCapacity(
              getASTContext(), daIndexSet->getCapacity())) &&
          // fewer parameters than before
          (minimalIndexSet->isEmpty() ||
           daIndexSet->getNumIndices() < minimalIndexSet->getNumIndices())) {
        minimalAttr = da;
        minimalIndexSet = daIndexSet;
      }
    }
    return minimalAttr;
  }

  /// Finds the `@differentiable` attribute (and its parameter indices) on the
  /// specified original function whose parameter indices are a minimal
  /// superset of the specified parameter indices. Returns nullptr if no such
  /// attribute exists.
  std::pair<const DifferentiableAttr *, AutoDiffIndexSubset *>
  lookUpMinimalASTDifferentiableAttrAndIndexSubset(
      SILDeclRef originalDeclRef, CanSILFunctionType originalFnType,
      const SILAutoDiffIndices &indices) {
    auto *original = originalDeclRef.getDecl();
    const DifferentiableAttr *minimalAttr = nullptr;
    auto *minimalIndexSet = AutoDiffIndexSubset::getDefault(
        getASTContext(), originalFnType->getNumParameters(), false);
    auto *indexSet = indices.parameters;
    for (auto *da : original->getAttrs().getAttributes<DifferentiableAttr>()) {
      auto *daParamIndices = da->getParameterIndices();
      auto *daIndexSet = daParamIndices->getLowered(
          getASTContext(),
          original->getInterfaceType()->castTo<AnyFunctionType>());
      // If all indices in `indexSet` are in `daIndexSet`, and it has fewer
      // indices than our current candidate and a primitive VJP, then `da` is
      // our new candidate.
      //
      // NOTE(TF-642): `da` may come from a un-partial-applied function and
      // have larger capacity than the desired indices. We expect this logic to
      // go away when `partial_apply` supports `@differentiable` callees.
      if (daIndexSet->isSupersetOf(indexSet->extendingCapacity(getASTContext(),
              daIndexSet->getCapacity())) &&
          // fewer parameters than before
          (minimalIndexSet->isEmpty() ||
           daIndexSet->getNumIndices() < minimalIndexSet->getNumIndices())) {
        minimalAttr = da;
        minimalIndexSet = daIndexSet;
      }
    }
    return std::make_pair(minimalAttr, minimalIndexSet);
  }

  /// Creates a `[differentiable]` attribute on the specified original function
  /// with the specified parameter indices.
  SILDifferentiableAttr *createDifferentiableAttr(
      SILFunction *original, const SILAutoDiffIndices &indices,
      ArrayRef<Requirement> contextualRequirements) const {
    assert(!lookUpDifferentiableAttr(original, indices));
    auto *attr = SILDifferentiableAttr::create(getModule(), indices,
                                               contextualRequirements);
    original->addDifferentiableAttr(attr);
    return attr;
  }

  /// Finds or creates a `[differentiable]` attribute on the specified
  /// original function corresponding to the specified parameter indices.
  SILDifferentiableAttr *getOrCreateDifferentiableAttr(
      SILFunction *original, const SILAutoDiffIndices &indices,
      ArrayRef<Requirement> contextualRequirements) {
    if (auto *attr = lookUpDifferentiableAttr(original, indices))
      return attr;
    assert(original->isDefinition());
    return createDifferentiableAttr(original, indices, contextualRequirements);
  }

  /// Creates an `autodiff_function` instruction using the given builder and
  /// arguments. Erase the newly created instruction from the processed set, if
  /// it exists - it may exist in the processed set if it has the same pointer
  /// value as a previously processed and deleted instruction.
  AutoDiffFunctionInst *createAutoDiffFunction(
      SILBuilder &builder, SILLocation loc,
      AutoDiffIndexSubset *parameterIndices, unsigned differentiationOrder,
      SILValue original, ArrayRef<SILValue> associatedFunctions = {}) {
    auto *adfi = builder.createAutoDiffFunction(
        loc, parameterIndices, differentiationOrder, original,
        associatedFunctions);
    processedAutoDiffFunctionInsts.erase(adfi);
    return adfi;
  }

private:
  /// Promotes the given `autodiff_function` instruction to a valid
  /// `@differentiable` function-typed value.
  SILValue promoteToDifferentiableFunction(
      AutoDiffFunctionInst *inst, SILBuilder &builder, SILLocation loc,
      DifferentiationInvoker invoker);

public:
  /// Process the given `[differentiable]` attribute, filling in JVP/VJPs if
  /// missing.
  bool processDifferentiableAttribute(
      SILFunction *original, SILDifferentiableAttr *attr,
      DifferentiationInvoker invoker);

  /// Process the given `autodiff_function` instruction, filling in missing
  /// associated functions if necessary.
  bool processAutoDiffFunctionInst(AutoDiffFunctionInst *adfi);

  /// Fold `autodiff_function_extract` users of the given `autodiff_function`
  /// instruction, directly replacing them with `autodiff_function` instruction
  /// operands. If the `autodiff_function` instruction has no remaining uses,
  /// delete the instruction itself after folding.
  ///
  /// Folding can be disabled by the `SkipFoldingAutoDiffFunctionExtraction`
  /// flag for SIL testing purposes.
  void foldAutoDiffFunctionExtraction(AutoDiffFunctionInst *source);

  /// Get or create an associated function index subset thunk from
  /// `actualIndices` to `desiredIndices` for the given associated function
  /// value and original function operand.
  /// Calls `getOrCreateSubsetParametersThunkForLinearMap` to thunk the linear
  /// map returned by the associated function.
  std::pair<SILFunction *, SubstitutionMap>
  getOrCreateSubsetParametersThunkForAssociatedFunction(
      SILValue origFnOperand, SILValue assocFn,
      AutoDiffAssociatedFunctionKind kind, SILAutoDiffIndices desiredIndices,
      SILAutoDiffIndices actualIndices);

  /// Get or create an associated function index subset thunk from
  /// `actualIndices` to `desiredIndices` for the given associated function
  /// value and original function operand.
  SILFunction *getOrCreateSubsetParametersThunkForLinearMap(
      SILFunction *assocFn, CanSILFunctionType linearMapType,
      CanSILFunctionType targetType, AutoDiffAssociatedFunctionKind kind,
      SILAutoDiffIndices desiredIndices, SILAutoDiffIndices actualIndices);

public:
  /// Declare an external reference to an associated function of `original`,
  /// given a `[differentiable]` attribute of `original` and the associated
  /// function kind.
  SILFunction *
  declareExternalAssociatedFunction(SILFunction *original,
                                    SILDifferentiableAttr *attr, StringRef name,
                                    AutoDiffAssociatedFunctionKind kind);

  template <typename ...T, typename ...U>
  InFlightDiagnostic diagnose(SourceLoc loc, Diag<T...> diag,
                              U &&...args) const {
    return getASTContext().Diags.diagnose(loc, diag, std::forward<U>(args)...);
  }

  /// Given an instruction and a differentiation task associated with the
  /// parent function, emits a "not differentiable" error based on the task. If
  /// the task is indirect, emits notes all the way up to the outermost task,
  /// and emits an error at the outer task. Otherwise, emits an error directly.
  template<typename ...T, typename ...U>
  InFlightDiagnostic emitNondifferentiabilityError(
      SILInstruction *inst, DifferentiationInvoker invoker,
      Diag<T...> diag, U &&...args);

  /// Given a value and a differentiation task associated with the parent
  /// function, emits a "not differentiable" error based on the task. If the
  /// task is indirect, emits notes all the way up to the outermost task, and
  /// emits an error at the outer task. Otherwise, emits an error directly.
  template<typename ...T, typename ...U>
  InFlightDiagnostic emitNondifferentiabilityError(
      SILValue value, DifferentiationInvoker invoker,
      Diag<T...> diag, U &&...args);

  /// Emit a "not differentiable" error based on the given differentiation task
  /// and diagnostic.
  template<typename ...T, typename ...U>
  InFlightDiagnostic emitNondifferentiabilityError(
      SourceLoc loc, DifferentiationInvoker invoker,
      Diag<T...> diag, U &&...args);
};
} // end anonymous namespace

ADContext::ADContext(SILModuleTransform &transform)
    : transform(transform), module(*transform.getModule()),
      passManager(*transform.getPassManager()) {}

template<typename ...T, typename ...U>
InFlightDiagnostic
ADContext::emitNondifferentiabilityError(SILValue value,
                                         DifferentiationInvoker invoker,
                                         Diag<T...> diag, U &&...args) {
  LLVM_DEBUG({
    getADDebugStream() << "Diagnosing non-differentiability.\n";
    getADDebugStream() << "For value:\n" << value;
    getADDebugStream() << "With invoker:\n" << invoker << '\n';
  });
  auto valueLoc = value.getLoc().getSourceLoc();
  return emitNondifferentiabilityError(valueLoc, invoker, diag,
                                       std::forward<U>(args)...);
}

template<typename ...T, typename ...U>
InFlightDiagnostic
ADContext::emitNondifferentiabilityError(SILInstruction *inst,
                                         DifferentiationInvoker invoker,
                                         Diag<T...> diag, U &&...args) {
  LLVM_DEBUG({
    getADDebugStream() << "Diagnosing non-differentiability.\n";
    getADDebugStream() << "For instruction:\n" << *inst;
    getADDebugStream() << "With invoker:\n" << invoker << '\n';
  });
  auto instLoc = inst->getLoc().getSourceLoc();
  // If instruction does not have a valid location, use the function location
  // as a fallback. Improves diagnostics for `ref_element_addr` generated in
  // synthesized stored property getters.
  if (instLoc.isInvalid())
    instLoc = inst->getFunction()->getLocation().getSourceLoc();
  return emitNondifferentiabilityError(instLoc, invoker, diag,
                                       std::forward<U>(args)...);
}

template<typename ...T, typename ...U>
InFlightDiagnostic
ADContext::emitNondifferentiabilityError(SourceLoc loc,
                                         DifferentiationInvoker invoker,
                                         Diag<T...> diag, U &&...args) {
  switch (invoker.getKind()) {
  // For `autodiff_function` instructions: if the `autodiff_function`
  // instruction comes from a differential operator, emit an error on the
  // expression and a note on the non-differentiable operation. Otherwise, emit
  // both an error and note on the non-differentiation operation.
  case DifferentiationInvoker::Kind::AutoDiffFunctionInst: {
    auto *inst = invoker.getAutoDiffFunctionInst();
    if (auto *expr = findDifferentialOperator(inst)) {
      diagnose(expr->getLoc(), diag::autodiff_function_not_differentiable_error)
          .highlight(expr->getSubExpr()->getSourceRange());
      return diagnose(loc, diag, std::forward<U>(args)...);
    }
    diagnose(loc, diag::autodiff_expression_not_differentiable_error);
    return diagnose(loc, diag, std::forward<U>(args)...);
  }

  // For `[differentiable]` attributes, try to find an AST function declaration
  // and `@differentiable` attribute. If they are found, emit an error on the
  // `@differentiable` attribute; otherwise, emit an error on the SIL function.
  // Emit a note at the non-differentiable operation.
  case DifferentiationInvoker::Kind::SILDifferentiableAttribute: {
    auto *attr = invoker.getSILDifferentiableAttribute();
    auto *original = attr->getOriginal();
    bool foundAttr = false;
    if (auto *declContext = original->getDeclContext()) {
      if (auto *fnDecl = declContext->getInnermostDeclarationDeclContext()) {
        if (auto *diffAttr =
                fnDecl->getAttrs().getAttribute<DifferentiableAttr>()) {
          diagnose(diffAttr->getLocation(),
                   diag::autodiff_function_not_differentiable_error)
              .highlight(diffAttr->getRangeWithAt());
          diagnose(original->getLocation().getSourceLoc(),
                   diag::autodiff_when_differentiating_function_definition);
          foundAttr = true;
        }
      }
    }
    // Fallback if we cannot find the expected attribute.
    if (!foundAttr)
      diagnose(original->getLocation().getSourceLoc(),
               diag::autodiff_function_not_differentiable_error);
    return diagnose(loc, diag, std::forward<U>(args)...);
  }

  // For indirect differentiation, emit a "not differentiable" note on the
  // expression first. Then emit an error at the source invoker of
  // differentiation, and a "when differentiating this" note at each indirect
  // invoker.
  case DifferentiationInvoker::Kind::IndirectDifferentiation: {
    SILInstruction *inst;
    SILDifferentiableAttr *attr;
    std::tie(inst, attr) = invoker.getIndirectDifferentiation();
    auto invokerLookup = invokers.find(attr);
    assert(invokerLookup != invokers.end() && "Expected parent invoker");
    emitNondifferentiabilityError(inst, invokerLookup->second,
        diag::autodiff_expression_not_differentiable_note);
    return diagnose(loc, diag::autodiff_when_differentiating_function_call);
  }
  }
}

//===----------------------------------------------------------------------===//
// Activity Analysis
//===----------------------------------------------------------------------===//

namespace {
class DifferentiableActivityCollection;

/// In many real situations, the end-users of AD need only the derivatives of
/// some selected outputs of `P` with respect to some selected inputs of `P`.
/// Whatever the differentiation mode (tangent, reverse,...), these restrictions
/// allow the AD tool to produce a much more efficient differentiated program.
/// Essentially, fixing some inputs and neglecting some outputs allows AD to
/// just forget about several intermediate differentiated variables.
///
/// Activity analysis is the specific analysis that detects these situations,
/// therefore allowing for a better differentiated code. Activity analysis is
/// present in all transformation-based AD tools.
///
/// To begin with, the end-user specifies that only some output variables (the
/// “dependent”) must be differentiated with respect to only some input
/// variables (the “independent”). We say that variable `y` depends on `x` when
/// the derivative of `y` with respect to `x` is not trivially null. We say that
/// a variable is “varied” if it depends on at least one independent. Conversely
/// we say that a variable is “useful” if at least one dependent depends on it.
/// Finally, we say that a variable is “active” if it is at the same time varied
/// and useful. In the special case of the tangent mode, it is easy to check
/// that when variable `v` is not varied at some place in the program, then its
/// derivative `v̇` at this place is certainly null. Conversely when variable `v`
/// is not useful, then whatever the value of `v̇`, this value does not matter
/// for the final result. Symmetric reasoning applies for the reverse mode of
/// AD: observing that differentiated variables go upstream, we see that a
/// useless variable has a null derivative, in other words the partial
/// derivative of the output with respect to this variable is null. Conversely
/// when variable `v` is not varied, then whatever the value of `v`, this value
/// does not matter for the final result.
///
/// Reference:
/// Laurent Hascoët. Automatic Differentiation by Program Transformation. 2007.
class DifferentiableActivityAnalysis
    : public FunctionAnalysisBase<DifferentiableActivityCollection> {
private:
  DominanceAnalysis *dominanceAnalysis = nullptr;
  PostDominanceAnalysis *postDominanceAnalysis = nullptr;

public:
  explicit DifferentiableActivityAnalysis()
      : FunctionAnalysisBase(SILAnalysisKind::DifferentiableActivity) {}

  static bool classof(const SILAnalysis *s) {
    return s->getKind() == SILAnalysisKind::DifferentiableActivity;
  }

  virtual bool shouldInvalidate(SILAnalysis::InvalidationKind k) override {
    return k & InvalidationKind::Everything;
  }

  virtual std::unique_ptr<DifferentiableActivityCollection>
  newFunctionAnalysis(SILFunction *f) override;

  virtual void initialize(SILPassManager *pm) override;
};
} // end anonymous namespace

namespace {
/// Represents the differentiation activity associated with a SIL value.
enum class ActivityFlags : unsigned {
  /// The value depends on a function parameter.
  Varied = 1 << 1,
  /// The value contributes to a result.
  Useful = 1 << 2,
  /// The value is both varied and useful.
  Active = Varied | Useful,
};

using Activity = OptionSet<ActivityFlags>;

/// Result of activity analysis on a function. Accepts queries for whether a
/// value is "varied", "useful" or "active" against certain differentiation
/// indices.
class DifferentiableActivityInfo {
private:
  DifferentiableActivityCollection &parent;
  GenericSignature *assocGenSig = nullptr;

  /// Input values, i.e. parameters (both direct and indirect).
  SmallVector<SILValue, 4> inputValues;
  /// Output values, i.e. individual values (not the final tuple) being returned
  /// by the `return` instruction.
  SmallVector<SILValue, 4> outputValues;

  /// The set of useful variables, indexed by the corresponding dependent value
  /// (output) index.
  SmallVector<SmallDenseSet<SILValue>, 4> usefulValueSets;
  /// The set of useful variables, indexed by the corresponding independent
  /// value (input) index.
  SmallVector<SmallDenseSet<SILValue>, 4> variedValueSets;

  /// The original function.
  SILFunction &getFunction();

  /// Perform analysis and populate sets.
  void analyze(DominanceInfo *di, PostDominanceInfo *pdi);

  void setVaried(SILValue value, unsigned independentVariableIndex);
  void setVariedAcrossArrayInitialization(SILValue value,
                                          unsigned independentVariableIndex);
  void setUseful(SILValue value, unsigned dependentVariableIndex);
  void setUsefulAcrossArrayInitialization(SILValue value,
                                          unsigned dependentVariableIndex);
  void recursivelySetVaried(SILValue value, unsigned independentVariableIndex);
  void propagateUsefulThroughBuffer(SILValue value,
                                    unsigned dependentVariableIndex);

public:
  explicit DifferentiableActivityInfo(
      DifferentiableActivityCollection &parent, GenericSignature *assocGenSig);

  bool isVaried(SILValue value, unsigned independentVariableIndex) const;
  bool isUseful(SILValue value, unsigned dependentVariableIndex) const;
  bool isVaried(SILValue value, AutoDiffIndexSubset *parameterIndices) const;
  bool isActive(SILValue value, const SILAutoDiffIndices &indices) const;

  Activity getActivity(SILValue value,
                       const SILAutoDiffIndices &indices) const;
  Activity getActivity(SILInstruction *inst,
                       const SILAutoDiffIndices &indices) const;
};

/// Given a parameter argument (not indirect result) and some differentiation
/// indices, figure out whether the parent function is being differentiated with
/// respect to this parameter, according to the indices.
static bool isDifferentiationParameter(SILArgument *argument,
                                       AutoDiffIndexSubset *indices) {
  if (!argument) return false;
  auto *function = argument->getFunction();
  auto paramArgs = function->getArgumentsWithoutIndirectResults();
  for (unsigned i : indices->getIndices())
    if (paramArgs[i] == argument)
      return true;
  return false;
}

/// For a nested function call that has results active on the differentiation
/// path, compute the set of minimal indices for differentiating this function
/// as required by the data flow.
static void collectMinimalIndicesForFunctionCall(
    ApplyInst *ai, SmallVectorImpl<SILValue> &results,
    const SILAutoDiffIndices &parentIndices,
    const DifferentiableActivityInfo &activityInfo,
    SmallVectorImpl<unsigned> &paramIndices,
    SmallVectorImpl<unsigned> &resultIndices) {
  // Make sure the function call has active results.
  assert(llvm::any_of(results, [&](SILValue result) {
    return activityInfo.isActive(result, parentIndices);
  }));
  auto fnTy = ai->getCallee()->getType().castTo<SILFunctionType>();
  SILFunctionConventions convs(fnTy, ai->getModule());
  auto arguments = ai->getArgumentOperands();
  // Parameter indices are indices (in the type signature) of parameter
  // arguments that are varied or are arguments.
  unsigned currentParamIdx = 0;
  for (auto applyArg : ai->getArgumentsWithoutIndirectResults()) {
    if (activityInfo.isVaried(applyArg, parentIndices.parameters) ||
        isDifferentiationParameter(dyn_cast<SILArgument>(applyArg),
                                   parentIndices.parameters))
      paramIndices.push_back(currentParamIdx);
    ++currentParamIdx;
  }
  // Result indices are indices (in the type signature) of results that are
  // useful.
  //
  // If the function returns only one result, then we just see if that is
  // useful.
  if (fnTy->getNumDirectFormalResults() == 1) {
    if (activityInfo.isUseful(ai, parentIndices.source))
      resultIndices.push_back(0);
    return;
  }
  // If the function returns more than 1 results, the return type is a tuple. We
  // need to find all `tuple_extract`s on that tuple, and determine if each
  // found extracted element is useful.
  // Collect direct results being retrieved using `tuple_extract`.
  SILInstructionResultArray directResults;
#ifndef NDEBUG
  bool foundDestructure = false;
#endif
  for (auto *use : ai->getUses()) {
    if (auto *dti = dyn_cast<DestructureTupleInst>(use->getUser())) {
#ifndef NDEBUG
      assert(!foundDestructure &&
             "Found multiple destructure_tuple's on apply's result");
      foundDestructure = true;
#endif
      directResults = dti->getResults();
    }
  }
  // Add differentiation indices based on activity analysis.
  unsigned dirResIdx = 0;
  unsigned indResIdx = convs.getSILArgIndexOfFirstIndirectResult();
  for (auto &resAndIdx : enumerate(convs.getResults())) {
    auto &res = resAndIdx.value();
    unsigned idx = resAndIdx.index();
    if (res.isFormalDirect()) {
      if (auto dirRes = directResults[dirResIdx])
        if (dirRes && activityInfo.isUseful(dirRes, parentIndices.source))
          resultIndices.push_back(idx);
      ++dirResIdx;
    } else {
      if (activityInfo.isUseful(arguments[indResIdx].get(),
                                parentIndices.source))
        resultIndices.push_back(idx);
      ++indResIdx;
    }
  }
}

LinearMapInfo::LinearMapInfo(ADContext &context,
                             AutoDiffAssociatedFunctionKind kind,
                             SILFunction *original, SILFunction *assocFn,
                             const SILAutoDiffIndices &indices,
                             const DifferentiableActivityInfo &activityInfo,
                             SILBuilder &builder)
    : kind(kind), original(original), activityInfo(activityInfo),
      indices(indices), typeConverter(context.getTypeConverter()),
      builder(builder) {
  populateLinearMapStructDeclarationFields(context, indices, assocFn);
}

/// Returns a flag that indicates whether the `apply` instruction should be
/// differentiated, given the differentiation indices of the instruction's
/// parent function. Whether the `apply` should be differentiated is determined
/// sequentially from the following conditions:
/// 1. The instruction has an active `inout` argument.
/// 2. The instruction is a call to the array literal initialization intrinsic
///    ("array.uninitialized_intrinsic"), where the result is active and where
///    there is a `store` of an active value into the array's buffer.
/// 3. The instruction has both an active result (direct or indirect) and an
///    active argument.
bool LinearMapInfo::shouldDifferentiateApplyInst(ApplyInst *ai) {
  // Function applications with an inout argument should be differentiated.
  auto paramInfos = ai->getSubstCalleeConv().getParameters();
  auto paramArgs = ai->getArgumentsWithoutIndirectResults();
  for (auto i : swift::indices(paramInfos))
    if (paramInfos[i].isIndirectInOut() &&
        activityInfo.isActive(paramArgs[i], indices))
      return true;

  // TODO(bartchr): Check `destructure_tuple` user's results' acvitity.
  bool hasActiveDirectResults = activityInfo.isActive(ai, indices);
  bool hasActiveIndirectResults = llvm::any_of(ai->getIndirectSILResults(),
      [&](SILValue result) { return activityInfo.isActive(result, indices); });
  bool hasActiveResults = hasActiveDirectResults || hasActiveIndirectResults;

  // TODO: Perform pattern matching to make sure there's at least one `store` to
  // the array's buffer that is active.
  if (isArrayLiteralIntrinsic(ai) && hasActiveResults)
    return true;

  bool hasActiveParamArguments = llvm::any_of(paramArgs,
      [&](SILValue arg) { return activityInfo.isActive(arg, indices); });
  return hasActiveResults && hasActiveParamArguments;
}

/// Returns a flag that indicates whether the instruction should be
/// differentiated, given the differentiation indices of the instruction's
/// parent function. Whether the instruction should be differentiated is
/// determined sequentially from the following conditions:
/// 1. The instruction is an `apply` and `shouldDifferentiateApplyInst` returns
///    true.
/// 2. The instruction has an active operand and an active result.
/// 3. The instruction has side effects and an active operand.
bool LinearMapInfo::shouldDifferentiateInstruction(SILInstruction *inst) {
  // An `apply` with an active argument and an active result (direct or
  // indirect) should be differentiated.
  if (auto *ai = dyn_cast<ApplyInst>(inst))
    return shouldDifferentiateApplyInst(ai);
  // Anything with an active result and an active operand should be
  // differentiated.
  auto hasActiveOperands = llvm::any_of(inst->getAllOperands(),
      [&](Operand &op) { return activityInfo.isActive(op.get(), indices); });
  auto hasActiveResults = llvm::any_of(inst->getResults(),
      [&](SILValue val) { return activityInfo.isActive(val, indices); });
  if (hasActiveOperands && hasActiveResults)
    return true;
  if (inst->mayHaveSideEffects() && hasActiveOperands)
    return true;
  return false;
}

/// Takes an `apply` instruction and adds its linear map function to the
/// linear map struct if it's active.
void LinearMapInfo::addLinearMapToStruct(ApplyInst *ai,
                                         const SILAutoDiffIndices &indices) {
  SmallVector<SILValue, 4> allResults;
  allResults.push_back(ai);
  allResults.append(ai->getIndirectSILResults().begin(),
                    ai->getIndirectSILResults().end());

  // Check if there are any active results or arguments. If not, skip
  // this instruction.
  auto hasActiveResults = llvm::any_of(
      allResults, [&](SILValue res) {
    return activityInfo.isActive(res, indices);
  });
  auto hasActiveArguments = llvm::any_of(
      ai->getArgumentsWithoutIndirectResults(), [&](SILValue arg) {
    return activityInfo.isActive(arg, indices);
  });
  if (!hasActiveResults || !hasActiveArguments)
    return;

  unsigned source;
  AutoDiffIndexSubset *parameters;

  SmallVector<unsigned, 8> activeParamIndices;
  SmallVector<unsigned, 8> activeResultIndices;
  collectMinimalIndicesForFunctionCall(
      ai, allResults, indices, activityInfo, activeParamIndices,
      activeResultIndices);
  source = activeResultIndices.front();

  // If function is already marked differentiable, differentiate W.R.T.
  // all parameters.
  auto originalFnSubstTy = ai->getSubstCalleeType();
  if (originalFnSubstTy->isDifferentiable()) {
    parameters = originalFnSubstTy->getDifferentiationParameterIndices();
  } else {
    parameters = AutoDiffIndexSubset::get(
        original->getASTContext(),
        ai->getArgumentsWithoutIndirectResults().size(),
        activeParamIndices);
  }
  SILAutoDiffIndices curIndices(activeResultIndices.front(),
  AutoDiffIndexSubset::get(
      builder.getASTContext(),
      ai->getArgumentsWithoutIndirectResults().size(),
      activeParamIndices));

  // Check for non-differentiable original function type.
  auto checkNondifferentiableOriginalFunctionType =
      [&](CanSILFunctionType origFnTy) {
        // Check and diagnose non-differentiable arguments.
        for (unsigned paramIndex : range(origFnTy->getNumParameters())) {
          if (curIndices.isWrtParameter(paramIndex) &&
              !origFnTy->getParameters()[paramIndex]
                  .getSILStorageType()
                  .isDifferentiable(builder.getModule()))
            return true;
        }
        // Check non-differentiable results.
        if (!origFnTy->getResults()[curIndices.source]
                .getSILStorageType()
                .isDifferentiable(builder.getModule()))
          return true;
        return false;
      };
  if (checkNondifferentiableOriginalFunctionType(originalFnSubstTy))
    return;

  auto assocFnType = originalFnSubstTy->getAutoDiffAssociatedFunctionType(
      parameters, source, /*differentiationOrder*/ 1, kind, builder.getModule(),
      LookUpConformanceInModule(builder.getModule().getSwiftModule()));

  auto assocFnResultTypes =
      assocFnType->getAllResultsType().castTo<TupleType>();
  assocFnResultTypes->getElement(assocFnResultTypes->getElements().size() - 1);
  auto linearMapSILType = SILType::getPrimitiveObjectType(
      assocFnResultTypes
          ->getElement(assocFnResultTypes->getElements().size() - 1)
          .getType()
          ->getCanonicalType());
  addLinearMapDecl(ai, linearMapSILType);
}

void LinearMapInfo::populateLinearMapStructDeclarationFields(
    ADContext &context, const SILAutoDiffIndices &indices,
    SILFunction *assocFn) {
  LLVM_DEBUG(getADDebugStream() << "Populating linear map structs for " <<
             original->getName() << '\n');
  auto &astCtx = original->getASTContext();
  auto *loopAnalysis = context.getPassManager().getAnalysis<SILLoopAnalysis>();
  auto *loopInfo = loopAnalysis->get(original);

  // Get the associated function generic signature.
  CanGenericSignature assocFnGenSig = nullptr;
  if (auto *assocFnGenEnv = assocFn->getGenericEnvironment())
    assocFnGenSig =
        assocFnGenEnv->getGenericSignature()->getCanonicalSignature();

  // Create linear map struct for each original block.
  for (auto &origBB : *original) {
    auto *linearMapStruct =
        createLinearMapStruct(&origBB, indices, assocFnGenSig);
    linearMapStructs.insert({&origBB, linearMapStruct});
  }

  // Create branching trace enum for each original block and add it to the
  // corresponding struct.
  // TODO: add support for forward mode.
  for (auto &origBB : *original) {
    auto *linearMapStruct = getLinearMapStruct(&origBB);
    auto *traceEnum = createBranchingTraceDecl(&origBB, indices, assocFnGenSig);

    // If original block is in a loop, mark branching trace enum as indirect.
    if (loopInfo->getLoopFor(&origBB))
      traceEnum->getAttrs().add(new (astCtx) IndirectAttr(/*Implicit*/ true));
    branchingTraceDecls.insert({&origBB, traceEnum});
    if (origBB.isEntry())
      continue;
    auto *traceEnumField =
        addVarDecl(linearMapStruct, astCtx.getIdentifier("predecessor").str(),
                   traceEnum->getDeclaredInterfaceType());
    linearMapStructEnumFields.insert({linearMapStruct, traceEnumField});
  }

  // Add the linear function fields to the linear map structs.
  for (auto &origBB : *original) {
    for (auto &inst : origBB) {
      if (auto *ai = dyn_cast<ApplyInst>(&inst)) {
        LLVM_DEBUG(getADDebugStream() << "Adding linear map struct field for "
                   << *ai << '\n');
        // Check for active 'inout' arguments.
        bool isInout = false;
        auto paramInfos = ai->getSubstCalleeConv().getParameters();
        for (unsigned i : swift::indices(paramInfos)) {
          if (paramInfos[i].isIndirectInOut() &&
              activityInfo.isActive(ai->getArgumentsWithoutIndirectResults()[i],
                                    indices)) {
            // Reject functions with active inout arguments. It's not yet
            // supported.
            isInout = true;
            break;
          }
        }
        if (isInout)
          break;

        // Add linear map to struct for active instructions.
        // Do not add it for array functions since those are already linear
        // and we don't need to add it to the struct.
        if (shouldDifferentiateApplyInst(ai) && !isArrayLiteralIntrinsic(ai))
          addLinearMapToStruct(ai, indices);
      }
    }
  }
}

class DifferentiableActivityCollection {
public:
  SmallDenseMap<GenericSignature *, DifferentiableActivityInfo> activityInfoMap;
  SILFunction &function;
  DominanceInfo *domInfo;
  PostDominanceInfo *postDomInfo;

  DifferentiableActivityInfo &getActivityInfo(GenericSignature *assocGenSig) {
    auto activityInfoLookup = activityInfoMap.find(assocGenSig);
    if (activityInfoLookup != activityInfoMap.end())
      return activityInfoLookup->getSecond();
    auto insertion = activityInfoMap.insert(
        {assocGenSig, DifferentiableActivityInfo(*this, assocGenSig)});
    return insertion.first->getSecond();
  }

  explicit DifferentiableActivityCollection(SILFunction &f,
                                            DominanceInfo *di,
                                            PostDominanceInfo *pdi);
};

} // end anonymous namespace

std::unique_ptr<DifferentiableActivityCollection>
DifferentiableActivityAnalysis::newFunctionAnalysis(SILFunction *f) {
  assert(dominanceAnalysis && "Expect a valid dominance anaysis");
  assert(postDominanceAnalysis && "Expect a valid post-dominance anaysis");
  return llvm::make_unique<DifferentiableActivityCollection>(
      *f, dominanceAnalysis->get(f), postDominanceAnalysis->get(f));
}

void DifferentiableActivityAnalysis::initialize(SILPassManager *pm) {
  dominanceAnalysis = pm->getAnalysis<DominanceAnalysis>();
  postDominanceAnalysis = pm->getAnalysis<PostDominanceAnalysis>();
}

SILAnalysis *swift::createDifferentiableActivityAnalysis(SILModule *m) {
  return new DifferentiableActivityAnalysis();
}

DifferentiableActivityCollection::DifferentiableActivityCollection(
    SILFunction &f, DominanceInfo *di, PostDominanceInfo *pdi)
    : function(f), domInfo(di), postDomInfo(pdi) {}

DifferentiableActivityInfo::DifferentiableActivityInfo(
    DifferentiableActivityCollection &parent, GenericSignature *assocGenSig)
    : parent(parent), assocGenSig(assocGenSig) {
  analyze(parent.domInfo, parent.postDomInfo);
}

void DifferentiableActivityInfo::analyze(DominanceInfo *di,
                                         PostDominanceInfo *pdi) {
  auto &function = parent.function;
  LLVM_DEBUG(getADDebugStream()
             << "Running activity analysis on @" << function.getName() << '\n');
  // Inputs are just function's arguments, count `n`.
  auto paramArgs = function.getArgumentsWithoutIndirectResults();
  for (auto value : paramArgs)
    inputValues.push_back(value);
  LLVM_DEBUG({
    auto &s = getADDebugStream();
    s << "Inputs in @" << function.getName() << ":\n";
    for (auto val : inputValues)
      s << val << '\n';
  });
  // Outputs are indirect result buffers and return values, count `m`.
  collectAllFormalResultsInTypeOrder(function, outputValues);
  LLVM_DEBUG({
    auto &s = getADDebugStream();
    s << "Outputs in @" << function.getName() << ":\n";
    for (auto val : outputValues)
      s << val << '\n';
  });

  // Mark inputs as varied.
  assert(variedValueSets.empty());
  for (auto input : inputValues)
    variedValueSets.push_back({input});
  // Propagate varied-ness through the function in dominance order.
  DominanceOrder domOrder(function.getEntryBlock(), di);
  while (auto *bb = domOrder.getNext()) {
    for (auto &inst : *bb) {
      for (auto i : indices(inputValues)) {
        // Handle `apply`.
        if (auto *ai = dyn_cast<ApplyInst>(&inst)) {
          if (isWithoutDerivative(ai->getCallee()))
            continue;
          for (auto arg : ai->getArgumentsWithoutIndirectResults()) {
            if (isVaried(arg, i)) {
              for (auto indRes : ai->getIndirectSILResults())
                setVaried(indRes, i);
              for (auto dirRes : ai->getResults())
                setVaried(dirRes, i);
            }
          }
        }
        // Handle `store`.
        else if (auto *si = dyn_cast<StoreInst>(&inst)) {
          if (isVaried(si->getSrc(), i))
            recursivelySetVaried(si->getDest(), i);
        }
        // Handle `store_borrow`.
        else if (auto *si = dyn_cast<StoreBorrowInst>(&inst)) {
          if (isVaried(si->getSrc(), i))
            recursivelySetVaried(si->getDest(), i);
        }
        // Handle `copy_addr`.
        else if (auto *cai = dyn_cast<CopyAddrInst>(&inst)) {
          if (isVaried(cai->getSrc(), i))
            recursivelySetVaried(cai->getDest(), i);
        }
        // Handle `tuple_element_addr`.
        else if (auto *teai = dyn_cast<TupleElementAddrInst>(&inst)) {
          if (isVaried(teai->getOperand(), i)) {
            auto projType = teai->getType().getASTType();
            if (assocGenSig && projType->hasArchetype())
              projType = assocGenSig->getCanonicalTypeInContext(
                  projType->mapTypeOutOfContext());
            if (projType->getAutoDiffAssociatedTangentSpace(
                LookUpConformanceInSignature(*assocGenSig)))
              setVaried(teai, i);
          }
        }

// Handle `struct_extract` and `struct_element_addr` instructions.
// - If the field is marked `@noDerivative`, do not set the result as varied
//   because it is not in the set of differentiable variables.
// - Otherwise, propagate variedness from operand to result as usual.
#define PROPAGATE_VARIED_FOR_STRUCT_EXTRACTION(INST) \
  else if (auto *sei = dyn_cast<INST##Inst>(&inst)) { \
    if (isVaried(sei->getOperand(), i)) { \
      auto hasNoDeriv = sei->getField()->getAttrs() \
          .hasAttribute<NoDerivativeAttr>(); \
      if (!hasNoDeriv) \
        setVaried(sei, i); \
    } \
  }
  PROPAGATE_VARIED_FOR_STRUCT_EXTRACTION(StructExtract)
  PROPAGATE_VARIED_FOR_STRUCT_EXTRACTION(StructElementAddr)
#undef VISIT_STRUCT_ELEMENT_INNS

        // Handle `br`.
        else if (auto *bi = dyn_cast<BranchInst>(&inst)) {
          for (auto &op : bi->getAllOperands())
            if (isVaried(op.get(), i))
              setVaried(bi->getArgForOperand(&op), i);
        }
        // Handle `cond_br`.
        else if (auto *cbi = dyn_cast<CondBranchInst>(&inst)) {
          for (unsigned opIdx : indices(cbi->getTrueOperands())) {
            auto &op = cbi->getTrueOperands()[opIdx];
            if (isVaried(op.get(), i))
              setVaried(cbi->getTrueBB()->getArgument(opIdx), i);
          }
          for (unsigned opIdx : indices(cbi->getFalseOperands())) {
            auto &op = cbi->getFalseOperands()[opIdx];
            if (isVaried(op.get(), i))
              setVaried(cbi->getFalseBB()->getArgument(opIdx), i);
          }
        }
        // Handle `switch_enum`.
        else if (auto *sei = dyn_cast<SwitchEnumInst>(&inst)) {
          if (isVaried(sei->getOperand(), i)) {
            for (auto *succBB : sei->getSuccessorBlocks())
              for (auto *arg : succBB->getArguments())
                setVaried(arg, i);
            // Default block cannot have arguments.
          }
        }
        // Handle everything else.
        else {
          for (auto &op : inst.getAllOperands())
            if (isVaried(op.get(), i))
              for (auto result : inst.getResults())
                setVaried(result, i);
        }
      }
    }
    domOrder.pushChildren(bb);
  }

  // Mark differentiable outputs as useful.
  assert(usefulValueSets.empty());
  for (auto output : outputValues) {
    usefulValueSets.push_back({});
    // If the output has an address or class type, propagate usefulness
    // recursively.
    if (output->getType().isAddress() ||
        output->getType().isClassOrClassMetatype())
      propagateUsefulThroughBuffer(output, usefulValueSets.size() - 1);
    // Otherwise, just mark the output as useful.
    else
      setUseful(output, usefulValueSets.size() - 1);
  }
  // Propagate usefulness through the function in post-dominance order.
  PostDominanceOrder postDomOrder(&*function.findReturnBB(), pdi);
  while (auto *bb = postDomOrder.getNext()) {
    for (auto &inst : reversed(*bb)) {
      for (auto i : indices(outputValues)) {
        // Handle indirect results in `apply`.
        if (auto *ai = dyn_cast<ApplyInst>(&inst)) {
          if (isWithoutDerivative(ai->getCallee()))
            continue;
          auto checkAndSetUseful = [&](SILValue res) {
            if (isUseful(res, i))
              for (auto arg : ai->getArgumentsWithoutIndirectResults())
                setUseful(arg, i);
          };
          for (auto dirRes : ai->getResults())
            checkAndSetUseful(dirRes);
          for (auto indRes : ai->getIndirectSILResults())
            checkAndSetUseful(indRes);
          auto paramInfos = ai->getSubstCalleeConv().getParameters();
          for (auto i : indices(paramInfos))
            if (paramInfos[i].isIndirectInOut())
              checkAndSetUseful(ai->getArgumentsWithoutIndirectResults()[i]);
        }
        // Handle `store`.
        else if (auto *si = dyn_cast<StoreInst>(&inst)) {
          if (isUseful(si->getDest(), i))
            setUseful(si->getSrc(), i);
        }
        // Handle `store_borrow`.
        else if (auto *sbi = dyn_cast<StoreBorrowInst>(&inst)) {
          if (isUseful(sbi->getDest(), i))
            setUseful(sbi->getSrc(), i);
        }
        // Handle `copy_addr`.
        else if (auto *cai = dyn_cast<CopyAddrInst>(&inst)) {
          if (isUseful(cai->getDest(), i))
            propagateUsefulThroughBuffer(cai->getSrc(), i);
        }
        // Handle everything else.
        else if (llvm::any_of(inst.getResults(),
          [&](SILValue res) { return isUseful(res, i); })) {
          for (auto &op : inst.getAllOperands()) {
            auto value = op.get();
            if (value->getType().isAddress())
              propagateUsefulThroughBuffer(value, i);
            setUseful(value, i);
          }
        }
      }
    }
    // Propagate usefulness from basic block arguments to incoming phi values.
    for (auto i : indices(outputValues)) {
      for (auto *arg : bb->getArguments()) {
        if (isUseful(arg, i)) {
          SmallVector<SILValue, 4> incomingValues;
          arg->getSingleTerminatorOperands(incomingValues);
          for (auto incomingValue : incomingValues)
            setUseful(incomingValue, i);
        }
      }
    }
    postDomOrder.pushChildren(bb);
  }
}

void DifferentiableActivityInfo::setVariedAcrossArrayInitialization(
    SILValue value, unsigned independentVariableIndex) {
  auto uai = getAllocateUninitializedArrayIntrinsic(value);
  if (!uai) return;
  for (auto use : value->getUses())
    if (auto *dti = dyn_cast<DestructureTupleInst>(use->getUser()))
      // The first tuple field of the intrinsic's return value is the array.
      setVaried(dti->getResult(0), independentVariableIndex);
}

void DifferentiableActivityInfo::setUsefulAcrossArrayInitialization(
    SILValue value, unsigned dependentVariableIndex) {
  // Array initializer syntax is lowered to an intrinsic and one or more
  // stores to a `RawPointer` returned by the intrinsic.
  auto uai = getAllocateUninitializedArrayIntrinsic(value);
  if (!uai) return;
  for (auto use : value->getUses()) {
    auto dti = dyn_cast<DestructureTupleInst>(use->getUser());
    if (!dti) continue;
    // The second tuple field of the return value is the `RawPointer`.
    for (auto use : dti->getResult(1)->getUses()) {
      // The `RawPointer` passes through a `pointer_to_address`. That
      // instruction's first use is a `store` whose src is useful; its
      // subsequent uses are `index_addr`s whose only use is a useful `store`.
      for (auto use : use->getUser()->getResult(0)->getUses()) {
        auto inst = use->getUser();
        if (auto si = dyn_cast<StoreInst>(inst)) {
          setUseful(si->getSrc(), dependentVariableIndex);
        } else if (auto iai = dyn_cast<IndexAddrInst>(inst)) {
          for (auto use : iai->getUses())
            if (auto si = dyn_cast<StoreInst>(use->getUser()))
              setUseful(si->getSrc(), dependentVariableIndex);
        }
      }
    }
  }
}

void DifferentiableActivityInfo::setVaried(SILValue value,
                                           unsigned independentVariableIndex) {
  variedValueSets[independentVariableIndex].insert(value);
  setVariedAcrossArrayInitialization(value, independentVariableIndex);
}

void DifferentiableActivityInfo::setUseful(SILValue value,
                                           unsigned dependentVariableIndex) {
  usefulValueSets[dependentVariableIndex].insert(value);
  setUsefulAcrossArrayInitialization(value, dependentVariableIndex);
}

void DifferentiableActivityInfo::recursivelySetVaried(
    SILValue value, unsigned independentVariableIndex) {
  setVaried(value, independentVariableIndex);
  if (auto *inst = value->getDefiningInstruction()) {
    if (auto *ai = dyn_cast<ApplyInst>(inst))
      return;
    for (auto &op : inst->getAllOperands())
      recursivelySetVaried(op.get(), independentVariableIndex);
  }
}

void DifferentiableActivityInfo::propagateUsefulThroughBuffer(
    SILValue value, unsigned dependentVariableIndex) {
  assert(value->getType().isAddress() ||
         value->getType().isClassOrClassMetatype());
  // Check whether value is already useful to prevent infinite recursion.
  if (isUseful(value, dependentVariableIndex))
    return;
  setUseful(value, dependentVariableIndex);
  if (auto *inst = value->getDefiningInstruction())
    for (auto &operand : inst->getAllOperands())
      if (operand.get()->getType().isAddress())
        propagateUsefulThroughBuffer(operand.get(), dependentVariableIndex);
  // Recursively propagate usefulness through users that are projections or
  // `begin_access` instructions.
  for (auto use : value->getUses())
    for (auto res : use->getUser()->getResults())
      if (Projection::isAddressProjection(res) || isa<BeginAccessInst>(res))
        propagateUsefulThroughBuffer(res, dependentVariableIndex);
}

bool DifferentiableActivityInfo::isVaried(
    SILValue value, unsigned independentVariableIndex) const {
  auto &set = variedValueSets[independentVariableIndex];
  return set.count(value);
}

bool DifferentiableActivityInfo::isVaried(
    SILValue value, AutoDiffIndexSubset *parameterIndices) const {
  for (auto paramIdx : parameterIndices->getIndices())
    if (isVaried(value, paramIdx))
      return true;
  return false;
}

bool DifferentiableActivityInfo::isUseful(
    SILValue value, unsigned dependentVariableIndex) const {
  auto &set = usefulValueSets[dependentVariableIndex];
  return set.count(value);
}

bool DifferentiableActivityInfo::isActive(
    SILValue value, const SILAutoDiffIndices &indices) const {
  return isVaried(value, indices.parameters) && isUseful(value, indices.source);
}

Activity DifferentiableActivityInfo::getActivity(
    SILValue value, const SILAutoDiffIndices &indices) const {
  Activity activity;
  if (isVaried(value, indices.parameters))
    activity |= ActivityFlags::Varied;
  if (isUseful(value, indices.source))
    activity |= ActivityFlags::Useful;
  return activity;
}

Activity DifferentiableActivityInfo::getActivity(
    SILInstruction *inst, const SILAutoDiffIndices &indices) const {
  Activity activity;
  for (auto result : inst->getResults())
    activity |= getActivity(result, indices);
  return activity;
}

static void dumpActivityInfo(SILValue value,
                             const SILAutoDiffIndices &indices,
                             const DifferentiableActivityInfo &activityInfo,
                             llvm::raw_ostream &s = llvm::dbgs()) {
  s << '[';
  auto activity = activityInfo.getActivity(value, indices);
  switch (activity.toRaw()) {
  case 0: s << "NONE"; break;
  case (unsigned)ActivityFlags::Varied: s << "VARIED"; break;
  case (unsigned)ActivityFlags::Useful: s << "USEFUL"; break;
  case (unsigned)ActivityFlags::Active: s << "ACTIVE"; break;
  }
  s << "] " << value;
}

static void dumpActivityInfo(SILFunction &fn,
                             const SILAutoDiffIndices &indices,
                             const DifferentiableActivityInfo &activityInfo,
                             llvm::raw_ostream &s = llvm::dbgs()) {
  s << "Activity info for " << fn.getName() << " at " << indices << '\n';
  for (auto &bb : fn) {
    s << "bb" << bb.getDebugID() << ":\n";
    for (auto *arg : bb.getArguments())
      dumpActivityInfo(arg, indices, activityInfo, s);
    for (auto &inst : bb)
      for (auto res : inst.getResults())
        dumpActivityInfo(res, indices, activityInfo, s);
    s << '\n';
  }
}

/// If the original function doesn't have a return, it cannot be differentiated.
/// Returns true if error is emitted.
static bool diagnoseNoReturn(ADContext &context, SILFunction *original,
                             DifferentiationInvoker invoker) {
  if (original->findReturnBB() != original->end())
    return false;
  context.emitNondifferentiabilityError(
      original->getLocation().getEndSourceLoc(), invoker,
      diag::autodiff_missing_return);
  return true;
}

/// If the original function contains unsupported control flow, emit a "control
/// flow unsupported" error at appropriate source locations. Returns true if
/// error is emitted.
///
/// Update as control flow support is added. Currently, branching terminators
/// other than `br`, `cond_br`, `switch_enum` are not supported.
static bool diagnoseUnsupportedControlFlow(ADContext &context,
                                           SILFunction *original,
                                           DifferentiationInvoker invoker) {
  if (original->getBlocks().size() <= 1)
    return false;
  // Diagnose unsupported branching terminators.
  for (auto &bb : *original) {
    auto *term = bb.getTerminator();
    // Supported terminators are: `br`, `cond_br`, `switch_enum`.
    if (isa<BranchInst>(term) || isa<CondBranchInst>(term) ||
        isa<SwitchEnumInst>(term))
      continue;
    // If terminator is an unsupported branching terminator, emit an error.
    if (term->isBranch()) {
      context.emitNondifferentiabilityError(
          term, invoker, diag::autodiff_control_flow_not_supported);
      return true;
    }
  }
  return false;
}

/// Check whether the given requirements are satisfied, with the given original
/// function and substitution map. Returns true if error is emitted.
static bool diagnoseUnsatisfiedRequirements(ADContext &context,
                                            ArrayRef<Requirement> requirements,
                                            SILFunction *original,
                                            SubstitutionMap substMap,
                                            DifferentiationInvoker invoker,
                                            SourceLoc loc) {
  if (requirements.empty())
    return false;
  auto *swiftModule = context.getModule().getSwiftModule();
  // Iterate through all requirements and check whether they are satisfied.
  SmallVector<Requirement, 2> unsatisfiedRequirements;
  for (auto req : requirements) {
    auto firstType = req.getFirstType();
    auto secondType = req.getSecondType();
    // Substitute first and second types using the given substitution map,
    // looking up conformances in the current module, if possible.
    if (auto substFirstType =
            firstType.subst(QuerySubstitutionMap{substMap},
                            LookUpConformanceInModule(swiftModule))) {
      firstType = substFirstType;
    }
    if (auto substSecondType =
            secondType.subst(QuerySubstitutionMap{substMap},
                             LookUpConformanceInModule(swiftModule))) {
      secondType = substSecondType;
    }
    switch (req.getKind()) {
    // Check same type requirements.
    case RequirementKind::SameType:
      // If the first type does not equal the second type, then record the
      // unsatisfied requirement.
      if (!firstType->isEqual(secondType))
        unsatisfiedRequirements.push_back(req);
      continue;
    // Check conformance requirements.
    case RequirementKind::Conformance: {
      auto protocolType = req.getSecondType()->castTo<ProtocolType>();
      auto protocol = protocolType->getDecl();
      assert(protocol && "Expected protocol in generic signature requirement");
      // If the first type does not conform to the second type in the current
      // module, then record the unsatisfied requirement.
      if (!swiftModule->lookupConformance(firstType, protocol))
        unsatisfiedRequirements.push_back(req);
      continue;
    }
    // Ignore other requirements (superclass and layout).
    // Layout requirements are rejected during type-checking.
    default:
      continue;
    }
  }
  if (unsatisfiedRequirements.empty())
    return false;
  // Diagnose unsatisfied requirements.
  std::string reqText;
  llvm::raw_string_ostream stream(reqText);
  interleave(unsatisfiedRequirements,
             [&](Requirement req) { req.print(stream, PrintOptions()); },
             [&] { stream << ", "; });
  context.emitNondifferentiabilityError(
      loc, invoker, diag::autodiff_function_assoc_func_unmet_requirements,
      stream.str());
  return true;
}

//===----------------------------------------------------------------------===//
// Code emission utilities
//===----------------------------------------------------------------------===//

/// Given a value, collect all `tuple_extract` users in `result` if value is a
/// tuple. Otherwise, add the value directly to `result`.
static void collectAllExtractedElements(SILValue val,
                                        SmallVectorImpl<SILValue> &result) {
  auto tupleType = val->getType().getAs<TupleType>();
  if (!tupleType) {
    result.push_back(val);
    return;
  }
  result.reserve(tupleType->getNumElements());
  bool visitedDTI = false;
  for (auto *use : val->getUses()) {
    if (auto *dti = dyn_cast<DestructureTupleInst>(use->getUser())) {
      assert(!visitedDTI && "More than one 'destructure_tuple'!?");
      visitedDTI = true;
      result.append(dti->getResults().begin(), dti->getResults().end());
    }
  }
  assert(result.size() == tupleType->getNumElements());
}

/// Given a value, extracts all elements to `result` from this value if it's a
/// tuple. Otherwise, add this value directly to `result`.
static void extractAllElements(SILValue val, SILBuilder &builder,
                               SmallVectorImpl<SILValue> &result) {
  if (auto tupleType = val->getType().getAs<TupleType>()) {
    if (builder.hasOwnership()) {
      auto elts =
          builder.createDestructureTuple(val.getLoc(), val)->getResults();
      result.append(elts.begin(), elts.end());
    } else {
      for (auto i : range(tupleType->getNumElements()))
        result.push_back(builder.createTupleExtract(val.getLoc(), val, i));
    }
  } else {
    result.push_back(val);
  }
}

/// Given a range of elements, joins these into a single value. If there's
/// exactly one element, returns that element. Otherwise, creates a tuple using
/// a `tuple` instruction.
static SILValue joinElements(ArrayRef<SILValue> elements, SILBuilder &builder,
                             SILLocation loc) {
  if (elements.size() == 1)
    return elements.front();
  return builder.createTuple(loc, elements);
}

/// Given an apply site, emit copies of all parameters and place them in
/// `copiedArgs`. Any buffers that need to be destroyed will be added to
/// `newArgsToDestroy`. Any new buffers that need to be deallocated will be
/// added to `newBuffersToDealloc`. This helper is used for duplicating an
/// apply site.
static void copyParameterArgumentsForApply(
    ApplySite applySite, SmallVectorImpl<SILValue> &copiedArgs,
    SmallVectorImpl<SILValue> &newArgsToDestroy,
    SmallVectorImpl<AllocStackInst *> &newBuffersToDealloc) {
  LLVM_DEBUG({
    auto &s = getADDebugStream() << "Copying arguments from apply site: ";
    applySite.getInstruction()->print(s);
  });
  auto loc = applySite.getLoc();
  copiedArgs.reserve(applySite.getNumArguments());
  SILBuilder copyBuilder(applySite.getInstruction());
  for (auto &argOperand : applySite.getArgumentOperands()) {
    auto arg = argOperand.get();
    auto argConv = applySite.getArgumentConvention(argOperand);
    auto collectNewArg = [&](SILValue newArg) {
      copiedArgs.push_back(newArg);
      if (argConv.isGuaranteedConvention() &&
          argConv != SILArgumentConvention::Indirect_InoutAliasable)
        newArgsToDestroy.push_back(newArg);
    };
    // Copy the argument if it's to be owned by the newly created closure.
    // Objects are to be retained.
    if (arg->getType().isObject()) {
      auto newArg = copyBuilder.emitCopyValueOperation(loc, arg);
      collectNewArg(newArg);
      continue;
    }
    // Addresses depend on argument conventions.
    // If the argument is an aliasable inout reference, do not copy the
    // argument since it's a `@noescape` capture.
    if (argConv == SILArgumentConvention::Indirect_InoutAliasable) {
      collectNewArg(arg);
      continue;
    }
    // Otherwise, it must be address-only. Create a new buffer and perform
    // `copy_addr`.
    auto *argCopy = copyBuilder.createAllocStack(loc, arg->getType());
    newBuffersToDealloc.push_back(argCopy);
    copyBuilder.createCopyAddr(loc, arg, argCopy, IsNotTake,
                               IsInitialization);
    collectNewArg(argCopy);
  }
}

/// When a function value is used in an instruction (usually `apply`), there's
/// some conversion instruction in between, e.g. `thin_to_thick_function`. Given
/// a new function value and an old function value, this helper function
/// recursively converts the new function just like how the old function is
/// converted. If the new function's generic signature is specified, it is used
/// to create substitution maps for reapplied `partial_apply` instructions.
static SILValue
reapplyFunctionConversion(
    SILValue newFunc, SILValue oldFunc, SILValue oldConvertedFunc,
    SILBuilder &builder, SILLocation loc,
    SmallVectorImpl<AllocStackInst *> &newBuffersToDealloc,
    GenericSignature *newFuncGenSig = nullptr) {
  // If the old func is the new func, then there's no conversion.
  if (oldFunc == oldConvertedFunc)
    return newFunc;
  // Handle a few instruction cases.
  // thin_to_thick_function
  if (auto *tttfi = dyn_cast<ThinToThickFunctionInst>(oldConvertedFunc)) {
    auto innerNewFunc = reapplyFunctionConversion(
        newFunc, oldFunc, tttfi->getOperand(), builder, loc,
        newBuffersToDealloc, newFuncGenSig);
    auto operandFnTy = innerNewFunc->getType().castTo<SILFunctionType>();
    auto thickTy = operandFnTy->getWithRepresentation(
        SILFunctionTypeRepresentation::Thick);
    auto silTy = SILType::getPrimitiveObjectType(thickTy);
    return builder.createThinToThickFunction(loc, innerNewFunc, silTy);
  }
  // partial_apply
  if (auto *pai = dyn_cast<PartialApplyInst>(oldConvertedFunc)) {
    SmallVector<SILValue, 8> newArgs;
    newArgs.reserve(pai->getNumArguments());
    SmallVector<SILValue, 1> newArgsToDestroy;
    copyParameterArgumentsForApply(pai, newArgs, newArgsToDestroy,
                                   newBuffersToDealloc);
    auto innerNewFunc = reapplyFunctionConversion(
        newFunc, oldFunc, pai->getCallee(), builder, loc, newBuffersToDealloc,
        newFuncGenSig);
    // If new function's generic signature is specified, use it to create
    // substitution map for reapplied `partial_apply` instruction.
    auto substMap = !newFuncGenSig
        ? pai->getSubstitutionMap()
        : SubstitutionMap::get(
              newFuncGenSig, QuerySubstitutionMap{pai->getSubstitutionMap()},
              LookUpConformanceInModule(builder.getModule().getSwiftModule()));
    return builder.createPartialApply(loc, innerNewFunc, substMap, newArgs,
                                      ParameterConvention::Direct_Guaranteed);
  }
  llvm_unreachable("Unhandled function conversion instruction");
}

static SubstitutionMap getSubstitutionMap(
    SILValue value, SubstitutionMap substMap = SubstitutionMap()) {
  if (auto *thinToThick = dyn_cast<ThinToThickFunctionInst>(value))
    return getSubstitutionMap(thinToThick->getOperand(), substMap);
  if (auto *convertFn = dyn_cast<ConvertFunctionInst>(value))
    return getSubstitutionMap(convertFn->getOperand(), substMap);
  if (auto *partialApply = dyn_cast<PartialApplyInst>(value)) {
    auto appliedSubstMap = partialApply->getSubstitutionMap();
    // TODO: Combine argument `substMap` with `appliedSubstMap`.
    return getSubstitutionMap(partialApply->getCallee(), appliedSubstMap);
  }
  if (auto *apply = dyn_cast<ApplyInst>(value)) {
    auto appliedSubstMap = apply->getSubstitutionMap();
    // TODO: Combine argument `substMap` with `appliedSubstMap`.
    return getSubstitutionMap(apply->getCallee(), appliedSubstMap);
  }
  return substMap;
}

/// Emits a reference to an associated function of `original`, differentiated
/// with respect to a superset of `desiredIndices`. Returns the `SILValue` for
/// the associated function and the actual indices that the associated function
/// is with respect to.
///
/// Returns `None` on failure, signifying that a diagnostic has been emitted.
///
/// Creates new differentiation tasks, if necessary, using `invoker` as the
/// invoker. Calls `taskCallback` for all newly-created tasks (but may also call
/// `taskCallback` for already-existing tasks), so that the caller can make sure
/// that the task actually gets executed.
///
/// FIXME: This is too complicated and needs to be rewritten.
static Optional<std::pair<SILValue, SILAutoDiffIndices>>
emitAssociatedFunctionReference(
    ADContext &context, SILBuilder &builder, SILAutoDiffIndices desiredIndices,
    AutoDiffAssociatedFunctionKind kind, SILValue original,
    DifferentiationInvoker invoker,
    SmallVectorImpl<AllocStackInst *> &newBuffersToDealloc) {

  SILValue functionSource = original;

  // If `original` is itself an `AutoDiffFunctionExtractInst` whose kind matches
  // the given kind and desired differentiation parameter indices, simply
  // extract the associated function of its function operand, retain the
  // associated function, and return it.
  if (auto *inst = original->getDefiningInstruction())
    if (auto *adfei = dyn_cast<AutoDiffFunctionExtractInst>(inst))
      if (adfei->getExtractee() == AutoDiffFunctionExtractee::Original)
        functionSource = adfei->getFunctionOperand();

  // If `functionSource` is a `@differentiable` function, just extract the
  // associated function.
  if (auto diffableFnType =
          functionSource->getType().castTo<SILFunctionType>()) {
    if (diffableFnType->isDifferentiable()) {
      auto paramIndices = diffableFnType->getDifferentiationParameterIndices();
      for (auto i : desiredIndices.parameters->getIndices()) {
        if (!paramIndices->contains(i)) {
          context.emitNondifferentiabilityError(functionSource, invoker,
              diag::autodiff_function_nondiff_parameter_not_differentiable);
          return None;
        }
      }
      auto borrowedDiffFunc = builder.emitBeginBorrowOperation(
          functionSource.getLoc(), functionSource);
      SILValue assocFn = builder.createAutoDiffFunctionExtract(
          borrowedDiffFunc.getLoc(), kind, /*differentiationOrder*/ 1,
          borrowedDiffFunc);
      assocFn =
          builder.emitCopyValueOperation(functionSource.getLoc(), assocFn);
      builder.emitEndBorrowOperation(functionSource.getLoc(), borrowedDiffFunc);
      SILAutoDiffIndices indices(0, desiredIndices.parameters);
      return std::make_pair(assocFn, indices);
    }
  }

  // Find local function reference.
  if (auto *originalFRI =
          peerThroughFunctionConversions<FunctionRefInst>(original)) {
    auto loc = originalFRI->getLoc();
    auto *originalFn = originalFRI->getReferencedFunctionOrNull();
    auto substMap = getSubstitutionMap(original);
    // Attempt to look up a `[differentiable]` attribute that minimally
    // satisfies the specified indices.
    // TODO(TF-482): Change `lookUpMinimalDifferentiableAttr` to additionally
    // check whether `[differentiable]` attribute generic requirements are
    // satisfied.
    auto *minimalAttr =
        context.lookUpMinimalDifferentiableAttr(originalFn, desiredIndices);
    if (!minimalAttr) {
      // If the function is intentionally marked as being opaque to
      // differentiation, then we should not create a task for it.
      if (originalFn->hasSemanticsAttr("autodiff.opaque")) {
        context.emitNondifferentiabilityError(original, invoker,
            diag::autodiff_opaque_function_not_differentiable);
        return None;
      }
      // Check and diagnose non-differentiable arguments.
      auto originalFnTy = originalFn->getLoweredFunctionType();
      for (unsigned paramIndex : range(originalFnTy->getNumParameters())) {
        if (desiredIndices.isWrtParameter(paramIndex) &&
            !originalFnTy->getParameters()[paramIndex]
                 .getSILStorageType()
                 .isDifferentiable(context.getModule())) {
          auto diag = context.emitNondifferentiabilityError(
              original, invoker, diag::autodiff_nondifferentiable_argument);
          return None;
        }
      }
      // Check and diagnose non-differentiable results.
      if (!originalFnTy->getResults()[desiredIndices.source]
               .getSILStorageType()
               .isDifferentiable(context.getModule())) {
        context.emitNondifferentiabilityError(
            original, invoker, diag::autodiff_nondifferentiable_result);
        return None;
      }
      // Check and diagnose external declarations.
      if (originalFn->isExternalDeclaration()) {
        context.emitNondifferentiabilityError(
            original, invoker,
            diag::autodiff_external_nondifferentiable_function);
        return None;
      }
      // Sanity check passed. Create a new `[differentiable]` attribute and
      // process it it.
      ArrayRef<Requirement> contextualRequirements;
      if (invoker.getKind() ==
          DifferentiationInvoker::Kind::IndirectDifferentiation)
        contextualRequirements =
            invoker.getIndirectDifferentiation().second->getRequirements();
      auto *newAttr = context.getOrCreateDifferentiableAttr(
          originalFn, desiredIndices, contextualRequirements);
      if (context.processDifferentiableAttribute(originalFn, newAttr, invoker))
        return None;
      minimalAttr = newAttr;
    }
    assert(minimalAttr);
    // TODO(TF-482): Move generic requirement checking logic to
    // `lookUpMinimalDifferentiableAttr`.
    if (diagnoseUnsatisfiedRequirements(context, minimalAttr->getRequirements(),
                                        originalFn, substMap, invoker,
                                        original.getLoc().getSourceLoc()))
      return None;
    if (context.processDifferentiableAttribute(
            originalFn, minimalAttr, invoker))
      return None;
    SILFunction *assocFn = nullptr;
    switch (kind) {
    case AutoDiffAssociatedFunctionKind::JVP:
      assert(!minimalAttr->getJVPName().empty() && "Expected JVP name");
      assocFn = context.getModule().lookUpFunction(minimalAttr->getJVPName());
      break;
    case AutoDiffAssociatedFunctionKind::VJP:
      assert(!minimalAttr->getVJPName().empty() && "Expected VJP name");
      assocFn = context.getModule().lookUpFunction(minimalAttr->getVJPName());
      break;
    }
    auto *assocFnRef = builder.createFunctionRef(loc, assocFn);
    // FIXME(TF-201): Handle direct differentiation of reabstraction thunks.
    // Tentative solution: clone a new reabstraction thunk where function
    // argument has a `@differentiable` function type.
    if (originalFn->isThunk() == IsReabstractionThunk) {
      // Handle here.
    }
    auto convertedRef = reapplyFunctionConversion(
        assocFnRef, originalFRI, original, builder, loc,
        newBuffersToDealloc,
        assocFn->getLoweredFunctionType()->getGenericSignature());
    return std::make_pair(convertedRef, minimalAttr->getIndices());
  }

  // Find witness method retrieval.
  if (auto *witnessMethod =
          peerThroughFunctionConversions<WitnessMethodInst>(original)) {
    auto loc = witnessMethod->getLoc();
    auto requirementDeclRef = witnessMethod->getMember();
    auto *requirementDecl = requirementDeclRef.getDecl();
    auto witnessMethodType = witnessMethod->getType().castTo<SILFunctionType>();
    // If requirement declaration does not have any `@differentiable`
    // attributes, produce an error.
    if (!requirementDecl->getAttrs().hasAttribute<DifferentiableAttr>()) {
      context.emitNondifferentiabilityError(
          original, invoker, diag::autodiff_protocol_member_not_differentiable);
      return None;
    }
    // Get the minimal `@differentiable` attribute and parameter index subset.
    const DifferentiableAttr *minimalAttr;
    AutoDiffIndexSubset *minimalParamIndexSet;
    std::tie(minimalAttr, minimalParamIndexSet) =
        context.lookUpMinimalASTDifferentiableAttrAndIndexSubset(
            requirementDeclRef, witnessMethodType, desiredIndices);
    SILAutoDiffIndices minimalIndices(/*source*/ 0, minimalParamIndexSet);
    // If minimal `@differentiable` attribute does not exist, then no attribute
    // exists with a superset of the desired indices. Produce an error.
    if (!minimalAttr) {
      context.emitNondifferentiabilityError(
          original, invoker,
          diag::autodiff_member_subset_indices_not_differentiable);
      return None;
    }
    // Emit a `witness_method` instruction for the associated function.
    auto originalType = witnessMethod->getType().castTo<SILFunctionType>();
    auto assocType = originalType->getAutoDiffAssociatedFunctionType(
        minimalIndices.parameters, minimalIndices.source,
        /*differentiationOrder*/ 1, kind, builder.getModule(),
        LookUpConformanceInModule(builder.getModule().getSwiftModule()));
    auto *autoDiffFuncId = AutoDiffAssociatedFunctionIdentifier::get(
        kind, /*differentiationOrder*/ 1, minimalAttr->getParameterIndices(),
        context.getASTContext());
    auto *ref = builder.createWitnessMethod(
        loc, witnessMethod->getLookupType(), witnessMethod->getConformance(),
        requirementDeclRef.asAutoDiffAssociatedFunction(autoDiffFuncId),
        SILType::getPrimitiveObjectType(assocType));
    auto convertedRef =
        reapplyFunctionConversion(ref, witnessMethod, original, builder, loc,
                                  newBuffersToDealloc);
    return std::make_pair(convertedRef, minimalIndices);
  }

  // Find class method.
  if (auto *classMethodInst =
          peerThroughFunctionConversions<ClassMethodInst>(original)) {
    auto loc = classMethodInst->getLoc();
    auto methodDeclRef = classMethodInst->getMember();
    auto *methodDecl = methodDeclRef.getDecl();
    auto classMethodType = classMethodInst->getType().castTo<SILFunctionType>();
    // If method declaration does not have any `@differentiable` attributes,
    // produce an error.
    if (!methodDecl->getAttrs().hasAttribute<DifferentiableAttr>()) {
      context.emitNondifferentiabilityError(
          original, invoker, diag::autodiff_class_member_not_differentiable);
      return None;
    }
    // Get the minimal `@differentiable` attribute and parameter index subset.
    const DifferentiableAttr *minimalAttr;
    AutoDiffIndexSubset *minimalParamIndexSet;
    std::tie(minimalAttr, minimalParamIndexSet) =
        context.lookUpMinimalASTDifferentiableAttrAndIndexSubset(
            methodDeclRef, classMethodType, desiredIndices);
    SILAutoDiffIndices minimalIndices(/*source*/ 0, minimalParamIndexSet);
    // If minimal `@differentiable` attribute does not exist, then no attribute
    // exists with a superset of the desired indices. Produce an error.
    if (!minimalAttr) {
      context.emitNondifferentiabilityError(
          original, invoker,
          diag::autodiff_member_subset_indices_not_differentiable);
      return None;
    }
    // Emit a `class_method` instruction for the associated function.
    auto originalType = classMethodInst->getType().castTo<SILFunctionType>();
    auto assocType = originalType->getAutoDiffAssociatedFunctionType(
        minimalIndices.parameters, minimalIndices.source,
        /*differentiationOrder*/ 1, kind, builder.getModule(),
        LookUpConformanceInModule(builder.getModule().getSwiftModule()));
    auto *autoDiffFuncId = AutoDiffAssociatedFunctionIdentifier::get(
        kind, /*differentiationOrder*/ 1, minimalAttr->getParameterIndices(),
        context.getASTContext());
    auto *ref = builder.createClassMethod(
        loc, classMethodInst->getOperand(),
        methodDeclRef.asAutoDiffAssociatedFunction(autoDiffFuncId),
        SILType::getPrimitiveObjectType(assocType));
    auto convertedRef =
        reapplyFunctionConversion(ref, classMethodInst, original, builder, loc,
                                  newBuffersToDealloc);
    return std::make_pair(convertedRef, minimalIndices);
  }

  // Emit the general opaque function error.
  context.emitNondifferentiabilityError(original, invoker,
      diag::autodiff_opaque_function_not_differentiable);
  return None;
}

/// Emit a zero value into the given buffer access by calling
/// `AdditiveArithmetic.zero`. The given type must conform to
/// `AdditiveArithmetic`.
static void emitZeroIntoBuffer(
    SILBuilder &builder, CanType type, SILValue bufferAccess,
    SILLocation loc) {
  auto &astCtx = builder.getASTContext();
  auto *swiftMod = builder.getModule().getSwiftModule();
  auto &typeConverter = builder.getModule().Types;
  // Look up conformance to `AdditiveArithmetic`.
  auto *additiveArithmeticProto =
      astCtx.getProtocol(KnownProtocolKind::AdditiveArithmetic);
  auto confRef = swiftMod->lookupConformance(type, additiveArithmeticProto);
  assert(confRef.hasValue() && "Missing conformance to `AdditiveArithmetic`");
  // Look up `AdditiveArithmetic.zero.getter`.
  auto zeroDeclLookup = additiveArithmeticProto->lookupDirect(astCtx.Id_zero);
  auto *zeroDecl = cast<VarDecl>(zeroDeclLookup.front());
  assert(zeroDecl->isProtocolRequirement());
  auto *accessorDecl = zeroDecl->getAccessor(AccessorKind::Get);
  SILDeclRef accessorDeclRef(accessorDecl, SILDeclRef::Kind::Func);
  auto silFnType = typeConverter.getConstantType(accessorDeclRef);
  // %wm = witness_method ...
  auto *getter = builder.createWitnessMethod(
      loc, type, *confRef, accessorDeclRef, silFnType);
  // %metatype = metatype $T
  auto metatypeType = CanMetatypeType::get(
      type, MetatypeRepresentation::Thick);
  auto metatype = builder.createMetatype(
      loc, SILType::getPrimitiveObjectType(metatypeType));
  auto subMap = SubstitutionMap::getProtocolSubstitutions(
      additiveArithmeticProto, type, *confRef);
  builder.createApply(loc, getter, subMap, {bufferAccess, metatype},
                      /*isNonThrowing*/ false);
  builder.emitDestroyValueOperation(loc, getter);
}

//===----------------------------------------------------------------------===//
// Thunk helpers
//===----------------------------------------------------------------------===//
// These helpers are copied/adapted from SILGen. They should be refactored and
// moved to a shared location.
//===----------------------------------------------------------------------===//

static CanGenericSignature
buildThunkSignature(SILFunction *fn,
                    bool inheritGenericSig,
                    OpenedArchetypeType *openedExistential,
                    GenericEnvironment *&genericEnv,
                    SubstitutionMap &contextSubs,
                    SubstitutionMap &interfaceSubs,
                    ArchetypeType *&newArchetype) {
  // If there's no opened existential, we just inherit the generic environment
  // from the parent function.
  if (openedExistential == nullptr) {
    auto genericSig = fn->getLoweredFunctionType()->getGenericSignature();
    genericEnv = fn->getGenericEnvironment();
    interfaceSubs = fn->getForwardingSubstitutionMap();
    contextSubs = interfaceSubs;
    return genericSig;
  }

  auto &ctx = fn->getASTContext();
  GenericSignatureBuilder builder(ctx);

  // Add the existing generic signature.
  int depth = 0;
  if (inheritGenericSig) {
    if (auto genericSig =
            fn->getLoweredFunctionType()->getGenericSignature()) {
      builder.addGenericSignature(genericSig);
      depth = genericSig->getGenericParams().back()->getDepth() + 1;
    }
  }

  // Add a new generic parameter to replace the opened existential.
  auto *newGenericParam = GenericTypeParamType::get(depth, 0, ctx);

  builder.addGenericParameter(newGenericParam);
  Requirement newRequirement(RequirementKind::Conformance, newGenericParam,
                             openedExistential->getOpenedExistentialType());
  auto source =
      GenericSignatureBuilder::FloatingRequirementSource::forAbstract();
  builder.addRequirement(newRequirement, source, nullptr);

  auto *genericSig = std::move(builder).computeGenericSignature(
      SourceLoc(), /*allowConcreteGenericParams=*/true);
  genericEnv = genericSig->createGenericEnvironment();

  newArchetype = genericEnv->mapTypeIntoContext(newGenericParam)
      ->castTo<ArchetypeType>();

  // Calculate substitutions to map the caller's archetypes to the thunk's
  // archetypes.
  if (auto calleeGenericSig =
          fn->getLoweredFunctionType()->getGenericSignature()) {
    contextSubs = SubstitutionMap::get(
        calleeGenericSig,
        [&](SubstitutableType *type) -> Type {
          return genericEnv->mapTypeIntoContext(type);
        },
        MakeAbstractConformanceForGenericType());
  }

  // Calculate substitutions to map interface types to the caller's archetypes.
  interfaceSubs = SubstitutionMap::get(
      genericSig,
      [&](SubstitutableType *type) -> Type {
        if (type->isEqual(newGenericParam))
          return openedExistential;
        return fn->mapTypeIntoContext(type);
      },
      MakeAbstractConformanceForGenericType());

  return genericSig->getCanonicalSignature();

}

/// The thunk kinds used in the differentiation transform.
enum class DifferentiationThunkKind {
  /// A reabstraction thunk.
  ///
  /// Reabstraction thunks transform a function-typed value to another one with
  /// different parameter/result abstraction patterns. This is identical to the
  /// thunks generated by SILGen.
  Reabstraction,

  /// An index subset thunk.
  ///
  /// An index subset thunk is used transform JVP/VJPs into a version that is
  /// "wrt" fewer differentiation parameters.
  /// - Differentials of thunked JVPs use zero for non-requested differentiation
  //    parameters.
  /// - Pullbacks of thunked VJPs discard results for non-requested
  ///   differentiation parameters.
  IndexSubset
};

/// Build the type of a function transformation thunk.
/// Adapted from `SILGenFunction::buildThunkType`.
static CanSILFunctionType buildThunkType(SILFunction *fn,
                                         CanSILFunctionType &sourceType,
                                         CanSILFunctionType &expectedType,
                                         GenericEnvironment *&genericEnv,
                                         SubstitutionMap &interfaceSubs,
                                         bool withoutActuallyEscaping,
                                         DifferentiationThunkKind thunkKind) {
  assert(!expectedType->isPolymorphic());
  assert(!sourceType->isPolymorphic());

  auto &module = fn->getModule();
  auto origType = sourceType;

  // Cannot build a reabstraction thunk without context. Ownership semantics
  // on the result type are required.
  if (thunkKind == DifferentiationThunkKind::Reabstraction)
    assert(expectedType->getExtInfo().hasContext());

  // This may inherit @noescape from the expected type. The `@noescape`
  // attribute is only stripped when using this type to materialize a new decl.
  // Use `@convention(thin)` if:
  // - Building a reabstraction thunk type.
  // - Building an index subset thunk type, where the expected type has context
  //   (i.e. is `@convention(thick)`).
  auto extInfo = expectedType->getExtInfo();
  if (thunkKind == DifferentiationThunkKind::Reabstraction ||
      extInfo.hasContext()) {
    extInfo = extInfo.withRepresentation(
        SILFunctionType::Representation::Thin);
  }
  if (withoutActuallyEscaping)
    extInfo = extInfo.withNoEscape(false);

  // Does the thunk type involve archetypes other than opened existentials?
  bool hasArchetypes = false;
  // Does the thunk type involve an open existential type?
  CanOpenedArchetypeType openedExistential;
  auto archetypeVisitor = [&](CanType t) {
    if (auto archetypeTy = dyn_cast<OpenedArchetypeType>(t)) {
      if (auto opened = dyn_cast<OpenedArchetypeType>(archetypeTy)) {
        assert((openedExistential == CanArchetypeType() ||
                openedExistential == opened) &&
               "one too many open existentials");
        openedExistential = opened;
      } else {
        hasArchetypes = true;
      }
    }
  };

  // Use the generic signature from the context if the thunk involves
  // generic parameters.
  CanGenericSignature genericSig;
  SubstitutionMap contextSubs;
  ArchetypeType *newArchetype = nullptr;

  if (expectedType->hasArchetype() || sourceType->hasArchetype()) {
    expectedType.visit(archetypeVisitor);
    sourceType.visit(archetypeVisitor);
    genericSig = buildThunkSignature(
        fn, hasArchetypes, openedExistential, genericEnv, contextSubs,
        interfaceSubs, newArchetype);
  }

  // Utility function to apply contextSubs, and also replace the
  // opened existential with the new archetype.
  auto substIntoThunkContext = [&](CanType t) -> CanType {
    return t.subst(
        [&](SubstitutableType *type) -> Type {
          if (CanType(type) == openedExistential)
            return newArchetype;
          return Type(type).subst(contextSubs);
        },
        LookUpConformanceInSubstitutionMap(contextSubs),
        SubstFlags::AllowLoweredTypes)->getCanonicalType();
  };

  sourceType = cast<SILFunctionType>(substIntoThunkContext(sourceType));
  expectedType = cast<SILFunctionType>(substIntoThunkContext(expectedType));

  // If our parent function was pseudogeneric, this thunk must also be
  // pseudogeneric, since we have no way to pass generic parameters.
  if (genericSig)
    if (origType->isPseudogeneric())
      extInfo = extInfo.withIsPseudogeneric();

  // Add the function type as the parameter.
  auto contextConvention =
      SILType::getPrimitiveObjectType(sourceType).isTrivial(*fn)
          ? ParameterConvention::Direct_Unowned
          : ParameterConvention::Direct_Guaranteed;
  SmallVector<SILParameterInfo, 4> params;
  params.append(expectedType->getParameters().begin(),
                expectedType->getParameters().end());
  // Add reabstraction function parameter only if building a reabstraction thunk
  // type.
  if (thunkKind == DifferentiationThunkKind::Reabstraction)
    params.push_back({sourceType, sourceType->getExtInfo().hasContext()
                                      ? contextConvention
                                      : ParameterConvention::Direct_Unowned});

  // Map the parameter and expected types out of context to get the interface
  // type of the thunk.
  SmallVector<SILParameterInfo, 4> interfaceParams;
  interfaceParams.reserve(params.size());
  for (auto &param : params) {
    auto paramIfaceTy = param.getType()->mapTypeOutOfContext();
    interfaceParams.push_back(SILParameterInfo(
        paramIfaceTy->getCanonicalType(genericSig), param.getConvention()));
  }

  SmallVector<SILYieldInfo, 4> interfaceYields;
  for (auto &yield : expectedType->getYields()) {
    auto yieldIfaceTy = yield.getType()->mapTypeOutOfContext();
    auto interfaceYield =
        yield.getWithType(yieldIfaceTy->getCanonicalType(genericSig));
    interfaceYields.push_back(interfaceYield);
  }

  SmallVector<SILResultInfo, 4> interfaceResults;
  for (auto &result : expectedType->getResults()) {
    auto resultIfaceTy = result.getType()->mapTypeOutOfContext();
    auto interfaceResult =
        result.getWithType(resultIfaceTy->getCanonicalType(genericSig));
    interfaceResults.push_back(interfaceResult);
  }

  Optional<SILResultInfo> interfaceErrorResult;
  if (expectedType->hasErrorResult()) {
    auto errorResult = expectedType->getErrorResult();
    auto errorIfaceTy = errorResult.getType()->mapTypeOutOfContext();
    interfaceErrorResult =
        SILResultInfo(errorIfaceTy->getCanonicalType(genericSig),
                      expectedType->getErrorResult().getConvention());
  }

  // The type of the thunk function.
  return SILFunctionType::get(
      genericSig, extInfo, expectedType->getCoroutineKind(),
      ParameterConvention::Direct_Unowned, interfaceParams, interfaceYields,
      interfaceResults, interfaceErrorResult, module.getASTContext());
}

/// Get or create a reabstraction thunk from `fromType` to `toType`, to be
/// called in `caller`.
/// Partially adapted from `SILGenModule::getOrCreateReabstractionThunk`.
static SILFunction *getOrCreateReabstractionThunk(SILOptFunctionBuilder &fb,
                                                  SILModule &module,
                                                  SILLocation loc,
                                                  SILFunction *caller,
                                                  CanSILFunctionType fromType,
                                                  CanSILFunctionType toType) {
  SubstitutionMap interfaceSubs;
  GenericEnvironment *genericEnv = nullptr;
  auto thunkType = buildThunkType(
      caller, fromType, toType, genericEnv, interfaceSubs,
      /*withoutActuallyEscaping*/ false,
      DifferentiationThunkKind::Reabstraction);
  auto thunkDeclType =
      thunkType->getWithExtInfo(thunkType->getExtInfo().withNoEscape(false));

  auto fromInterfaceType = fromType->mapTypeOutOfContext()->getCanonicalType();
  auto toInterfaceType = toType->mapTypeOutOfContext()->getCanonicalType();

  Mangle::ASTMangler mangler;
  std::string name = mangler.mangleReabstractionThunkHelper(
      thunkType, fromInterfaceType, toInterfaceType,
      Type(), module.getSwiftModule());

  auto *thunk = fb.getOrCreateSharedFunction(
      loc, name, thunkDeclType, IsBare, IsTransparent, IsSerialized,
      ProfileCounter(), IsReabstractionThunk, IsNotDynamic);
  if (!thunk->empty())
    return thunk;

  thunk->setGenericEnvironment(genericEnv);
  thunk->setOwnershipEliminated();
  auto *entry = thunk->createBasicBlock();
  SILBuilder builder(entry);
  createEntryArguments(thunk);

  SILFunctionConventions fromConv(fromType, module);
  SILFunctionConventions toConv(toType, module);
  assert(toConv.useLoweredAddresses());

  auto *fnArg = thunk->getArgumentsWithoutIndirectResults().back();

  SmallVector<SILValue, 4> arguments;
  auto toArgIter = thunk->getArguments().begin();
  auto useNextArgument = [&]() {
    arguments.push_back(*toArgIter++);
  };

  SmallVector<AllocStackInst *, 4> localAllocations;
  auto createAllocStack = [&](SILType type) {
    auto *alloc = builder.createAllocStack(loc, type);
    localAllocations.push_back(alloc);
    return alloc;
  };

  // Handle indirect results.
  assert(fromType->getNumResults() == toType->getNumResults());
  for (unsigned resIdx : range(toType->getNumResults())) {
    auto fromRes = fromConv.getResults()[resIdx];
    auto toRes = toConv.getResults()[resIdx];
    // No abstraction mismatch.
    if (fromRes.isFormalIndirect() == toRes.isFormalIndirect()) {
      // If result types are indirect, directly pass as next argument.
      if (toRes.isFormalIndirect())
        useNextArgument();
      continue;
    }
    // Convert indirect result to direct result.
    if (fromRes.isFormalIndirect()) {
      SILType resultTy = fromConv.getSILType(fromRes);
      assert(resultTy.isAddress());
      auto *indRes = createAllocStack(resultTy);
      arguments.push_back(indRes);
      continue;
    }
    // Convert direct result to indirect result.
    // Increment thunk argument iterator; reabstraction handled later.
    toArgIter++;
  }

  // Reabstract parameters.
  assert(toType->getNumParameters() == fromType->getNumParameters());
  for (unsigned paramIdx : range(toType->getNumParameters())) {
    auto fromParam = fromConv.getParameters()[paramIdx];
    auto toParam = toConv.getParameters()[paramIdx];
    // No abstraction mismatch. Directly use next argument.
    if (fromParam.isFormalIndirect() == toParam.isFormalIndirect()) {
      useNextArgument();
      continue;
    }
    // Convert indirect parameter to direct parameter.
    if (fromParam.isFormalIndirect()) {
      auto paramTy = fromConv.getSILType(fromType->getParameters()[paramIdx]);
      if (!paramTy.hasArchetype())
        paramTy = thunk->mapTypeIntoContext(paramTy);
      assert(paramTy.isAddress());
      auto *toArg = *toArgIter++;
      auto *buf = createAllocStack(toArg->getType());
      builder.createStore(loc, toArg, buf,
                          StoreOwnershipQualifier::Unqualified);
      arguments.push_back(buf);
      continue;
    }
    // Convert direct parameter to indirect parameter.
    assert(toParam.isFormalIndirect());
    auto *toArg = *toArgIter++;
    auto *load = builder.createLoad(loc, toArg,
                                    LoadOwnershipQualifier::Unqualified);
    arguments.push_back(load);
  }

  auto *apply = builder.createApply(
      loc, fnArg, SubstitutionMap(), arguments, /*isNonThrowing*/ false);

  // Get return elements.
  SmallVector<SILValue, 4> results;
  // Extract all direct results.
  SmallVector<SILValue, 4> directResults;
  extractAllElements(apply, builder, directResults);

  auto fromDirResultsIter = directResults.begin();
  auto fromIndResultsIter = apply->getIndirectSILResults().begin();
  auto toIndResultsIter = thunk->getIndirectResults().begin();
  // Reabstract results.
  for (unsigned resIdx : range(toType->getNumResults())) {
    auto fromRes = fromConv.getResults()[resIdx];
    auto toRes = toConv.getResults()[resIdx];
    // No abstraction mismatch.
    if (fromRes.isFormalIndirect() == toRes.isFormalIndirect()) {
      // If result types are direct, add call result as direct thunk result.
      if (toRes.isFormalDirect())
        results.push_back(*fromDirResultsIter++);
      // If result types are indirect, increment indirect result iterators.
      else {
        ++fromIndResultsIter;
        ++toIndResultsIter;
      }
      continue;
    }
    // Load direct results from indirect results.
    if (fromRes.isFormalIndirect()) {
      auto indRes = *fromIndResultsIter++;
      auto *load = builder.createLoad(loc, indRes,
                                      LoadOwnershipQualifier::Unqualified);
      results.push_back(load);
      continue;
    }
    // Store direct results to indirect results.
    assert(toRes.isFormalIndirect());
    SILType resultTy = toConv.getSILType(toRes);
    assert(resultTy.isAddress());
    auto indRes = *toIndResultsIter++;
    builder.createStore(loc, *fromDirResultsIter++, indRes,
                        StoreOwnershipQualifier::Unqualified);
  }
  auto retVal = joinElements(results, builder, loc);

  // Deallocate local allocations.
  for (auto *alloc : reversed(localAllocations))
    builder.createDeallocStack(loc, alloc);

  // Create return.
  builder.createReturn(loc, retVal);

  LLVM_DEBUG(auto &s = getADDebugStream() << "Created reabstraction thunk.\n";
             s << "  From type: " << fromType << '\n';
             s << "  To type: " << toType << '\n';
             s << '\n' << *thunk);

  return thunk;
}

namespace {
class VJPEmitter final
    : public TypeSubstCloner<VJPEmitter, SILOptFunctionBuilder> {
  friend class PullbackEmitter;

private:
  /// The global context.
  ADContext &context;

  /// The original function.
  SILFunction *const original;

  /// The `[differentiable]` attribute.
  SILDifferentiableAttr *const attr;

  /// The VJP function.
  SILFunction *const vjp;

  /// The pullback function.
  SILFunction *pullback;

  /// The differentiation invoker.
  DifferentiationInvoker invoker;

  /// Info from activity analysis on the original function.
  const DifferentiableActivityInfo &activityInfo;

  /// The linear map info.
  LinearMapInfo pullbackInfo;

  /// Caches basic blocks whose phi arguments have been remapped (adding a
  /// predecessor enum argument).
  SmallPtrSet<SILBasicBlock *, 4> remappedBasicBlocks;

  /// A pair of a trampoline block phi argument and its corresponding destination
  /// block phi argument.
  struct TrampolinedArgumentPair {
    SILPhiArgument *trampolineArgument;
    SILPhiArgument *destinationArgument;
  };
  /// An array that keeps track of all `@guaranteed` phi arguments in any
  /// trampoline blocks we've added. Each of these arguments needs to have a
  /// lifetime-ending use past its destination argument's lifetime-ending use,
  /// so we keep track of these pairs of arguments and emit `end_borrow`s when
  /// function cloning is finished.
  SmallVector<TrampolinedArgumentPair, 8> trampolinedGuaranteedPhiArguments;

  bool errorOccurred = false;

  /// Mapping from original blocks to pullback values. Used to build pullback
  /// struct instances.
  DenseMap<SILBasicBlock *, SmallVector<SILValue, 8>> pullbackValues;

  ASTContext &getASTContext() const { return vjp->getASTContext(); }
  SILModule &getModule() const { return vjp->getModule(); }
  const SILAutoDiffIndices &getIndices() const { return attr->getIndices(); }

  static SubstitutionMap getSubstitutionMap(SILFunction *original,
                                            SILFunction *vjp) {
    auto substMap = original->getForwardingSubstitutionMap();
    if (auto *vjpGenEnv = vjp->getGenericEnvironment()) {
      auto vjpSubstMap = vjpGenEnv->getForwardingSubstitutionMap();
      substMap = SubstitutionMap::get(
          vjpGenEnv->getGenericSignature(), QuerySubstitutionMap{vjpSubstMap},
          LookUpConformanceInSubstitutionMap(vjpSubstMap));
    }
    return substMap;
  }

  static const DifferentiableActivityInfo &getActivityInfo(
      ADContext &context, SILFunction *original,
      const SILAutoDiffIndices &indices, SILFunction *vjp) {
    // Get activity info of the original function.
    auto &passManager = context.getPassManager();
    auto *activityAnalysis =
        passManager.getAnalysis<DifferentiableActivityAnalysis>();
    auto &activityCollection = *activityAnalysis->get(original);
    auto &activityInfo = activityCollection.getActivityInfo(
        vjp->getLoweredFunctionType()->getGenericSignature());
    LLVM_DEBUG(
        dumpActivityInfo(*original, indices, activityInfo, getADDebugStream()));
    return activityInfo;
  }

public:
  explicit VJPEmitter(ADContext &context, SILFunction *original,
                      SILDifferentiableAttr *attr, SILFunction *vjp,
                      DifferentiationInvoker invoker)
      : TypeSubstCloner(*vjp, *original, getSubstitutionMap(original, vjp)),
        context(context), original(original), attr(attr), vjp(vjp),
        invoker(invoker), activityInfo(getActivityInfo(
                              context, original, attr->getIndices(), vjp)),
        pullbackInfo(context, AutoDiffAssociatedFunctionKind::VJP, original,
          vjp, attr->getIndices(), activityInfo, getBuilder()) {
    // Create empty pullback function.
    pullback = createEmptyPullback();
    context.getGeneratedFunctions().push_back(pullback);
  }

  SILFunction *createEmptyPullback() {
    auto &module = context.getModule();
    auto origTy = original->getLoweredFunctionType();
    auto lookupConformance = LookUpConformanceInModule(module.getSwiftModule());

    // RAII that pushes the original function's generic signature to
    // `module.Types` so that the calls to `module.Types.getTypeLowering()`
    // below will know the original function's generic parameter types.
    Lowering::GenericContextScope genericContextScope(
        module.Types, origTy->getGenericSignature());

    // Parameters of the pullback are:
    // - the tangent vectors of the original results, and
    // - a pullback struct.
    // Results of the pullback are in the tangent space of the original
    // parameters.
    SmallVector<SILParameterInfo, 8> pbParams;
    SmallVector<SILResultInfo, 8> adjResults;
    auto origParams = origTy->getParameters();
    auto indices = attr->getIndices();

    // Add pullback parameter for the seed.
    auto origResInfo = origTy->getResults()[indices.source];
    pbParams.push_back(
        {origResInfo.getType()
            ->getAutoDiffAssociatedTangentSpace(lookupConformance)
            ->getCanonicalType(),
         ParameterConvention::Indirect_In_Guaranteed});

    // Accept a pullback struct in the pullback parameter list. This is the
    // returned pullback's closure context.
    auto *origExit = &*original->findReturnBB();
    auto *pbStruct = pullbackInfo.getLinearMapStruct(origExit);
    auto pbStructType = pbStruct->getDeclaredInterfaceType()
        ->getCanonicalType();
    pbParams.push_back({pbStructType, ParameterConvention::Direct_Owned});

    // Add pullback results for the requested wrt parameters.
    for (auto i : indices.parameters->getIndices()) {
      auto origParam = origParams[i];
      adjResults.push_back(
          {origParam.getType()
              ->getAutoDiffAssociatedTangentSpace(lookupConformance)
              ->getCanonicalType(),
           ResultConvention::Indirect});
    }

    Mangle::ASTMangler mangler;
    auto pbName = original->getASTContext().getIdentifier(
        mangler.mangleAutoDiffLinearMapHelper(
            original->getName(), AutoDiffLinearMapKind::Pullback,
            indices)).str();
    auto pbGenericSig = getAssociatedFunctionGenericSignature(attr, original);
    auto *pbGenericEnv = pbGenericSig
        ? pbGenericSig->createGenericEnvironment()
        : nullptr;
    auto pbType = SILFunctionType::get(
        pbGenericSig, origTy->getExtInfo(), origTy->getCoroutineKind(),
        origTy->getCalleeConvention(), pbParams, {}, adjResults, None,
        original->getASTContext());

    SILOptFunctionBuilder fb(context.getTransform());
    // The generated pullback linkage is set to Hidden because generated
    // pullbacks are never called cross-module.
    auto linkage = SILLinkage::Hidden;
    auto *pullback = fb.createFunction(
        linkage, pbName, pbType, pbGenericEnv, original->getLocation(),
        original->isBare(), IsNotTransparent, original->isSerialized(),
        original->isDynamicallyReplaceable());
    pullback->setDebugScope(new (module)
                                SILDebugScope(original->getLocation(),
                                              pullback));
    return pullback;
  }

  /// Run VJP generation. Returns true on error.
  bool run();

  void postProcess(SILInstruction *orig, SILInstruction *cloned) {
    if (errorOccurred)
      return;
    SILClonerWithScopes::postProcess(orig, cloned);
  }

  /// Remap original basic blocks, adding predecessor enum arguments.
  SILBasicBlock *remapBasicBlock(SILBasicBlock *bb) {
    auto *vjpBB = BBMap[bb];
    // If error has occurred, or if block has already been remapped, return
    // remapped, return remapped block.
    if (errorOccurred || remappedBasicBlocks.count(bb))
      return vjpBB;
    // Add predecessor enum argument to the remapped block.
    auto *predEnum = pullbackInfo.getBranchingTraceDecl(bb);
    auto enumTy = getOpASTType(predEnum->getDeclaredInterfaceType()
                                 ->getCanonicalType());
    auto enumLoweredTy = context.getTypeConverter().getLoweredType(
        enumTy, ResilienceExpansion::Minimal);
    vjpBB->createPhiArgument(enumLoweredTy, ValueOwnershipKind::Owned);
    remappedBasicBlocks.insert(bb);
    return vjpBB;
  }

  /// General visitor for all instructions. If any error is emitted by previous
  /// visits, bail out.
  void visit(SILInstruction *inst) {
    if (errorOccurred)
      return;
    TypeSubstCloner::visit(inst);
  }

  void visitSILInstruction(SILInstruction *inst) {
    context.emitNondifferentiabilityError(inst, invoker,
        diag::autodiff_expression_not_differentiable_note);
    errorOccurred = true;
  }

private:
  /// Get the lowered SIL type of the given nominal type declaration.
  SILType getNominalDeclLoweredType(NominalTypeDecl *nominal) {
    auto nomType = getOpASTType(
        nominal->getDeclaredInterfaceType()->getCanonicalType());
    auto nomSILType = context.getTypeConverter().getLoweredType(
        nomType, ResilienceExpansion::Minimal);
    return nomSILType;
  }

  /// Build a pullback struct value for the original block corresponding to the
  /// given terminator.
  StructInst *buildPullbackValueStructValue(TermInst *termInst) {
    assert(termInst->getFunction() == original);
    auto loc = termInst->getFunction()->getLocation();
    auto *origBB = termInst->getParent();
    auto *vjpBB = BBMap[origBB];
    auto *pbStruct = pullbackInfo.getLinearMapStruct(origBB);
    auto structLoweredTy = getNominalDeclLoweredType(pbStruct);
    auto bbPullbackValues = pullbackValues[origBB];
    if (!origBB->isEntry()) {
      auto *predEnumArg = vjpBB->getArguments().back();
      bbPullbackValues.insert(bbPullbackValues.begin(), predEnumArg);
    }
    return getBuilder().createStruct(loc, structLoweredTy, bbPullbackValues);
  }

  /// Build a predecessor enum instance using the given builder for the given
  /// original predecessor/successor blocks and pullback struct value.
  EnumInst *buildPredecessorEnumValue(SILBuilder &builder,
                                      SILBasicBlock *predBB,
                                      SILBasicBlock *succBB,
                                      SILValue pbStructVal) {
    auto loc = pbStructVal.getLoc();
    auto *succEnum = pullbackInfo.getBranchingTraceDecl(succBB);
    auto enumLoweredTy = getNominalDeclLoweredType(succEnum);
    auto *enumEltDecl =
        pullbackInfo.lookUpBranchingTraceEnumElement(predBB, succBB);
    auto enumEltType = getOpType(
        enumLoweredTy.getEnumElementType(enumEltDecl, getModule()));
    // If the enum element type does not have a box type (i.e. the enum case is
    // not indirect), then directly create an enum.
    auto boxType = dyn_cast<SILBoxType>(enumEltType.getASTType());
    if (!boxType)
      return builder.createEnum(loc, pbStructVal, enumEltDecl, enumLoweredTy);
    // Otherwise, box the pullback struct value and create an enum.
    auto *newBox = builder.createAllocBox(loc, boxType);
    builder.emitScopedBorrowOperation(
        loc, newBox, [&](SILValue borrowedBox) {
      auto *projectBox = builder.createProjectBox(loc, newBox, /*index*/ 0);
      builder.emitStoreValueOperation(loc, pbStructVal, projectBox,
                                      StoreOwnershipQualifier::Init);
    });
    return builder.createEnum(loc, newBox, enumEltDecl, enumLoweredTy);
  }

public:
  void visitReturnInst(ReturnInst *ri) {
    auto loc = ri->getOperand().getLoc();
    auto *origExit = ri->getParent();
    auto &builder = getBuilder();
    auto *pbStructVal = buildPullbackValueStructValue(ri);

    // Get the value in the VJP corresponding to the original result.
    auto *origRetInst = cast<ReturnInst>(origExit->getTerminator());
    auto origResult = getOpValue(origRetInst->getOperand());
    SmallVector<SILValue, 8> origResults;
    extractAllElements(origResult, builder, origResults);

    // Get and partially apply the pullback.
    auto vjpGenericEnv = vjp->getGenericEnvironment();
    auto vjpSubstMap = vjpGenericEnv
        ? vjpGenericEnv->getForwardingSubstitutionMap()
        : vjp->getForwardingSubstitutionMap();
    auto *pullbackRef = builder.createFunctionRef(loc, pullback);
    auto *pullbackPartialApply = builder.createPartialApply(
        loc, pullbackRef, vjpSubstMap, {pbStructVal},
        ParameterConvention::Direct_Guaranteed);

    // Return a tuple of the original result and pullback.
    SmallVector<SILValue, 8> directResults;
    directResults.append(origResults.begin(), origResults.end());
    directResults.push_back(pullbackPartialApply);
    builder.createReturn(
        ri->getLoc(), joinElements(directResults, builder, loc));
  }

  void visitBranchInst(BranchInst *bi) {
    // Build pullback struct value for original block.
    // Build predecessor enum value for destination block.
    auto *origBB = bi->getParent();
    auto *pbStructVal = buildPullbackValueStructValue(bi);
    auto *enumVal = buildPredecessorEnumValue(
        getBuilder(), origBB, bi->getDestBB(), pbStructVal);

    // Remap arguments, appending the new enum values.
    SmallVector<SILValue, 8> args;
    for (auto origArg : bi->getArgs())
      args.push_back(getOpValue(origArg));
    args.push_back(enumVal);

    // Create a new `br` instruction.
    getBuilder().createBranch(
        bi->getLoc(), getOpBasicBlock(bi->getDestBB()), args);
  }

  void visitCondBranchInst(CondBranchInst *cbi) {
    // Build pullback struct value for original block.
    // Build predecessor enum values for true/false blocks.
    auto *origBB = cbi->getParent();
    auto *pbStructVal = buildPullbackValueStructValue(cbi);

    // Creates a trampoline block for given original successor block. The
    // trampoline block has the same arguments as the VJP successor block but
    // drops the last predecessor enum argument. The generated `switch_enum`
    // instruction branches to the trampoline block, and the trampoline block
    // constructs a predecessor enum value and branches to the VJP successor
    // block.
    auto createTrampolineBasicBlock =
        [&](SILBasicBlock *origSuccBB) -> SILBasicBlock * {
      auto *vjpSuccBB = getOpBasicBlock(origSuccBB);
      // Create the trampoline block.
      auto *trampolineBB = vjp->createBasicBlockBefore(vjpSuccBB);
      for (auto *arg : vjpSuccBB->getArguments().drop_back())
        trampolineBB->createPhiArgument(arg->getType(),
                                        arg->getOwnershipKind());
      // Build predecessor enum value for successor block and branch to it.
      SILBuilder trampolineBuilder(trampolineBB);
      auto *succEnumVal = buildPredecessorEnumValue(
          trampolineBuilder, origBB, origSuccBB, pbStructVal);
      SmallVector<SILValue, 4> forwardedArguments(
          trampolineBB->getArguments().begin(),
          trampolineBB->getArguments().end());
      forwardedArguments.push_back(succEnumVal);
      trampolineBuilder.createBranch(cbi->getLoc(), vjpSuccBB,
                                     forwardedArguments);
      return trampolineBB;
    };

    // Create a new `cond_br` instruction.
    getBuilder().createCondBranch(
        cbi->getLoc(), getOpValue(cbi->getCondition()),
        createTrampolineBasicBlock(cbi->getTrueBB()),
        createTrampolineBasicBlock(cbi->getFalseBB()));
  }

  void visitSwitchEnumInst(SwitchEnumInst *sei) {
    // Build pullback struct value for original block.
    auto *origBB = sei->getParent();
    auto *pbStructVal = buildPullbackValueStructValue(sei);

    // Creates a trampoline block for given original successor block. The
    // trampoline block has the same arguments as the VJP successor block but
    // drops the last predecessor enum argument. The generated `switch_enum`
    // instruction branches to the trampoline block, and the trampoline block
    // constructs a predecessor enum value and branches to the VJP successor
    // block.
    auto createTrampolineBasicBlock =
        [&](SILBasicBlock *origSuccBB) -> SILBasicBlock * {
      auto *vjpSuccBB = getOpBasicBlock(origSuccBB);
      // Create the trampoline block.
      auto *trampolineBB = vjp->createBasicBlockBefore(vjpSuccBB);
      for (auto *destArg : vjpSuccBB->getArguments().drop_back()) {
        auto *trampolineArg = trampolineBB->createPhiArgument(
            destArg->getType(), destArg->getOwnershipKind());
        // Each `@guaranteed` trampoline argument needs to have a
        // lifetime-ending use past its destination argument's lifetime-ending
        // uses, so we keep track of these pairs of arguments in
        // `trampolinedGuaranteedPhiArguments` and emit `end_borrow`s when
        // function cloning is finished.
        if (trampolineArg->getOwnershipKind() == ValueOwnershipKind::Guaranteed)
          trampolinedGuaranteedPhiArguments.push_back(
              {trampolineArg, cast<SILPhiArgument>(destArg)});
      }
      // Build predecessor enum value for successor block and branch to it.
      SILBuilder trampolineBuilder(trampolineBB);
      auto *succEnumVal = buildPredecessorEnumValue(
          trampolineBuilder, origBB, origSuccBB, pbStructVal);
      SmallVector<SILValue, 4> forwardedArguments(
          trampolineBB->getArguments().begin(),
          trampolineBB->getArguments().end());
      forwardedArguments.push_back(succEnumVal);
      trampolineBuilder.createBranch(sei->getLoc(), vjpSuccBB,
                                     forwardedArguments);
      return trampolineBB;
    };

    // Create trampoline successor basic blocks.
    SmallVector<std::pair<EnumElementDecl *, SILBasicBlock *>, 4> caseBBs;
    for (unsigned i : range(sei->getNumCases())) {
      auto caseBB = sei->getCase(i);
      auto *trampolineBB = createTrampolineBasicBlock(caseBB.second);
      caseBBs.push_back({caseBB.first, trampolineBB});
    }
    // Create trampoline default basic block.
    SILBasicBlock *newDefaultBB = nullptr;
    if (auto *defaultBB = sei->getDefaultBBOrNull().getPtrOrNull())
      newDefaultBB = createTrampolineBasicBlock(defaultBB);

    // Create a new `switch_enum` instruction.
    getBuilder().createSwitchEnum(
        sei->getLoc(), getOpValue(sei->getOperand()), newDefaultBB, caseBBs);
  }

  // If an `apply` has active results or active inout parameters, replace it
  // with an `apply` of its VJP.
  void visitApplyInst(ApplyInst *ai) {
    // If the function should not be differentiated or its the array literal
    // initialization intrinsic, just do standard cloning.
    if (!pullbackInfo.shouldDifferentiateApplyInst(ai) ||
        isArrayLiteralIntrinsic(ai)) {
      LLVM_DEBUG(getADDebugStream() << "No active results:\n" << *ai << '\n');
      TypeSubstCloner::visitApplyInst(ai);
      return;
    }

    // Check and reject functions with active inout arguments. It's not yet
    // supported.
    auto paramInfos = ai->getSubstCalleeConv().getParameters();
    auto paramArgs = ai->getArgumentsWithoutIndirectResults();
    for (unsigned i : swift::indices(paramInfos)) {
      if (paramInfos[i].isIndirectInOut() &&
          activityInfo.isActive(paramArgs[i], getIndices())) {
        context.emitNondifferentiabilityError(ai, invoker,
            diag::autodiff_cannot_differentiate_through_inout_arguments);
        errorOccurred = true;
        return;
      }
    }

    LLVM_DEBUG(getADDebugStream() << "VJP-transforming:\n" << *ai << '\n');

    // Get the parameter indices required for differentiating this function.
    SmallVector<SILValue, 4> allResults;
    allResults.push_back(ai);
    allResults.append(ai->getIndirectSILResults().begin(),
                      ai->getIndirectSILResults().end());
    SmallVector<unsigned, 8> activeParamIndices;
    SmallVector<unsigned, 8> activeResultIndices;
    collectMinimalIndicesForFunctionCall(ai, allResults, getIndices(),
                                         activityInfo, activeParamIndices,
                                         activeResultIndices);
    assert(!activeParamIndices.empty() && "Parameter indices cannot be empty");
    assert(!activeResultIndices.empty() && "Result indices cannot be empty");
    LLVM_DEBUG(auto &s = getADDebugStream() << "Active indices: params={";
               interleave(activeParamIndices.begin(), activeParamIndices.end(),
                          [&s](unsigned i) { s << i; }, [&s] { s << ", "; });
               s << "}, results={"; interleave(
                   activeResultIndices.begin(), activeResultIndices.end(),
                   [&s](unsigned i) { s << i; }, [&s] { s << ", "; });
               s << "}\n";);
    // FIXME: We don't support multiple active results yet.
    if (activeResultIndices.size() > 1) {
      context.emitNondifferentiabilityError(
          ai, invoker, diag::autodiff_expression_not_differentiable_note);
      errorOccurred = true;
      return;
    }
    // Form expected indices by assuming there's only one result.
    SILAutoDiffIndices indices(activeResultIndices.front(),
        AutoDiffIndexSubset::get(
            getASTContext(),
            ai->getArgumentsWithoutIndirectResults().size(),
            activeParamIndices));

    // Emit the VJP.
    auto loc = ai->getLoc();
    auto &builder = getBuilder();
    auto original = getOpValue(ai->getCallee());
    SILValue vjpValue;
    // If functionSource is a `@differentiable` function, just extract it.
    auto originalFnTy = original->getType().castTo<SILFunctionType>();
    if (originalFnTy->isDifferentiable()) {
      auto paramIndices = originalFnTy->getDifferentiationParameterIndices();
      for (auto i : indices.parameters->getIndices()) {
        if (!paramIndices->contains(i)) {
          context.emitNondifferentiabilityError(original, invoker,
              diag::autodiff_function_nondiff_parameter_not_differentiable);
          errorOccurred = true;
          return;
        }
      }
      auto borrowedDiffFunc = builder.emitBeginBorrowOperation(loc, original);
      vjpValue = builder.createAutoDiffFunctionExtract(
          loc, AutoDiffFunctionExtractInst::Extractee::VJP,
          /*differentiationOrder*/ 1, borrowedDiffFunc);
      vjpValue = builder.emitCopyValueOperation(loc, vjpValue);
    }

    // Check and diagnose non-differentiable original function type.
    auto diagnoseNondifferentiableOriginalFunctionType =
        [&](CanSILFunctionType origFnTy) {
          // Check and diagnose non-differentiable arguments.
          for (unsigned paramIndex : range(originalFnTy->getNumParameters())) {
            if (indices.isWrtParameter(paramIndex) &&
                    !originalFnTy->getParameters()[paramIndex]
                    .getSILStorageType()
                    .isDifferentiable(getModule())) {
              context.emitNondifferentiabilityError(
                  ai->getArgumentsWithoutIndirectResults()[paramIndex], invoker,
                  diag::autodiff_nondifferentiable_argument);
              errorOccurred = true;
              return true;
            }
          }
          // Check and diagnose non-differentiable results.
          if (!originalFnTy->getResults()[indices.source]
                  .getSILStorageType()
                  .isDifferentiable(getModule())) {
            context.emitNondifferentiabilityError(
                original, invoker, diag::autodiff_nondifferentiable_result);
            errorOccurred = true;
            return true;
          }
          return false;
        };
    if (diagnoseNondifferentiableOriginalFunctionType(originalFnTy))
      return;

    // If VJP has not yet been found, emit an `autodiff_function` instruction
    // on the remapped original function operand and `autodiff_function_extract`
    // the VJP. The actual JVP/VJP functions will be populated in the
    // `autodiff_function` during the transform main loop.
    if (!vjpValue) {
      // FIXME: Handle indirect differentiation invokers. This may require some
      // redesign: currently, each original function + attribute pair is mapped
      // only to one invoker.
      /*
      DifferentiationInvoker indirect(ai, attr);
      auto insertion =
          context.getInvokers().try_emplace({this->original, attr}, indirect);
      auto &invoker = insertion.first->getSecond();
      invoker = indirect;
      */

      // If the original `apply` instruction has a substitution map, then the
      // applied function is specialized.
      // In the VJP, specialization is also necessary for parity. The original
      // function operand is specialized with a remapped version of same
      // substitution map using an argument-less `partial_apply`.
      if (ai->getSubstitutionMap().empty()) {
<<<<<<< HEAD
        // Retain only thick functions, because retain on thin functions is a
        // no-op. Motivation: LoadableByAddress does not handle `retain` users
        // of `function_ref` instructions.
        if (originalFnTy->getExtInfo().hasContext())
          builder.createRetainValue(loc, original,
                                    builder.getDefaultAtomicity());
=======
        original = builder.emitCopyValueOperation(loc, original);
>>>>>>> 51886e4b
      } else {
        auto substMap = getOpSubstitutionMap(ai->getSubstitutionMap());
        auto vjpPartialApply = getBuilder().createPartialApply(
            ai->getLoc(), original, substMap, {},
            ParameterConvention::Direct_Guaranteed);
        original = vjpPartialApply;
        originalFnTy = original->getType().castTo<SILFunctionType>();
        // Diagnose if new original function type is non-differentiable.
        if (diagnoseNondifferentiableOriginalFunctionType(originalFnTy))
          return;
      }

      auto *autoDiffFuncInst = context.createAutoDiffFunction(
          getBuilder(), loc, indices.parameters, /*differentiationOrder*/ 1,
          original);

      // Record the `autodiff_function` instruction.
      context.getAutoDiffFunctionInsts().push_back(autoDiffFuncInst);
      // TODO(TF-689): Make `autodiff_function` store result indices and remove
      // `ADContext::resultIndices`.
      context.getResultIndices()[autoDiffFuncInst] =
          activeResultIndices.front();

      vjpValue = getBuilder().createAutoDiffFunctionExtract(
          loc, AutoDiffFunctionExtractInst::Extractee::VJP,
          /*differentiationOrder*/ 1, autoDiffFuncInst);
    }

    // Record desired/actual VJP indices.
    // Temporarily set original pullback type to `None`.
    NestedApplyInfo info{indices, /*originalPullbackType*/ None};
    auto insertion = context.getNestedApplyInfo().try_emplace(ai, info);
    auto &nestedApplyInfo = insertion.first->getSecond();
    nestedApplyInfo = info;

    // Call the VJP using the original parameters.
    SmallVector<SILValue, 8> vjpArgs;
    auto vjpFnTy = getOpType(vjpValue->getType()).castTo<SILFunctionType>();
    auto numVJPArgs =
        vjpFnTy->getNumParameters() + vjpFnTy->getNumIndirectFormalResults();
    vjpArgs.reserve(numVJPArgs);
    // Collect substituted arguments.
    for (auto origArg : ai->getArguments())
      vjpArgs.push_back(getOpValue(origArg));
    assert(vjpArgs.size() == numVJPArgs);
    // Apply the VJP.
    // The VJP should be specialized, so no substitution map is necessary.
    auto *vjpCall = getBuilder().createApply(loc, vjpValue, SubstitutionMap(),
                                             vjpArgs, ai->isNonThrowing());
    LLVM_DEBUG(getADDebugStream() << "Applied vjp function\n" << *vjpCall);
    builder.emitDestroyValueOperation(loc, vjpValue);

    // Get the VJP results (original results and pullback).
    SmallVector<SILValue, 8> vjpDirectResults;
    extractAllElements(vjpCall, getBuilder(), vjpDirectResults);
    ArrayRef<SILValue> originalDirectResults =
        ArrayRef<SILValue>(vjpDirectResults).drop_back(1);
    SILValue originalDirectResult = joinElements(originalDirectResults,
                                                 getBuilder(),
                                                 vjpCall->getLoc());
    SILValue pullback = vjpDirectResults.back();

    // Store the original result to the value map.
    mapValue(ai, originalDirectResult);

    // Checkpoint the pullback.
    auto *pullbackDecl = pullbackInfo.lookUpLinearMapDecl(ai);

    // If actual pullback type does not match lowered pullback type, reabstract
    // the pullback using a thunk.
    auto actualPullbackType =
        getOpType(pullback->getType()).getAs<SILFunctionType>();
    auto vjpGenSig = SubsMap.getGenericSignature()
        ? SubsMap.getGenericSignature()->getCanonicalSignature()
        : nullptr;
    Lowering::GenericContextScope genericContextScope(
        context.getTypeConverter(), vjpGenSig);
    auto loweredPullbackType =
        getOpType(context.getTypeConverter().getLoweredType(
                      pullbackDecl->getInterfaceType()->getCanonicalType(),
                      ResilienceExpansion::Minimal))
            .castTo<SILFunctionType>();
    if (!loweredPullbackType->isEqual(actualPullbackType)) {
      // Set non-reabstracted original pullback type in nested apply info.
      nestedApplyInfo.originalPullbackType = actualPullbackType;
      SILOptFunctionBuilder fb(context.getTransform());
      auto *thunk = getOrCreateReabstractionThunk(
          fb, getModule(), loc, /*caller*/ vjp, actualPullbackType,
          loweredPullbackType);
      auto *thunkRef = getBuilder().createFunctionRef(loc, thunk);
      pullback = getBuilder().createPartialApply(
          ai->getLoc(), thunkRef,
          getOpSubstitutionMap(thunk->getForwardingSubstitutionMap()),
          {pullback}, actualPullbackType->getCalleeConvention());
    }
    pullbackValues[ai->getParent()].push_back(pullback);

    // Some instructions that produce the callee may have been cloned.
    // If the original callee did not have any users beyond this `apply`,
    // recursively kill the cloned callee.
    if (auto *origCallee = cast_or_null<SingleValueInstruction>(
            ai->getCallee()->getDefiningInstruction()))
      if (origCallee->hasOneUse())
        recursivelyDeleteTriviallyDeadInstructions(
            getOpValue(origCallee)->getDefiningInstruction());
  }

  void visitAutoDiffFunctionInst(AutoDiffFunctionInst *adfi) {
    // Clone `autodiff_function` from original to VJP, then add the cloned
    // instruction to the `autodiff_function` worklist.
    TypeSubstCloner::visitAutoDiffFunctionInst(adfi);
    auto *newADFI = cast<AutoDiffFunctionInst>(getOpValue(adfi));
    context.getAutoDiffFunctionInsts().push_back(newADFI);
  }
};
} // end anonymous namespace

//===----------------------------------------------------------------------===//
// AdjointValue - a symbolic representation for adjoint values that allows
// for efficient differentiation of aggregates.
//===----------------------------------------------------------------------===//

namespace {
class PullbackEmitter;
class AdjointValue;

enum AdjointValueKind {
  /// An empty adjoint, i.e. zero. This case exists due to its special
  /// mathematical properties: `0 + x = x`. This is a guaranteed optimization
  /// when we combine a zero adjoint with another (e.g. differentiating a
  /// fanout).
  Zero,

  /// An aggregate of adjoint values.
  Aggregate,

  /// A concrete SIL value.
  Concrete,
};

class AdjointValueBase {
  friend class AdjointValue;

  /// The kind of this adjoint value.
  AdjointValueKind kind;

  /// The type of this value as if it were materialized as a SIL value.
  SILType type;

  /// The underlying value.
  union Value {
    ArrayRef<AdjointValue> aggregate;
    SILValue concrete;
    Value(ArrayRef<AdjointValue> v) : aggregate(v) {}
    Value(SILValue v) : concrete(v) {}
    Value() {}
  } value;

  explicit AdjointValueBase(SILType type,
                            ArrayRef<AdjointValue> aggregate)
      : kind(AdjointValueKind::Aggregate), type(type), value(aggregate) {}

  explicit AdjointValueBase(SILValue v)
      : kind(AdjointValueKind::Concrete), type(v->getType()), value(v) {}

  explicit AdjointValueBase(SILType type)
      : kind(AdjointValueKind::Zero), type(type) {}
};

/// A symbolic adjoint value that is capable of representing zero value 0 and
/// 1, in addition to a materialized SILValue. This is expected to be passed
/// around by value in most cases, as it's two words long.
class AdjointValue final {
  friend class PullbackEmitter;

private:
  /// The kind of this adjoint value.
  AdjointValueBase *base;
  /*implicit*/ AdjointValue(AdjointValueBase *base = nullptr) : base(base) {}

public:
  AdjointValueBase *operator->() const { return base; }
  AdjointValueBase &operator*() const { return *base; }

  static AdjointValue createConcrete(llvm::BumpPtrAllocator &allocator,
                                     SILValue value) {
    return new (allocator.Allocate<AdjointValueBase>()) AdjointValueBase(value);
  }

  template<typename EltRange>
  static AdjointValue createAggregate(llvm::BumpPtrAllocator &allocator,
                                      SILType type, EltRange elements) {
    AdjointValue *buf = reinterpret_cast<AdjointValue *>(allocator.Allocate(
        elements.size() * sizeof(AdjointValue), alignof(AdjointValue)));
    MutableArrayRef<AdjointValue> elementsCopy(buf, elements.size());
    std::uninitialized_copy(elements.begin(), elements.end(),
                            elementsCopy.begin());
    return new (allocator.Allocate<AdjointValueBase>())
        AdjointValueBase(type, elementsCopy);
  }

  static AdjointValue createZero(llvm::BumpPtrAllocator &allocator,
                                 SILType type) {
    return new (allocator.Allocate<AdjointValueBase>()) AdjointValueBase(type);
  }

  AdjointValueKind getKind() const { return base->kind; }
  SILType getType() const { return base->type; }
  CanType getSwiftType() const { return getType().getASTType(); }

  NominalTypeDecl *getAnyNominal() const {
    return getSwiftType()->getAnyNominal();
  }

  bool isZero() const { return getKind() == AdjointValueKind::Zero; }
  bool isAggregate() const { return getKind() == AdjointValueKind::Aggregate; }
  bool isConcrete() const { return getKind() == AdjointValueKind::Concrete; }

  unsigned getNumAggregateElements() const {
    assert(isAggregate());
    return base->value.aggregate.size();
  }

  AdjointValue getAggregateElement(unsigned i) const {
    assert(isAggregate());
    return base->value.aggregate[i];
  }

  ArrayRef<AdjointValue> getAggregateElements() const {
    return base->value.aggregate;
  }

  SILValue getConcreteValue() const {
    assert(isConcrete());
    return base->value.concrete;
  }

  void print(llvm::raw_ostream &s) const {
    switch (getKind()) {
    case AdjointValueKind::Zero:
      s << "Zero";
      break;
    case AdjointValueKind::Aggregate:
      s << "Aggregate<";
      if (auto *decl =
            getType().getASTType()->getStructOrBoundGenericStruct()) {
        s << "Struct>(";
        interleave(llvm::zip(decl->getStoredProperties(),
                             base->value.aggregate),
                             [&s](std::tuple<VarDecl *,
                                             const AdjointValue &> elt) {
                               s << std::get<0>(elt)->getName() << ": ";
                               std::get<1>(elt).print(s);
                             }, [&s] { s << ", "; });
      } else if (auto tupleType = getType().getAs<TupleType>()) {
        s << "Tuple>(";
        interleave(base->value.aggregate,
                   [&s](const AdjointValue &elt) { elt.print(s); },
                   [&s] { s << ", "; });
      } else {
        llvm_unreachable("Invalid aggregate");
      }
      s << ')';
      break;
    case AdjointValueKind::Concrete:
      s << "Concrete(" << base->value.concrete << ')';
      break;
    }
  }
};

inline llvm::raw_ostream &operator<<(llvm::raw_ostream &os,
                                     const AdjointValue &adjVal) {
  adjVal.print(os);
  return os;
}

} // end anonymous namespace

namespace {

class JVPEmitter final
    : public TypeSubstCloner<JVPEmitter, SILOptFunctionBuilder> {
private:
  /// The global context.
  ADContext &context;

  /// The original function.
  SILFunction *const original;

  /// The `[differentiable]` attribute.
  SILDifferentiableAttr *const attr;

  /// The JVP function.
  SILFunction *const jvp;

  llvm::BumpPtrAllocator allocator;

  /// The differentiation invoker.
  DifferentiationInvoker invoker;

  /// Info from activity analysis on the original function.
  const DifferentiableActivityInfo &activityInfo;

  /// The differential info.
  LinearMapInfo differentialInfo;

  bool errorOccurred = false;

  ///
  /// Differential generation related fields.
  ///

  /// The builder for the differential function.
  SILBuilder differentialAndBuilder;

  /// Mapping from differential basic blocks to differential struct arguments.
  DenseMap<SILBasicBlock *, SILArgument *> differentialStructArguments;

  /// Mapping from differential struct field declarations to differential struct
  /// elements destructured from the linear map basic block argument. In the
  /// beginning of each differential basic block, the block's differential struct is
  /// destructured into individual elements stored here.
  DenseMap<VarDecl *, SILValue> differentialStructElements;

  /// Mapping from original basic blocks and original values to corresponding
  /// tangent values.
  DenseMap<SILValue, AdjointValue> tangentValueMap;

  DenseMap<SILBasicBlock *, SILBasicBlock *> diffBBMap;

  /// Stack buffers allocated for storing local tangent values.
  SmallVector<SILValue, 8> differentialLocalAllocations;

  /// Mapping from original blocks to differential values. Used to build differential
  /// struct instances.
  DenseMap<SILBasicBlock *, SmallVector<SILValue, 8>> differentialValues;

  /// Mapping from original basic blocks and original buffers to corresponding
  /// tangent buffers.
  DenseMap<std::pair<SILBasicBlock *, SILValue>, SILValue> bufferMap;

  /// An auxiliary differential local allocation builder.
  SILBuilder diffLocalAllocBuilder;

  //--------------------------------------------------------------------------//
  // Getters
  //--------------------------------------------------------------------------//

  ASTContext &getASTContext() const { return jvp->getASTContext(); }
  SILModule &getModule() const { return jvp->getModule(); }
  const SILAutoDiffIndices &getIndices() const { return attr->getIndices(); }
  SILFunction &getDifferential() { return differentialAndBuilder.getFunction(); }
  SILBuilder &getDifferentialBuilder() { return differentialAndBuilder; }
  SILArgument *getDifferentialStructArgument(SILBasicBlock *origBB) {
#ifndef NDEBUG
    auto *diffStruct = differentialStructArguments[origBB]->getType()
        .getStructOrBoundGenericStruct();
    assert(diffStruct == differentialInfo.getLinearMapStruct(origBB));
#endif
    return differentialStructArguments[origBB];
  }

  //--------------------------------------------------------------------------//
  // Initialization helpers
  //--------------------------------------------------------------------------//

  static SubstitutionMap getSubstitutionMap(SILFunction *original,
                                            SILFunction *jvp) {
    auto substMap = original->getForwardingSubstitutionMap();
    if (auto *jvpGenEnv = jvp->getGenericEnvironment())
      substMap = substMap.subst(jvpGenEnv->getForwardingSubstitutionMap());
    return substMap;
  }

  /// Returns the activity info about the SILValues in the original function.
  static const DifferentiableActivityInfo &getActivityInfo(
      ADContext &context, SILFunction *original,
      const SILAutoDiffIndices &indices, SILFunction *jvp) {
    // Get activity info of the original function.
    auto &passManager = context.getPassManager();
    auto *activityAnalysis =
        passManager.getAnalysis<DifferentiableActivityAnalysis>();
    auto &activityCollection = *activityAnalysis->get(original);
    auto &activityInfo = activityCollection.getActivityInfo(
        jvp->getLoweredFunctionType()->getGenericSignature());
    LLVM_DEBUG(
        dumpActivityInfo(*original, indices, activityInfo, getADDebugStream()));
    return activityInfo;
  }

  static SILBuilder
  initializeDifferentialAndBuilder(ADContext &context, SILFunction *original,                                                     SILDifferentiableAttr *attr,
                                   LinearMapInfo *linearMapInfo) {
    auto *differential =
        createEmptyDifferential(context, original, attr, linearMapInfo);
    return SILBuilder(*differential);
  }

  //--------------------------------------------------------------------------//
  // Differential struct mapping
  //--------------------------------------------------------------------------//

  void initializeDifferentialStructElements(SILBasicBlock *origBB,
                                            SILInstructionResultArray values) {
    auto *diffStructDecl = differentialInfo.getLinearMapStruct(origBB);
    assert(diffStructDecl->getStoredProperties().size() == values.size() &&
           "The number of differential struct fields must equal the number of "
           "differential struct element values");
    for (auto pair : llvm::zip(diffStructDecl->getStoredProperties(), values)) {
      assert(
          std::get<1>(pair).getOwnershipKind() != ValueOwnershipKind::Guaranteed
              && "Differential struct elements must be @owned");
      auto insertion = differentialStructElements.insert({std::get<0>(pair),
                                                          std::get<1>(pair)});
      (void)insertion;
      assert(insertion.second && "A differential struct element already exists!");
    }
  }

  SILValue getDifferentialStructElement(SILBasicBlock *origBB, VarDecl *field) {
    assert(differentialInfo.getLinearMapStruct(origBB) ==
               cast<StructDecl>(field->getDeclContext()));
    assert(differentialStructElements.count(field) &&
           "Differential struct element for this field does not exist!");
    return differentialStructElements.lookup(field);
  }

  //--------------------------------------------------------------------------//
  // General utilities
  //--------------------------------------------------------------------------//

  SILBasicBlock::iterator getNextDifferentialLocalAllocationInsertionPoint() {
    // If there are no local allocations, insert at the beginning of the tangent
    // entry.
    if (differentialLocalAllocations.empty())
      return getDifferential().getEntryBlock()->begin();
    // Otherwise, insert before the last local allocation. Inserting before
    // rather than after ensures that allocation and zero initialization
    // instructions are grouped together.
    auto lastLocalAlloc = differentialLocalAllocations.back();
    auto it = lastLocalAlloc->getDefiningInstruction()->getIterator();
    return it;
  }

  /// Get the lowered SIL type of the given nominal type declaration.
  SILType getNominalDeclLoweredType(NominalTypeDecl *nominal) {
    auto nomType =
        getOpASTType(nominal->getDeclaredInterfaceType()->getCanonicalType());
    auto nomSILType = context.getTypeConverter().getLoweredType(
        nomType, ResilienceExpansion::Minimal);
    return nomSILType;
  }

  /// Build a differential struct value for the original block corresponding to
  /// the given terminator.
  StructInst *buildDifferentialValueStructValue(TermInst *termInst) {
    assert(termInst->getFunction() == original);
    auto loc = termInst->getFunction()->getLocation();
    auto *origBB = termInst->getParent();
    auto *jvpBB = BBMap[origBB];
    assert(jvpBB && "Basic block mapping should exist");
    auto *diffStruct = differentialInfo.getLinearMapStruct(origBB);
    assert(diffStruct && "The differential struct should have been declared");
    auto structLoweredTy = getNominalDeclLoweredType(diffStruct);
    auto bbDifferentialValues = differentialValues[origBB];
    if (!origBB->isEntry()) {
      auto *enumArg = jvpBB->getArguments().back();
      bbDifferentialValues.insert(bbDifferentialValues.begin(), enumArg);
    }
    return getBuilder().createStruct(loc, structLoweredTy,
                                     bbDifferentialValues);
  }

  //--------------------------------------------------------------------------//
  // Tangent value factory methods
  //--------------------------------------------------------------------------//

  AdjointValue makeZeroTangentValue(SILType type) {
    return AdjointValue::createZero(allocator, remapType(type));
  }

  AdjointValue makeConcreteTangentValue(SILValue value) {
    return AdjointValue::createConcrete(allocator, value);
  }

  //--------------------------------------------------------------------------//
  // Tangent materialization
  //--------------------------------------------------------------------------//

  void emitZeroIndirect(CanType type, SILValue bufferAccess,
                        SILLocation loc) {
    auto builder = getDifferentialBuilder();
    auto tangentSpace = getTangentSpace(type);
    assert(tangentSpace && "No tangent space for this type");
    switch (tangentSpace->getKind()) {
    case VectorSpace::Kind::Vector:
      emitZeroIntoBuffer(builder, type, bufferAccess, loc);
      return;
    case VectorSpace::Kind::Tuple: {
      auto tupleType = tangentSpace->getTuple();
      SmallVector<SILValue, 8> zeroElements;
      for (unsigned i : range(tupleType->getNumElements())) {
        auto eltAddr = builder.createTupleElementAddr(loc, bufferAccess, i);
        emitZeroIndirect(tupleType->getElementType(i)->getCanonicalType(),
                         eltAddr, loc);
      }
      return;
    }
    case VectorSpace::Kind::Function: {
      llvm_unreachable(
          "Unimplemented: Emit thunks for abstracting zero initialization");
    }
    }
  }

  SILValue emitZeroDirect(CanType type, SILLocation loc) {
    auto diffBuilder = getDifferentialBuilder();
    auto silType = getModule().Types.getLoweredLoadableType(
        type, ResilienceExpansion::Minimal);
    auto *buffer = diffBuilder.createAllocStack(loc, silType);
    emitZeroIndirect(type, buffer, loc);
    auto loaded = diffBuilder.emitLoadValueOperation(
        loc, buffer, LoadOwnershipQualifier::Take);
    diffBuilder.createDeallocStack(loc, buffer);
    return loaded;
  }

  SILValue materializeTangentDirect(AdjointValue val, SILLocation loc) {
    assert(val.getType().isObject());
    LLVM_DEBUG(getADDebugStream()
               << "Materializing tangents for " << val << '\n');
    switch (val.getKind()) {
    case AdjointValueKind::Zero: {
      auto zeroVal = emitZeroDirect(val.getSwiftType(), loc);
      return zeroVal;
    }
    case AdjointValueKind::Aggregate:
      llvm_unreachable(
          "Tuples and structs are not supported in forward mode yet.");
    case AdjointValueKind::Concrete:
      return val.getConcreteValue();
  }
  }

  SILValue materializeTangent(AdjointValue val, SILLocation loc) {
    if (val.isConcrete()) {
      LLVM_DEBUG(getADDebugStream()
                 << "Materializing tangent: Value is concrete.\n");
      return val.getConcreteValue();
    }
    LLVM_DEBUG(getADDebugStream() << "Materializing tangent: Value is "
                                     "non-concrete. Materializing directly.\n");
    return materializeTangentDirect(val, loc);
  }

  //--------------------------------------------------------------------------//
  // Tangent buffer mapping
  //--------------------------------------------------------------------------//

  void setTangentBuffer(SILBasicBlock *origBB, SILValue originalBuffer,
                        SILValue tangentBuffer) {
    assert(originalBuffer->getType().isAddress());
    auto insertion =
        bufferMap.try_emplace({origBB, originalBuffer}, tangentBuffer);
    assert(insertion.second); (void)insertion;
  }

  SILValue &getTangentBuffer(SILBasicBlock *origBB, SILValue originalBuffer) {
    assert(originalBuffer->getType().isAddress());
    assert(originalBuffer->getFunction() == original);
    auto insertion = bufferMap.try_emplace({origBB, originalBuffer},
                                           SILValue());
    assert(!insertion.second && "tangent buffer should already exist");
    return insertion.first->getSecond();
  }

  //--------------------------------------------------------------------------//
  // Type transformer
  //--------------------------------------------------------------------------//

  Optional<VectorSpace> getTangentSpace(CanType type) {
    return type->getAutoDiffAssociatedTangentSpace(
        LookUpConformanceInModule(getModule().getSwiftModule()));
  }

  /// Assuming the given type conforms to `Differentiable` after remapping,
  /// returns the associated tangent space type.
  SILType getRemappedTangentType(SILType type) {
    return SILType::getPrimitiveType(
        getTangentSpace(remapType(type).getASTType())->getCanonicalType(),
        type.getCategory());
  }

  //--------------------------------------------------------------------------//
  // Tngent value mapping
  //--------------------------------------------------------------------------//

  /// Get the tangent for an original value. The given value must be in the
  /// original function.
  ///
  /// This method first tries to find an entry in `tangentValueMap`. If a tangent
  /// doesn't exist, create a zero tangent.
  AdjointValue getTangentValue(SILValue originalValue) {
    assert(originalValue->getType().isObject());
    assert(originalValue->getFunction() == original);
    auto insertion = tangentValueMap.try_emplace(
        originalValue, makeZeroTangentValue(
        getRemappedTangentType(originalValue->getType())));
    return insertion.first->getSecond();
  }

  /// Map the tangent value to the given original value.
  void setTangentValue(SILBasicBlock *origBB, SILValue originalValue,
                       AdjointValue newTangentValue) {
    assert(originalValue->getType().isObject());
    assert(newTangentValue.getType().isObject());
    assert(originalValue->getFunction() == original);
    LLVM_DEBUG(getADDebugStream() << "Adding tangent for " << originalValue);
    // The tangent value must be in the tangent space.
    assert(newTangentValue.getType() ==
           getRemappedTangentType(originalValue->getType()));
    auto insertion =
        tangentValueMap.try_emplace(originalValue, newTangentValue);
    auto inserted = insertion.second;
    assert(inserted && "The tangent value should not already exist.");
  }

  //--------------------------------------------------------------------------//
  // Tangent emission helpers
  //--------------------------------------------------------------------------//

  void emitTangentForDestroyValueInst(DestroyValueInst *dvi) {
    auto &diffBuilder = getDifferentialBuilder();
    auto loc = dvi->getLoc();
    auto tanVal = materializeTangent(getTangentValue(dvi->getOperand()), loc);
    diffBuilder.emitDestroyValue(loc, tanVal);
  }

  void emitTangentForBeginBorrow(BeginBorrowInst *bbi) {
    auto &diffBuilder = getDifferentialBuilder();
    auto loc = bbi->getLoc();
    auto tanVal = materializeTangent(getTangentValue(bbi->getOperand()), loc);
    auto tanValBorrow = diffBuilder.emitBeginBorrowOperation(loc, tanVal);
    setTangentValue(bbi->getParent(), bbi,
                    makeConcreteTangentValue(tanValBorrow));
  }

  void emitTangentForEndBorrow(EndBorrowInst *ebi) {
    auto &diffBuilder = getDifferentialBuilder();
    auto loc = ebi->getLoc();
    auto tanVal = materializeTangent(getTangentValue(ebi->getOperand()), loc);
    diffBuilder.emitEndBorrowOperation(loc, tanVal);
  }

  void emitTangentForCopyValueInst(CopyValueInst *cvi) {
    auto &diffBuilder = getDifferentialBuilder();
    auto tan = getTangentValue(cvi->getOperand());
    auto tanVal = materializeTangent(tan, cvi->getLoc());
    auto tanValCopy = diffBuilder.emitCopyValueOperation(cvi->getLoc(), tanVal);
    setTangentValue(cvi->getParent(), cvi,
                    makeConcreteTangentValue(tanValCopy));
  }

  void emitTangentForReturnInst(ReturnInst *ri) {
    auto loc = ri->getOperand().getLoc();
    auto diffBuilder = getDifferentialBuilder();
    // This vector will contain all the materialized return elements.
    SmallVector<SILValue, 8> retElts;
    // This vector will contain all indirect parameter tangent buffers.
    // TODO: Handle indirect results.
    auto tanParam =
        materializeTangent(getTangentValue(ri->getOperand()), loc);
    diffBuilder.createReturn(ri->getLoc(), tanParam);
  }

  void emitTangentForApplyInst(ApplyInst *ai,
                               SILAutoDiffIndices &actualIndices) {
    assert(differentialInfo.shouldDifferentiateApplyInst(ai));
    auto *bb = ai->getParent();
    auto loc = ai->getLoc();
    auto diffBuilder = getDifferentialBuilder();

    // Get the differential.
    auto *field = differentialInfo.lookUpLinearMapDecl(ai);
    assert(field);
    SILValue differential = getDifferentialStructElement(bb, field);

    SmallVector<SILValue, 8> diffArgs;
    for (auto origArg : ai->getArguments()) {
      // Get the tangent value of the original parameter.
      if (!activityInfo.isActive(origArg, getIndices()))
        continue;
      SILValue tanParam;
      if (origArg->getType().isObject()) {
        tanParam = materializeTangent(getTangentValue(origArg), loc);
      } else {
        tanParam = getTangentBuffer(ai->getParent(), origArg);
        if (errorOccurred)
          return;
      }
      diffArgs.push_back(tanParam);
    }

    // Call the differential.
    auto *differentialCall = diffBuilder.createApply(
        loc, differential, SubstitutionMap(), diffArgs,
        /*isNonThrowing*/ false);
    diffBuilder.emitDestroyValueOperation(loc, differential);
    assert(differentialCall->getNumResults() == 1 &&
           "Expected differential to return one result");

    // TODO: Generalize for indirect results, multiple results, etc.
    auto origResult = ai->getResult(actualIndices.source);

    // Extract all direct results from the differential.
    SmallVector<SILValue, 8> differentialDirResults;
    extractAllElements(differentialCall, diffBuilder, differentialDirResults);
    // Get all differential results in type-defined order.
    SmallVector<SILValue, 8> differentialAllResults;
    collectAllActualResultsInTypeOrder(
        differentialCall, differentialDirResults,
        differentialCall->getIndirectSILResults(), differentialAllResults);
    auto differentialResult = differentialAllResults[actualIndices.source];

    // Add tangent for original result.
    assert(actualIndices.source == 0 && "Expected result index to be first.");
    setTangentValue(bb, origResult,
                    makeConcreteTangentValue(differentialResult));
  }

public:
  explicit JVPEmitter(ADContext &context, SILFunction *original,
                      SILDifferentiableAttr *attr, SILFunction *jvp,
                      DifferentiationInvoker invoker)
      : TypeSubstCloner(*jvp, *original, getSubstitutionMap(original, jvp)),
        context(context), original(original), attr(attr), jvp(jvp),
        invoker(invoker), activityInfo(getActivityInfo(
                              context, original, attr->getIndices(), jvp)),
        differentialInfo(context, AutoDiffAssociatedFunctionKind::JVP, original,
                         jvp, attr->getIndices(), activityInfo, getBuilder()),
        differentialAndBuilder(initializeDifferentialAndBuilder(
            context, original, attr, &differentialInfo)),
        diffLocalAllocBuilder(getDifferential()) {
    // Get JVP generic signature.
    CanGenericSignature jvpGenSig = nullptr;
    if (auto *jvpGenEnv = jvp->getGenericEnvironment())
      jvpGenSig = jvpGenEnv->getGenericSignature()->getCanonicalSignature();
    // Create empty differential function.
    context.getGeneratedFunctions().push_back(&getDifferential());
  }

  static SILFunction *createEmptyDifferential(ADContext &context,
                                              SILFunction *original,
                                              SILDifferentiableAttr *attr,
                                              LinearMapInfo *linearMapInfo) {
    auto &module = context.getModule();
    auto origTy = original->getLoweredFunctionType();
    auto lookupConformance = LookUpConformanceInModule(module.getSwiftModule());

    // RAII that pushes the original function's generic signature to
    // `module.Types` so that calls to `module.Types.getTypeLowering()` below
    // will know the original function's generic parameter types.
    Lowering::GenericContextScope genericContextScope(
        module.Types, origTy->getGenericSignature());

    // Parameters of the differential are:
    // - the tangent values of the wrt parameters.
    // - the differential struct for the original entry.
    // Result of the differential is in the tangent space of the original
    // result.
    SmallVector<SILParameterInfo, 8> dfParams;
    SmallVector<SILResultInfo, 8> dfResults;
    auto origParams = origTy->getParameters();
    auto indices = attr->getIndices();

    // Add differential results.
    auto origResInfo = origTy->getResults()[indices.source];
    dfResults.push_back(
        SILResultInfo(origResInfo.getType()
                          ->getAutoDiffAssociatedTangentSpace(lookupConformance)
                          ->getCanonicalType(),
                      origResInfo.getConvention()));

    // Add differential parameters for the requested wrt parameters.
    for (auto i : indices.parameters->getIndices()) {
      auto origParam = origParams[i];
      dfParams.push_back(SILParameterInfo(
          origParam.getType()
              ->getAutoDiffAssociatedTangentSpace(lookupConformance)
              ->getCanonicalType(),
          origParam.getConvention()));
    }

    // Accept a differential struct in the differential parameter list. This is
    // the returned differential's closure context.
    auto *origEntry = original->getEntryBlock();
    auto *dfStruct = linearMapInfo->getLinearMapStruct(origEntry);
    auto dfStructType =
        dfStruct->getDeclaredInterfaceType()->getCanonicalType();
    dfParams.push_back({dfStructType, ParameterConvention::Direct_Owned});

    Mangle::ASTMangler mangler;
    auto diffName = original->getASTContext().getIdentifier(
        mangler.mangleAutoDiffLinearMapHelper(
            original->getName(), AutoDiffLinearMapKind::Differential,
            indices)).str();
    auto diffGenericSig = getAssociatedFunctionGenericSignature(attr, original);
    auto *diffGenericEnv =
        diffGenericSig ? diffGenericSig->createGenericEnvironment() : nullptr;
    auto diffType = SILFunctionType::get(
        diffGenericSig, origTy->getExtInfo(), origTy->getCoroutineKind(),
        origTy->getCalleeConvention(), dfParams, {}, dfResults, None,
        original->getASTContext());

    SILOptFunctionBuilder fb(context.getTransform());
    // The generated tangent linkage is set to Hidden because generated tangent
    // are never called cross-module.
    auto linkage = SILLinkage::Hidden;
    auto *differential = fb.createFunction(
        linkage, diffName, diffType, diffGenericEnv, original->getLocation(),
        original->isBare(), IsNotTransparent, original->isSerialized(),
        original->isDynamicallyReplaceable());
    differential->setDebugScope(
        new (module) SILDebugScope(original->getLocation(), differential));

    return differential;
  }

  /// Set up the differential function. This includes:
  /// - Creating all the differential blocks.
  /// - Create arguments for the entry block according to the function type.
  /// - Adding the tangent values of the parameters to the tangent value map.
  /// - Checking for unvaried result and emitting related warnings.
  void prepareForDifferentialGeneration() {
    auto &diffBuilder = getDifferentialBuilder();

    // Create differential blocks and arguments.
    // TODO: Consider visiting original blocks in pre-order (dominance) order.
    auto &differential = getDifferential();
    auto *origEntry = original->getEntryBlock();
    for (auto &origBB : *original) {
      auto *diffBB = differential.createBasicBlock();
      diffBBMap.insert({&origBB, diffBB});
      auto diffStructLoweredType =
          remapType(differentialInfo.getLinearMapStructLoweredType(&origBB));
      // If the BB is the original entry, then the differential block that we
      // just created must be the differential function's entry. Create
      // differential entry arguments and continue.
      if (&origBB == origEntry) {
        assert(diffBB->isEntry());
        createEntryArguments(&differential);
        auto *mainDifferentialStruct = diffBB->getArguments().back();
        assert(mainDifferentialStruct->getType() == diffStructLoweredType);
        differentialStructArguments[&origBB] = mainDifferentialStruct;
      }

      LLVM_DEBUG({
        auto &s = getADDebugStream()
                  << "Original bb" + std::to_string(origBB.getDebugID())
                  << ": To differentiate or not to differentiate?\n";
        for (auto &inst : origBB) {
          s << (differentialInfo.shouldDifferentiateInstruction(&inst)
                    ? "[∂] " : "[ ] ")
            << inst;
        }
      });
    }

    assert(diffBBMap.size() == 1 &&
           "Can only currently handle single basic block functions");

    // The differential function has type:
    // (arg0', ..., argn', entry_df_struct) -> result'.
    auto diffParamArgs =
        differential.getArgumentsWithoutIndirectResults().drop_back();
    assert(diffParamArgs.size() ==
               attr->getIndices().parameters->getNumIndices());
    auto origParamArgs = original->getArgumentsWithoutIndirectResults();

    // Check if result is not varied.
    SmallVector<SILValue, 8> origFormalResults;
    collectAllFormalResultsInTypeOrder(*original, origFormalResults);
    auto origResult = origFormalResults[getIndices().source];
    // Emit warning if original result is not varied, because it will always
    // have a zero derivative.
    if (!activityInfo.isVaried(origResult, getIndices().parameters)) {
      // Emit fixit if original result has a valid source location.
      auto startLoc = origResult.getLoc().getStartSourceLoc();
      auto endLoc = origResult.getLoc().getEndSourceLoc();
      if (startLoc.isValid() && endLoc.isValid()) {
        context.diagnose(startLoc, diag::autodiff_nonvaried_result_fixit)
            .fixItInsert(startLoc, "withoutDerivative(at:")
            .fixItInsertAfter(endLoc, ")");
      }
    }

    auto *diffEntry = getDifferential().getEntryBlock();
    diffBuilder.setInsertionPoint(
        diffEntry, getNextDifferentialLocalAllocationInsertionPoint());

    for (auto index : *getIndices().parameters) {
      auto diffParam = diffParamArgs[index];
      auto origParam = origParamArgs[index];
      setTangentValue(origEntry, origParam,
                      makeConcreteTangentValue(diffParam));
      LLVM_DEBUG(getADDebugStream()
                 << "Assigned parameter " << *diffParam
                 << " as the tangent of original result " << origParam);
    }
  }

  /// Run JVP generation. Returns true on error.
  bool run() {
    LLVM_DEBUG(getADDebugStream()
               << "Cloning original @" << original->getName()
               << " to jvp @" << jvp->getName() << '\n');
    // Create JVP and differential entry and arguments.
    auto *entry = jvp->createBasicBlock();
    createEntryArguments(jvp);
    prepareForDifferentialGeneration();
    // Clone.
    SmallVector<SILValue, 4> entryArgs(entry->getArguments().begin(),
                                       entry->getArguments().end());
    cloneFunctionBody(original, entry, entryArgs);
    // If errors occurred, back out.
    if (errorOccurred)
      return true;
    LLVM_DEBUG(getADDebugStream() << "Generated JVP for "
               << original->getName() << ":\n" << *jvp);
    LLVM_DEBUG(getADDebugStream() << "Generated differential for "
               << original->getName() << ":\n" << getDifferential());
    return errorOccurred;
  }

  void postProcess(SILInstruction *orig, SILInstruction *cloned) {
    if (errorOccurred)
      return;
    SILClonerWithScopes::postProcess(orig, cloned);
  }

  /// Remap original basic blocks.
  SILBasicBlock *remapBasicBlock(SILBasicBlock *bb) {
    auto *jvpBB = BBMap[bb];
    return jvpBB;
  }

  /// General visitor for all instructions. If any error is emitted by previous
  /// visits, bail out.
  void visit(SILInstruction *inst) {
    if (errorOccurred)
      return;
    TypeSubstCloner::visit(inst);
  }

  void visitSILInstruction(SILInstruction *inst) {
    context.emitNondifferentiabilityError(inst, invoker,
        diag::autodiff_expression_not_differentiable_note);
    errorOccurred = true;
  }

  /// Handle `copy_value` instruction.
  ///   Original: y = copy_value x
  ///    Adjoint: tan[x] = copy_value tan[y]
  void visitCopyValueInst(CopyValueInst *cvi) {
    TypeSubstCloner::visitCopyValueInst(cvi);
    emitTangentForCopyValueInst(cvi);
  }

  void visitReturnInst(ReturnInst *ri) {
    auto loc = ri->getOperand().getLoc();
    auto *origExit = ri->getParent();
    auto &builder = getBuilder();
    auto *diffStructVal = buildDifferentialValueStructValue(ri);

    // Get the value in the JVP corresponding to the original result.
    auto *origRetInst = cast<ReturnInst>(origExit->getTerminator());
    auto origResult = getOpValue(origRetInst->getOperand());
    SmallVector<SILValue, 8> origResults;
    extractAllElements(origResult, builder, origResults);

    // Get and partially apply the differential.
    auto jvpGenericEnv = jvp->getGenericEnvironment();
    auto jvpSubstMap = jvpGenericEnv
        ? jvpGenericEnv->getForwardingSubstitutionMap()
        : jvp->getForwardingSubstitutionMap();
    auto *differentialRef = builder.createFunctionRef(loc, &getDifferential());
    auto *differentialPartialApply = builder.createPartialApply(
        loc, differentialRef, jvpSubstMap, {diffStructVal},
        ParameterConvention::Direct_Guaranteed);

    // Return a tuple of the original result and differential.
    SmallVector<SILValue, 8> directResults;
    directResults.append(origResults.begin(), origResults.end());
    directResults.push_back(differentialPartialApply);
    builder.createReturn(
        ri->getLoc(), joinElements(directResults, builder, loc));

    // Differential emission.
    emitTangentForReturnInst(ri);
  }

  void visitInstructionsInBlock(SILBasicBlock *bb) {
    // Destructure the differential struct to get the elements.
    auto &diffBuilder = getDifferentialBuilder();
    auto diffLoc = getDifferential().getLocation();
    auto *diffBB = diffBBMap.lookup(bb);
    auto *mainDifferentialStruct = diffBB->getArguments().back();
    diffBuilder.setInsertionPoint(diffBB);
    auto *dsi = diffBuilder.createDestructureStruct(
        diffLoc, mainDifferentialStruct);
    initializeDifferentialStructElements(bb, dsi->getResults());
    TypeSubstCloner::visitInstructionsInBlock(bb);
  }

  void visitDestroyValueInst(DestroyValueInst *dvi) {
    TypeSubstCloner::visitDestroyValueInst(dvi);
    if (differentialInfo.shouldDifferentiateInstruction(dvi))
      emitTangentForDestroyValueInst(dvi);
  }

  void visitBeginBorrowInst(BeginBorrowInst *bbi) {
    TypeSubstCloner::visitBeginBorrowInst(bbi);
    if (differentialInfo.shouldDifferentiateInstruction(bbi))
      emitTangentForBeginBorrow(bbi);
  }

  void visitEndBorrowInst(EndBorrowInst *ebi) {
    TypeSubstCloner::visitEndBorrowInst(ebi);
    if (differentialInfo.shouldDifferentiateInstruction(ebi))
      emitTangentForEndBorrow(ebi);
  }

  // If an `apply` has active results or active inout parameters, replace it
  // with an `apply` of its JVP.
  void visitApplyInst(ApplyInst *ai) {
    // If the function should not be differentiated or its the array literal
    // initialization intrinsic, just do standard cloning.
    if (!differentialInfo.shouldDifferentiateApplyInst(ai) ||
        isArrayLiteralIntrinsic(ai)) {
      LLVM_DEBUG(getADDebugStream() << "No active results:\n" << *ai << '\n');
      TypeSubstCloner::visitApplyInst(ai);
      return;
    }

    // Check and reject functions with active inout arguments. It's not yet
    // supported.
    auto paramInfos = ai->getSubstCalleeConv().getParameters();
    auto paramArgs = ai->getArgumentsWithoutIndirectResults();
    for (unsigned i : swift::indices(paramInfos)) {
      if (paramInfos[i].isIndirectInOut() &&
          activityInfo.isActive(paramArgs[i], getIndices())) {
        context.emitNondifferentiabilityError(ai, invoker,
            diag::autodiff_cannot_differentiate_through_inout_arguments);
        errorOccurred = true;
        return;
      }
    }

<<<<<<< HEAD
  explicit AdjointValueBase(SILType type, ArrayRef<AdjointValue> aggregate)
      : kind(AdjointValueKind::Aggregate), type(type), value(aggregate) {}
=======
    LLVM_DEBUG(getADDebugStream() << "VJP-transforming:\n" << *ai << '\n');
>>>>>>> 51886e4b

    // Get the parameter indices required for differentiating this function.
    SmallVector<SILValue, 4> allResults;
    allResults.push_back(ai);
    allResults.append(ai->getIndirectSILResults().begin(),
                      ai->getIndirectSILResults().end());
    SmallVector<unsigned, 8> activeParamIndices;
    SmallVector<unsigned, 8> activeResultIndices;
    collectMinimalIndicesForFunctionCall(ai, allResults, getIndices(),
                                         activityInfo, activeParamIndices,
                                         activeResultIndices);
    assert(!activeParamIndices.empty() && "Parameter indices cannot be empty");
    assert(!activeResultIndices.empty() && "Result indices cannot be empty");
    LLVM_DEBUG(auto &s = getADDebugStream() << "Active indices: params={";
               interleave(activeParamIndices.begin(), activeParamIndices.end(),
                          [&s](unsigned i) { s << i; }, [&s] { s << ", "; });
               s << "}, results={"; interleave(
                   activeResultIndices.begin(), activeResultIndices.end(),
                   [&s](unsigned i) { s << i; }, [&s] { s << ", "; });
               s << "}\n";);
    // FIXME: We don't support multiple active results yet.
    if (activeResultIndices.size() > 1) {
      context.emitNondifferentiabilityError(
          ai, invoker, diag::autodiff_expression_not_differentiable_note);
      errorOccurred = true;
      return;
    }
    // Form expected indices by assuming there's only one result.
    SILAutoDiffIndices indices(
        activeResultIndices.front(),
        AutoDiffIndexSubset::get(
            getASTContext(), ai->getArgumentsWithoutIndirectResults().size(),
            activeParamIndices));

    // Emit the JVP.
    auto loc = ai->getLoc();
    auto &builder = getBuilder();
    auto original = getOpValue(ai->getCallee());
    SILValue jvpValue;
    // If functionSource is a `@differentiable` function, just extract it.
    auto originalFnTy = original->getType().castTo<SILFunctionType>();
    if (originalFnTy->isDifferentiable()) {
      auto paramIndices = originalFnTy->getDifferentiationParameterIndices();
      for (auto i : indices.parameters->getIndices()) {
        if (!paramIndices->contains(i)) {
          context.emitNondifferentiabilityError(original, invoker,
              diag::autodiff_function_nondiff_parameter_not_differentiable);
          errorOccurred = true;
          return;
        }
      }
      auto borrowedDiffFunc = builder.emitBeginBorrowOperation(loc, original);
      jvpValue = builder.createAutoDiffFunctionExtract(
          loc, AutoDiffFunctionExtractInst::Extractee::JVP,
          /*differentiationOrder*/ 1, borrowedDiffFunc);
      jvpValue = builder.emitCopyValueOperation(loc, jvpValue);
    }

    // If JVP has not yet been found, emit an `autodiff_function` instruction
    // on the remapped original function operand and `autodiff_function_extract`
    // the JVP. The actual JVP functions will be populated in the
    // `autodiff_function` during the transform main loop.
    SILValue differentiableFunc;
    if (!jvpValue) {
      // FIXME: Handle indirect differentiation invokers. This may require some
      // redesign: currently, each original function + attribute pair is mapped
      // only to one invoker.
      /*
       DifferentiationInvoker indirect(ai, attr);
       auto insertion =
           context.getInvokers().try_emplace({this->original, attr}, indirect);
       auto &invoker = insertion.first->getSecond();
       invoker = indirect;
       */

      // If the original `apply` instruction has a substitution map, then the
      // applied function is specialized.
      // In the JVP, specialization is also necessary for parity. The original
      // function operand is specialized with a remapped version of same
      // substitution map using an argument-less `partial_apply`.
      if (ai->getSubstitutionMap().empty()) {
        original = builder.emitCopyValueOperation(loc, original);
      } else {
        auto substMap = getOpSubstitutionMap(ai->getSubstitutionMap());
        auto jvpPartialApply = getBuilder().createPartialApply(
            ai->getLoc(), original, substMap, {},
            ParameterConvention::Direct_Guaranteed);
        original = jvpPartialApply;
      }

      // Check and diagnose non-differentiable original function type.
      auto diagnoseNondifferentiableOriginalFunctionType =
          [&](CanSILFunctionType origFnTy) {
            // Check and diagnose non-differentiable arguments.
            for (unsigned paramIndex : range(originalFnTy->getNumParameters())) {
              if (indices.isWrtParameter(paramIndex) &&
                      !originalFnTy->getParameters()[paramIndex]
                      .getSILStorageType()
                      .isDifferentiable(getModule())) {
                context.emitNondifferentiabilityError(
                    ai->getArgumentsWithoutIndirectResults()[paramIndex], invoker,
                    diag::autodiff_nondifferentiable_argument);
                errorOccurred = true;
                return true;
              }
            }
            // Check and diagnose non-differentiable results.
            if (!originalFnTy->getResults()[indices.source]
                    .getSILStorageType()
                    .isDifferentiable(getModule())) {
              context.emitNondifferentiabilityError(
                  original, invoker, diag::autodiff_nondifferentiable_result);
              errorOccurred = true;
              return true;
            }
            return false;
          };
      if (diagnoseNondifferentiableOriginalFunctionType(originalFnTy))
        return;

      auto *autoDiffFuncInst =
          context.createAutoDiffFunction(builder, loc, indices.parameters,
                                         /*differentiationOrder*/ 1, original);
      differentiableFunc = autoDiffFuncInst;

      // Record the `autodiff_function` instruction.
      context.getAutoDiffFunctionInsts().push_back(autoDiffFuncInst);
      context.getResultIndices()[autoDiffFuncInst] =
          activeResultIndices.front();

      jvpValue = builder.createAutoDiffFunctionExtract(
          loc, AutoDiffFunctionExtractInst::Extractee::JVP,
          /*differentiationOrder*/ 1, autoDiffFuncInst);
    }

    // Call the JVP using the original parameters.
    SmallVector<SILValue, 8> jvpArgs;
    auto jvpFnTy = getOpType(jvpValue->getType()).castTo<SILFunctionType>();
    auto numJVPArgs =
        jvpFnTy->getNumParameters() + jvpFnTy->getNumIndirectFormalResults();
    jvpArgs.reserve(numJVPArgs);
    // Collect substituted arguments.
    for (auto origArg : ai->getArguments())
      jvpArgs.push_back(getOpValue(origArg));
    assert(jvpArgs.size() == numJVPArgs);
    // Apply the JVP.
    // The JVP should be specialized, so no substitution map is necessary.
    auto *jvpCall = getBuilder().createApply(loc, jvpValue, SubstitutionMap(),
                                             jvpArgs, ai->isNonThrowing());
    LLVM_DEBUG(getADDebugStream() << "Applied jvp function\n" << *jvpCall);

    // Release the differentiable function.
    builder.emitDestroyValueOperation(loc, jvpValue);

    // Get the JVP results (original results and differential).
    SmallVector<SILValue, 8> jvpDirectResults;
    extractAllElements(jvpCall, builder, jvpDirectResults);
    auto originalDirectResults =
        ArrayRef<SILValue>(jvpDirectResults).drop_back(1);
    auto originalDirectResult =
        joinElements(originalDirectResults, getBuilder(), jvpCall->getLoc());

    mapValue(ai, originalDirectResult);

    // Some instructions that produce the callee may have been cloned.
    // If the original callee did not have any users beyond this `apply`,
    // recursively kill the cloned callee.
    if (auto *origCallee = cast_or_null<SingleValueInstruction>(
            ai->getCallee()->getDefiningInstruction()))
      if (origCallee->hasOneUse())
        recursivelyDeleteTriviallyDeadInstructions(
            getOpValue(origCallee)->getDefiningInstruction());

    // Record the callee differential function value.
    // This is used later to construct a differential struct.
    auto diffFunc = jvpDirectResults.back();
    differentialValues[ai->getParent()].push_back(diffFunc);

    // Differential emission.
    emitTangentForApplyInst(ai, indices);
  }

  void visitAutoDiffFunctionInst(AutoDiffFunctionInst *adfi) {
    // Clone `autodiff_function` from original to JVP, then add the cloned
    // instruction to the `autodiff_function` worklist.
    TypeSubstCloner::visitAutoDiffFunctionInst(adfi);
    auto *newADFI = cast<AutoDiffFunctionInst>(getOpValue(adfi));
    context.getAutoDiffFunctionInsts().push_back(newADFI);
  }
};
} // end anonymous namespace

//===----------------------------------------------------------------------===//
// PullbackEmitter - visitors on the original function for pullback code
// generation
//===----------------------------------------------------------------------===//

namespace {
class PullbackEmitter final : public SILInstructionVisitor<PullbackEmitter> {
private:
  /// The parent VJP emitter.
  VJPEmitter &vjpEmitter;

  /// Dominance info for the original function.
  DominanceInfo *domInfo = nullptr;

  /// Post-dominance info for the original function.
  PostDominanceInfo *postDomInfo = nullptr;

  /// Post-order info for the original function.
  PostOrderFunctionInfo *postOrderInfo = nullptr;

  /// Mapping from original basic blocks and original values to corresponding
  /// adjoint values.
  DenseMap<std::pair<SILBasicBlock *, SILValue>, AdjointValue> valueMap;

  /// Mapping from original basic blocks and original buffers to corresponding
  /// adjoint buffers.
  DenseMap<std::pair<SILBasicBlock *, SILValue>, SILValue> bufferMap;

  /// Mapping from original basic blocks to corresponding pullback basic blocks.
  /// Pullback basic blocks always have the predecessor as the single argument.
  DenseMap<SILBasicBlock *, SILBasicBlock *> pullbackBBMap;

  /// Mapping from pullback basic blocks to pullback struct arguments.
  DenseMap<SILBasicBlock *, SILArgument *> pullbackStructArguments;

  /// Mapping from pullback struct field declarations to pullback struct
  /// elements destructured from the linear map basic block argument. In the
  /// beginning of each pullback basic block, the block's pullback struct is
  /// destructured into individual elements stored here.
  DenseMap<VarDecl *, SILValue> pullbackStructElements;

  /// Mapping from original basic blocks and successor basic blocks to
  /// corresponding pullback trampoline basic blocks. Trampoline basic blocks
  /// take additional arguments in addition to the predecessor enum argument.
  DenseMap<std::pair<SILBasicBlock *, SILBasicBlock *>, SILBasicBlock *>
      pullbackTrampolineBBMap;

  /// Mapping from original basic blocks to dominated active values.
  DenseMap<SILBasicBlock *, SmallVector<SILValue, 8>> activeValues;

  /// Mapping from original basic blocks and original active values to
  /// corresponding pullback block arguments.
  DenseMap<std::pair<SILBasicBlock *, SILValue>, SILArgument *>
      activeValuePullbackBBArgumentMap;

  /// Mapping from original basic blocks to local temporary values to be cleaned
  /// up. This is populated when pullback emission is run on one basic block and
  /// cleaned before processing another basic block.
  DenseMap<SILBasicBlock *, SmallVector<SILValue, 64>>
      blockTemporaries;

  llvm::DenseSet<SILValue> blockTemporarySet;

  /// Stack buffers allocated for storing local adjoint values.
  SmallVector<SILValue, 64> functionLocalAllocations;
  /// A set used to remember local allocations that were destroyed.
  llvm::SmallDenseSet<SILValue> destroyedLocalAllocations;

  /// The main builder.
  SILBuilder builder;

  /// An auxiliary local allocation builder.
  SILBuilder localAllocBuilder;

  llvm::BumpPtrAllocator allocator;

  bool errorOccurred = false;

  ADContext &getContext() const { return vjpEmitter.context; }
  SILModule &getModule() const { return getContext().getModule(); }
  ASTContext &getASTContext() const { return getPullback().getASTContext(); }
  SILFunction &getOriginal() const { return *vjpEmitter.original; }
  SILFunction &getPullback() const { return *vjpEmitter.pullback; }
  SILDifferentiableAttr *getAttr() const { return vjpEmitter.attr; }
  DifferentiationInvoker getInvoker() const { return vjpEmitter.invoker; }
  LinearMapInfo &getPullbackInfo() { return vjpEmitter.pullbackInfo; }
  const SILAutoDiffIndices &getIndices() const {
    return vjpEmitter.getIndices();
  }
  const DifferentiableActivityInfo &getActivityInfo() const {
    return vjpEmitter.activityInfo;
  }

public:
  explicit PullbackEmitter(VJPEmitter &vjpEmitter)
      : vjpEmitter(vjpEmitter), builder(getPullback()),
        localAllocBuilder(getPullback()) {
    // Get dominance and post-order info for the original function.
    auto &passManager = getContext().getPassManager();
    auto *domAnalysis = passManager.getAnalysis<DominanceAnalysis>();
    auto *postDomAnalysis = passManager.getAnalysis<PostDominanceAnalysis>();
    auto *postOrderAnalysis = passManager.getAnalysis<PostOrderAnalysis>();
    domInfo = domAnalysis->get(vjpEmitter.original);
    postDomInfo = postDomAnalysis->get(vjpEmitter.original);
    postOrderInfo = postOrderAnalysis->get(vjpEmitter.original);
  }

private:
  //--------------------------------------------------------------------------//
  // Pullback struct mapping
  //--------------------------------------------------------------------------//

  void initializePullbackStructElements(SILBasicBlock *origBB,
                                        SILInstructionResultArray values) {
    auto *pbStructDecl = getPullbackInfo().getLinearMapStruct(origBB);
    assert(pbStructDecl->getStoredProperties().size() == values.size() &&
           "The number of pullback struct fields must equal the number of "
           "pullback struct element values");
    for (auto pair : llvm::zip(pbStructDecl->getStoredProperties(), values)) {
      assert(
          std::get<1>(pair).getOwnershipKind() != ValueOwnershipKind::Guaranteed
              && "Pullback struct elements must be @owned");
      auto insertion =
          pullbackStructElements.insert({std::get<0>(pair), std::get<1>(pair)});
      (void)insertion;
      assert(insertion.second && "A pullback struct element already exists!");
    }
  }

  SILValue getPullbackStructElement(SILBasicBlock *origBB, VarDecl *field) {
    assert(getPullbackInfo().getLinearMapStruct(origBB) ==
               cast<StructDecl>(field->getDeclContext()));
    assert(pullbackStructElements.count(field) &&
           "Pullback struct element for this field does not exist!");
    return pullbackStructElements.lookup(field);
  }

  //--------------------------------------------------------------------------//
  // Adjoint value factory methods
  //--------------------------------------------------------------------------//

  AdjointValue makeZeroAdjointValue(SILType type);

  AdjointValue makeConcreteAdjointValue(SILValue value);

  template<typename EltRange>
  AdjointValue makeAggregateAdjointValue(SILType type, EltRange elements);

  //--------------------------------------------------------------------------//
  // Temporary value management
  //--------------------------------------------------------------------------//

  /// Record a temporary value for cleanup before its block's terminator.
  SILValue recordTemporary(SILValue value) {
    assert(value->getType().isObject());
    blockTemporaries[value->getParentBlock()].push_back(value);
    LLVM_DEBUG(getADDebugStream() << "Recorded temporary " << value);
    auto insertion = blockTemporarySet.insert(value); (void)insertion;
    assert(insertion.second && "Temporary already recorded?");
    return value;
  }

  /// Clean up all temporary values for the given block.
  void cleanUpTemporariesForBlock(SILBasicBlock *bb, SILLocation loc) {
    LLVM_DEBUG(getADDebugStream() << "Cleaning up temporaries for bb"
               << bb->getDebugID() << '\n');
    for (auto temp : blockTemporaries[bb]) {
      builder.emitDestroyValueOperation(loc, temp);
      blockTemporarySet.erase(temp);
    }
  }

  //--------------------------------------------------------------------------//
  // Symbolic value materializers
  //--------------------------------------------------------------------------//

  /// Materialize an adjoint value. The type of the given adjoint value must be
  /// loadable.
  SILValue materializeAdjointDirect(AdjointValue val, SILLocation loc);

  /// Materialize an adjoint value indirectly to a SIL buffer.
  void materializeAdjointIndirect(AdjointValue val, SILValue destBuffer,
                                  SILLocation loc);

  //--------------------------------------------------------------------------//
  // Helpers for symbolic value materializers
  //--------------------------------------------------------------------------//

  /// Emit a zero value by calling `AdditiveArithmetic.zero`. The given type
  /// must conform to `AdditiveArithmetic`.
  void emitZeroIndirect(CanType type, SILValue bufferAccess, SILLocation loc);

  /// Emit a zero value by calling `AdditiveArithmetic.zero`. The given type
  /// must conform to `AdditiveArithmetic` and be loadable in SIL.
  SILValue emitZeroDirect(CanType type, SILLocation loc);

  //--------------------------------------------------------------------------//
  // Accumulator
  //--------------------------------------------------------------------------//

  /// Materialize an adjoint value in the most efficient way.
  SILValue materializeAdjoint(AdjointValue val, SILLocation loc);

  /// Given two adjoint values, accumulate them.
  AdjointValue accumulateAdjoints(AdjointValue lhs, AdjointValue rhs,
                                  SILLocation loc);

  /// Given two materialized adjoint values, accumulate them. These two
  /// adjoints must be objects of loadable type.
  SILValue accumulateDirect(SILValue lhs, SILValue rhs, SILLocation loc);

  /// Given two materialized adjoint values, accumulate them using
  /// `AdditiveArithmetic.+`, depending on the differentiation mode.
  void accumulateIndirect(SILValue resultBufAccess,
                          SILValue lhsBufAccess, SILValue rhsBufAccess,
                          SILLocation loc);

  /// Given two buffers of an `AdditiveArithmetic` type, accumulate the right
  /// hand side into the left hand side using `+=`.
  void accumulateIndirect(SILValue lhsDestAccess, SILValue rhsAccess,
                          SILLocation loc);

  //--------------------------------------------------------------------------//
  // Type transformer
  //--------------------------------------------------------------------------//

  /// Remap any archetypes into the current function's context.
  SILType remapType(SILType ty) {
    if (ty.hasArchetype())
      return getPullback().mapTypeIntoContext(ty.mapTypeOutOfContext());
    return getPullback().mapTypeIntoContext(ty);
  }

  Optional<VectorSpace> getTangentSpace(CanType type) {
    return type->getAutoDiffAssociatedTangentSpace(
        LookUpConformanceInModule(getModule().getSwiftModule()));
  }

  /// Assuming the given type conforms to `Differentiable` after remapping,
  /// returns the associated tangent space type.
  SILType getRemappedTangentType(SILType type) {
    return SILType::getPrimitiveType(
        getTangentSpace(remapType(type).getASTType())->getCanonicalType(),
        type.getCategory());
  }

  /// Substitutes all replacement types of the given substitution map using the
  /// pullback function's substitution map.
  SubstitutionMap remapSubstitutionMap(SubstitutionMap substMap) {
    return substMap.subst(getPullback().getForwardingSubstitutionMap());
  }

  //--------------------------------------------------------------------------//
  // Managed value mapping
  //--------------------------------------------------------------------------//

  /// Returns true if the original value has a corresponding adjoint value.
  bool hasAdjointValue(SILBasicBlock *origBB, SILValue originalValue) const {
    assert(origBB->getParent() == &getOriginal());
    assert(originalValue->getType().isObject());
    return valueMap.count({origBB, originalValue});
  }

  /// Initializes an original value's corresponding adjoint value. It must not
  /// have an adjoint value before this function is called.
<<<<<<< HEAD
  [[deprecated]]
  void initializeAdjointValue(SILBasicBlock *origBB, SILValue originalValue,
                              AdjointValue adjointValue) {
=======
  void setAdjointValue(SILBasicBlock *origBB, SILValue originalValue,
                       AdjointValue adjointValue) {
    LLVM_DEBUG(getADDebugStream() << "Setting adjoint value for "
                                  << originalValue);
>>>>>>> 51886e4b
    assert(origBB->getParent() == &getOriginal());
    assert(originalValue->getType().isObject());
    assert(adjointValue.getType().isObject());
    assert(originalValue->getFunction() == &getOriginal());
    // The adjoint value must be in the tangent space.
    assert(adjointValue.getType() ==
               getRemappedTangentType(originalValue->getType()));
    auto insertion = valueMap.try_emplace({origBB, originalValue},
                                          adjointValue);
    LLVM_DEBUG(getADDebugStream()
                   << "The existing adjoint value will be replaced: "
                   << insertion.first->getSecond());
    if (!insertion.second)
      insertion.first->getSecond() = adjointValue;
  }

  /// Get the adjoint for an original value. The given value must be in the
  /// original function.
  ///
  /// This method first tries to find an entry in `adjointMap`. If an adjoint
  /// doesn't exist, create a zero adjoint.
  [[deprecated]]
  AdjointValue getAdjointValue(SILBasicBlock *origBB, SILValue originalValue) {
    assert(origBB->getParent() == &getOriginal());
    assert(originalValue->getType().isObject());
    assert(originalValue->getFunction() == &getOriginal());
    auto insertion = valueMap.try_emplace(
        {origBB, originalValue}, makeZeroAdjointValue(
            getRemappedTangentType(originalValue->getType())));
    auto it = insertion.first;
    return it->getSecond();
  }

  [[deprecated]]
  /// Add an adjoint value for the given original value.
  void addAdjointValue(SILBasicBlock *origBB, SILValue originalValue,
                       AdjointValue newAdjointValue, SILLocation loc) {
    assert(origBB->getParent() == &getOriginal());
    assert(originalValue->getType().isObject());
    assert(newAdjointValue.getType().isObject());
    assert(originalValue->getFunction() == &getOriginal());
    LLVM_DEBUG(getADDebugStream() << "Adding adjoint for " << originalValue);
    // The adjoint value must be in the tangent space.
    assert(newAdjointValue.getType() ==
               getRemappedTangentType(originalValue->getType()));
    auto insertion =
        valueMap.try_emplace({origBB, originalValue}, newAdjointValue);
    auto inserted = insertion.second;
    if (inserted)
      return;
    // If adjoint already exists, accumulate the adjoint onto the existing
    // adjoint.
    auto it = insertion.first;
    auto existingValue = it->getSecond();
    valueMap.erase(it);
<<<<<<< HEAD
    auto adjVal = accumulateAdjoints(existingValue, newAdjointValue, loc);
    initializeAdjointValue(origBB, originalValue, adjVal);
=======
    auto adjVal = accumulateAdjointsDirect(existingValue, newAdjointValue, loc);
    setAdjointValue(origBB, originalValue, adjVal);
>>>>>>> 51886e4b
  }

  /// Get the pullback block argument corresponding to the given original block
  /// and active value.
  SILArgument *getActiveValuePullbackBlockArgument(SILBasicBlock *origBB,
                                                   SILValue activeValue) {
    assert(origBB->getParent() == &getOriginal());
    auto pullbackBBArg =
        activeValuePullbackBBArgumentMap[{origBB, activeValue}];
    assert(pullbackBBArg);
    assert(pullbackBBArg->getParent() == getPullbackBlock(origBB));
    return pullbackBBArg;
  }

  //--------------------------------------------------------------------------//
  // Buffer mapping
  //--------------------------------------------------------------------------//

  void setAdjointBuffer(SILBasicBlock *origBB,
                        SILValue valueInOriginal,
                        SILValue adjointBuffer) {
    // assert(valueInOriginal->getType().isAddress());
    auto insertion =
        bufferMap.try_emplace({origBB, valueInOriginal}, adjointBuffer);
    assert(insertion.second); (void)insertion;
  }

  SILValue getAdjointProjection(SILBasicBlock *origBB,
                                SILValue originalProjection) {
    // Handle `struct_element_addr`.
    if (auto *seai = dyn_cast<StructElementAddrInst>(originalProjection)) {
      auto adjSource = getAdjointBuffer(origBB, seai->getOperand());
      auto *tangentVectorDecl =
          adjSource->getType().getStructOrBoundGenericStruct();
      auto tanFieldLookup =
          tangentVectorDecl->lookupDirect(seai->getField()->getName());
      assert(tanFieldLookup.size() == 1);
      auto *tanField = cast<VarDecl>(tanFieldLookup.front());
      return builder.createStructElementAddr(
          seai->getLoc(), adjSource, tanField);
    }
    // Handle `tuple_element_addr`.
    if (auto *teai = dyn_cast<TupleElementAddrInst>(originalProjection)) {
      auto source = teai->getOperand();
      auto adjSource = getAdjointBuffer(origBB, source);
      if (!adjSource->getType().is<TupleType>())
        return adjSource;
      auto origTupleTy = source->getType().castTo<TupleType>();
      unsigned adjIndex = 0;
      for (unsigned i : range(teai->getFieldNo())) {
        if (getTangentSpace(
                origTupleTy->getElement(i).getType()->getCanonicalType()))
          ++adjIndex;
      }
      return builder.createTupleElementAddr(
          teai->getLoc(), adjSource, adjIndex);
    }
    // Handle `begin_access`.
    if (auto *bai = dyn_cast<BeginAccessInst>(originalProjection)) {
      auto adjBase = getAdjointBuffer(origBB, bai->getOperand());
      if (errorOccurred)
        return (bufferMap[{origBB, originalProjection}] = SILValue());
      // Return the base buffer's adjoint buffer.
      return adjBase;
    }
    return SILValue();
  }

  SILBasicBlock::iterator getNextFunctionLocalAllocationInsertionPoint() {
    // If there are no local allocations, insert at the adjont entry beginning.
    if (functionLocalAllocations.empty())
      return getPullback().getEntryBlock()->begin();
    // Otherwise, insert before the last local allocation. Inserting before
    // rather than after ensures that allocation and zero initialization
    // instructions are grouped together.
    auto lastLocalAlloc = functionLocalAllocations.back();
    return lastLocalAlloc->getDefiningInstruction()->getIterator();
  }

  SILValue makeLocalAllocation(SILLocation loc, SILType type) {
    // Set insertion point for local allocation builder: before the last local
    // allocation, or at the start of the adjoint function's entry if no local
    // allocations exist yet.
    localAllocBuilder.setInsertionPoint(
        getPullback().getEntryBlock(),
        getNextFunctionLocalAllocationInsertionPoint());
    // Allocate local buffer and initialize to zero.
    return localAllocBuilder.createAllocStack(loc, type);
  }

  SILValue &getAdjointBuffer(SILBasicBlock *origBB, SILValue valueInOriginal) {
    // assert(valueInOriginal->getType().isAddress());
    assert(valueInOriginal->getFunction() == &getOriginal());
    auto insertion = bufferMap.try_emplace({origBB, valueInOriginal},
                                           SILValue());
    if (!insertion.second) // not inserted
      return insertion.first->getSecond();

    // Diagnose `struct_extract` and `struct_element_addr` instructions to
    // `@noDerivative` fields.
    VarDecl *noDerivativeField = nullptr;
    if (auto *seai = dyn_cast<StructElementAddrInst>(valueInOriginal)) {
      if (seai->getField()->getAttrs().hasAttribute<NoDerivativeAttr>())
        noDerivativeField = seai->getField();
    }
    else if (auto *sei = dyn_cast<StructExtractInst>(valueInOriginal)) {
      if (sei->getField()->getAttrs().hasAttribute<NoDerivativeAttr>())
        noDerivativeField = sei->getField();
    }
    if (noDerivativeField) {
      getContext().emitNondifferentiabilityError(
          valueInOriginal, getInvoker(),
          diag::autodiff_noderivative_stored_property);
      errorOccurred = true;
      return (bufferMap[{origBB, valueInOriginal}] = SILValue());
    }

    // If the original buffer is a projection, return a corresponding projection
    // into the adjoint buffer.
    if (auto adjProj = getAdjointProjection(origBB, valueInOriginal))
      return (bufferMap[{origBB, valueInOriginal}] = adjProj);

    // Set insertion point for local allocation builder: before the last local
    // allocation, or at the start of the pullback function's entry if no local
    // allocations exist yet.
    localAllocBuilder.setInsertionPoint(
        getPullback().getEntryBlock(),
        getNextFunctionLocalAllocationInsertionPoint());
    // Allocate local buffer and initialize to zero.
    auto bufObjectType = getRemappedTangentType(valueInOriginal->getType());
    auto *newBuf = localAllocBuilder.createAllocStack(
        valueInOriginal.getLoc(), bufObjectType);
    // Temporarily change global builder insertion point and emit zero into the
    // local buffer.
    auto insertionPoint = builder.getInsertionBB();
    builder.setInsertionPoint(
        localAllocBuilder.getInsertionBB(),
        localAllocBuilder.getInsertionPoint());
    emitZeroIndirect(bufObjectType.getASTType(), newBuf, newBuf->getLoc());
    builder.setInsertionPoint(insertionPoint);
    // Create cleanup for local buffer.
    functionLocalAllocations.push_back(newBuf);
    return (insertion.first->getSecond() = newBuf);
  }

  // Accumulates `rhsBufferAccess` into the adjoint buffer corresponding to
  // `valueInOriginal`.
  void addToAdjointBuffer(SILBasicBlock *origBB, SILValue valueInOriginal,
                          SILValue rhsBuffer, SILLocation loc) {
    assert(valueInOriginal->getFunction() == &getOriginal());
    assert(rhsBuffer->getFunction() == &getPullback());
    auto adjointBuffer = getAdjointBuffer(origBB, valueInOriginal);
    if (errorOccurred)
      return;
    accumulateIndirect(adjointBuffer, rhsBuffer, loc);
  }

  //--------------------------------------------------------------------------//
  // CFG mapping
  //--------------------------------------------------------------------------//

  SILBasicBlock *getPullbackBlock(SILBasicBlock *originalBlock) {
    return pullbackBBMap.lookup(originalBlock);
  }

  SILBasicBlock *getPullbackTrampolineBlock(
      SILBasicBlock *originalBlock, SILBasicBlock *successorBlock) {
    return pullbackTrampolineBBMap.lookup({originalBlock, successorBlock});
  }

public:
  //--------------------------------------------------------------------------//
  // Entry point
  //--------------------------------------------------------------------------//

  /// Performs pullback generation on the empty pullback function. Returns true
  /// if any error occurs.
  bool run() {
    auto &original = getOriginal();
    auto &pullback = getPullback();
    auto pbLoc = getPullback().getLocation();
    LLVM_DEBUG(getADDebugStream() << "Running PullbackEmitter on\n"
                                  << original);

    auto *pbGenEnv = getPullback().getGenericEnvironment();
    auto pbGenSig = pbGenEnv
        ? pbGenEnv->getGenericSignature()->getCanonicalSignature()
        : nullptr;
    Lowering::GenericContextScope genericContextScope(
        getContext().getTypeConverter(), pbGenSig);
    auto origExitIt = original.findReturnBB();
    assert(origExitIt != original.end() &&
           "Functions without returns must have been diagnosed");
    auto *origExit = &*origExitIt;

    // Get dominated active values in original blocks.
    // Adjoint values of dominated active values are passed as pullback block
    // arguments.
    DominanceOrder domOrder(original.getEntryBlock(), domInfo);
    while (auto *bb = domOrder.getNext()) {
      auto &bbActiveValues = activeValues[bb];
      // If the current block has an immediate dominator, append the immediate
      // dominator block's active values to the current block's active values.
      if (auto *domNode = domInfo->getNode(bb)->getIDom()) {
        auto &domBBActiveValues = activeValues[domNode->getBlock()];
        bbActiveValues.append(domBBActiveValues.begin(),
                              domBBActiveValues.end());
      }
      SmallPtrSet<SILValue, 8> visited(bbActiveValues.begin(),
                                       bbActiveValues.end());
      // Register a value as active if it has not yet been visited.
      auto addActiveValue = [&](SILValue v) {
        if (visited.count(v))
          return;
        // Diagnose active enum values. Differentiation of enum values is not
        // yet supported; requires special adjoint value handling.
        if (v->getType().getEnumOrBoundGenericEnum()) {
          getContext().emitNondifferentiabilityError(
              v, getInvoker(), diag::autodiff_enums_unsupported);
          errorOccurred = true;
        }
        // Skip address projections.
        // Address projections do not need their own adjoint buffers; they
        // become projections into their adjoint base buffer.
        if (Projection::isAddressProjection(v))
          return;
        visited.insert(v);
        bbActiveValues.push_back(v);
      };
      // Register bb arguments and all instruction operands/results.
      for (auto *arg : bb->getArguments())
        if (getActivityInfo().isActive(arg, getIndices()))
          addActiveValue(arg);
      for (auto &inst : *bb) {
        for (auto op : inst.getOperandValues())
          if (getActivityInfo().isActive(op, getIndices()))
            addActiveValue(op);
        for (auto result : inst.getResults())
          if (getActivityInfo().isActive(result, getIndices()))
            addActiveValue(result);
      }
      domOrder.pushChildren(bb);
      if (errorOccurred)
        return true;
    }

    // Create pullback blocks and arguments, visiting original blocks in
    // post-order post-dominance order.
    SmallVector<SILBasicBlock *, 8> postOrderPostDomOrder;
    // Start from the root node, which may have a marker `nullptr` block if
    // there are multiple roots.
    PostOrderPostDominanceOrder postDomOrder(postDomInfo->getRootNode(),
                                             postOrderInfo, original.size());
    while (auto *origNode = postDomOrder.getNext()) {
      auto *origBB = origNode->getBlock();
      postDomOrder.pushChildren(origNode);
      // If node is the `nullptr` marker basic block, do not push it.
      if (!origBB)
        continue;
      postOrderPostDomOrder.push_back(origBB);
    }
    for (auto *origBB : postOrderPostDomOrder) {
      auto *pullbackBB = pullback.createBasicBlock();
      pullbackBBMap.insert({origBB, pullbackBB});
      auto pbStructLoweredType =
          remapType(getPullbackInfo().getLinearMapStructLoweredType(origBB));
      // If the BB is the original exit, then the pullback block that we just
      // created must be the pullback function's entry. For the pullback entry,
      // create entry arguments and continue to the next block.
      if (origBB == origExit) {
        assert(pullbackBB->isEntry());
        createEntryArguments(&getPullback());
        auto *mainPullbackStruct = pullbackBB->getArguments().back();
        assert(mainPullbackStruct->getType() == pbStructLoweredType);
        pullbackStructArguments[origBB] = mainPullbackStruct;
        // Destructure the pullback struct to get the elements.
        builder.setInsertionPoint(pullbackBB);
        auto *dsi = builder.createDestructureStruct(pbLoc, mainPullbackStruct);
        initializePullbackStructElements(origBB, dsi->getResults());
        continue;
      }
      // Get all active values in the original block.
      // If the original block has no active values, continue.
      auto &bbActiveValues = activeValues[origBB];
      if (bbActiveValues.empty())
        continue;
      // Otherwise, if the original block has active values:
      // - For each active buffer in the original block, allocate a new local
      //   buffer in the pullback entry. (All adjoint buffers are allocated in
      //   the pullback entry and deallocated in the pullback exit.)
      // - For each active value in the original block, add adjoint value
      //   arguments to the pullback block.
      for (auto activeValue : bbActiveValues) {
<<<<<<< HEAD
        // Allocate and zero initialize a new local buffer using
        // `getAdjointBuffer`.
        builder.setInsertionPoint(pullback.getEntryBlock());
        getAdjointBuffer(origBB, activeValue);
=======
        if (activeValue->getType().isAddress()) {
          // Allocate and zero initialize a new local buffer using
          // `getAdjointBuffer`.
          builder.setInsertionPoint(pullback.getEntryBlock());
          getAdjointBuffer(origBB, activeValue);
        } else {
          // Create and register pullback block argument for the active value.
          auto *pullbackArg = pullbackBB->createPhiArgument(
              getRemappedTangentType(activeValue->getType()),
              ValueOwnershipKind::Owned);
          activeValuePullbackBBArgumentMap[{origBB, activeValue}] = pullbackArg;
          recordTemporary(pullbackArg);
        }
>>>>>>> 51886e4b
      }
      // Add a pullback struct argument.
      auto *pbStructArg = pullbackBB->createPhiArgument(
          pbStructLoweredType, ValueOwnershipKind::Owned);
      pullbackStructArguments[origBB] = pbStructArg;
      // Destructure the pullback struct to get the elements.
      builder.setInsertionPoint(pullbackBB);
      auto *dsi = builder.createDestructureStruct(pbLoc, pbStructArg);
      initializePullbackStructElements(origBB, dsi->getResults());

      // - Create pullback trampoline blocks for each successor block of the
      //   original block. Pullback trampoline blocks only have a pullback
      //   struct argument. They branch from a pullback successor block to the
      //   pullback original block, passing adjoint values of active values.
      for (auto *succBB : origBB->getSuccessorBlocks()) {
        auto *pullbackTrampolineBB =
            pullback.createBasicBlockBefore(pullbackBB);
        pullbackTrampolineBBMap.insert({{origBB, succBB},
                                       pullbackTrampolineBB});
        // Get the enum element type (i.e. the pullback struct type). The enum
        // element type may be boxed if the enum is indirect.
        auto enumLoweredTy =
            getPullbackInfo().getBranchingTraceEnumLoweredType(succBB);
        auto *enumEltDecl =
            getPullbackInfo().lookUpBranchingTraceEnumElement(origBB, succBB);
        auto enumEltType = remapType(
            enumLoweredTy.getEnumElementType(enumEltDecl, getModule()));
        pullbackTrampolineBB->createPhiArgument(enumEltType,
                                                ValueOwnershipKind::Owned);
      }
    }

    auto *pullbackEntry = pullback.getEntryBlock();
    // The pullback function has type (seed, exit_pbs) -> ([arg0], ..., [argn]).
    auto pbParamArgs = pullback.getArgumentsWithoutIndirectResults();
    assert(pbParamArgs.size() == 2);
    auto seed = pbParamArgs[0];

    // Assign adjoint for original result.
    SmallVector<SILValue, 8> origFormalResults;
    collectAllFormalResultsInTypeOrder(original, origFormalResults);
    auto origResult = origFormalResults[getIndices().source];
    // Emit warning if original result is not varied, because it will always
    // have a zero derivative.
    if (!getActivityInfo().isVaried(origResult, getIndices().parameters)) {
      // Emit fixit if original result has a valid source location.
      auto startLoc = origResult.getLoc().getStartSourceLoc();
      auto endLoc = origResult.getLoc().getEndSourceLoc();
      if (startLoc.isValid() && endLoc.isValid()) {
        getContext().diagnose(startLoc, diag::autodiff_nonvaried_result_fixit)
            .fixItInsert(startLoc, "withoutDerivative(at:")
            .fixItInsertAfter(endLoc, ")");
      }
    }
    builder.setInsertionPoint(
        pullbackEntry, getNextFunctionLocalAllocationInsertionPoint());
<<<<<<< HEAD
    // Create a local copy of the seed so that it can be written to by later
    // adjoint zero'ing logic. The indirect seed argument should not be written
    // to.
    auto *seedBufCopy = builder.createAllocStack(pbLoc, seed->getType());
    builder.createCopyAddr(pbLoc, seed, seedBufCopy, IsNotTake,
                           IsInitialization);
    setAdjointBuffer(origExit, origResult, seedBufCopy);
    functionLocalAllocations.push_back(seedBufCopy);
    LLVM_DEBUG(getADDebugStream()
               << "Assigned seed copy " << *seedBufCopy
               << " as the adjoint of original result " << origResult);
=======
    if (seed->getType().isAddress()) {
      auto *seedBufCopy = builder.createAllocStack(pbLoc, seed->getType());
      builder.createCopyAddr(pbLoc, seed, seedBufCopy, IsNotTake,
                             IsInitialization);
      setAdjointBuffer(origExit, origResult, seedBufCopy);
      functionLocalAllocations.push_back(seedBufCopy);
      LLVM_DEBUG(getADDebugStream()
                 << "Assigned seed buffer " << seedBufCopy
                 << " as the adjoint of original indirect result "
                 << origResult);
    } else {
      setAdjointValue(origExit, origResult, makeConcreteAdjointValue(seed));
      LLVM_DEBUG(getADDebugStream()
                 << "Assigned seed " << *seed
                 << " as the adjoint of original result " << origResult);
    }
>>>>>>> 51886e4b

    // Visit original blocks blocks in post-order and perform differentiation
    // in corresponding pullback blocks. If errors occurred, back out.
    for (auto *bb : postOrderPostDomOrder) {
      visitSILBasicBlock(bb);
      if (errorOccurred)
        return true;
    }

    // Prepare and emit a `return` in the pullback exit block.
    auto *origEntry = getOriginal().getEntryBlock();
    auto *pbExit = getPullbackBlock(origEntry);
    builder.setInsertionPoint(pbExit);

    // This vector will contain all the materialized return elements.
    SmallVector<SILValue, 8> retElts;
    // This vector will contain all indirect parameter adjoint buffers.
    SmallVector<SILValue, 4> indParamAdjoints;

    auto origParams = getOriginal().getArgumentsWithoutIndirectResults();

    // Materializes the return element corresponding to the parameter
    // `parameterIndex` into the `retElts` vector.
    auto addRetElt = [&](unsigned parameterIndex) -> void {
      auto origParam = origParams[parameterIndex];
<<<<<<< HEAD
      auto adjBuf = getAdjointBuffer(origEntry, origParam);
      if (errorOccurred)
        return;
      indParamAdjoints.push_back(adjBuf);
=======
      if (origParam->getType().isObject()) {
        auto pbVal = getAdjointValue(origEntry, origParam);
        auto val = materializeAdjointDirect(pbVal, pbLoc);
        auto newVal = builder.emitCopyValueOperation(pbLoc, val);
        retElts.push_back(newVal);
      } else {
        auto adjBuf = getAdjointBuffer(origEntry, origParam);
        if (errorOccurred)
          return;
        indParamAdjoints.push_back(adjBuf);
      }
>>>>>>> 51886e4b
    };
    // Collect differentiation parameter adjoints.
    for (auto i : getIndices().parameters->getIndices())
      addRetElt(i);

    // Copy them to pullback indirect results.
    assert(indParamAdjoints.size() == pullback.getIndirectResults().size() &&
           "Indirect parameter adjoint count mismatch");

    for (auto pair : zip(indParamAdjoints,
                             getPullback().getIndirectResults())) {
      auto source = std::get<0>(pair);
      auto *dest = std::get<1>(pair);
      builder.createCopyAddr(pbLoc, source, dest, IsTake, IsInitialization);
      // Prevent source buffer from being deallocated, since the underlying
      // value is moved.
      destroyedLocalAllocations.insert(source);
    }

    // Emit cleanups for all local values.
    cleanUpTemporariesForBlock(pbExit, pbLoc);
    // Deallocate local allocations.
    for (auto alloc : functionLocalAllocations) {
      // Assert that local allocations have at least one use.
      // Buffers should not be allocated needlessly.
      assert(!alloc->use_empty());
      if (!destroyedLocalAllocations.count(alloc)) {
        builder.emitDestroyAddrAndFold(pbLoc, alloc);
        destroyedLocalAllocations.insert(alloc);
      }
      builder.createDeallocStack(pbLoc, alloc);
    }
    builder.createReturn(pbLoc, joinElements(retElts, builder, pbLoc));

#ifndef NDEBUG
    bool leakFound = false;
    // Ensure all temporaries have been cleaned up.
    for (auto &bb : pullback) {
      for (auto temp : blockTemporaries[&bb]) {
        if (blockTemporarySet.count(temp)) {
          leakFound = true;
          getADDebugStream() << "Found leaked temporary:\n" << temp;
        }
      }
    }
    // Ensure all local allocations have been cleaned up.
    for (auto localAlloc : functionLocalAllocations) {
      if (!destroyedLocalAllocations.count(localAlloc)) {
        leakFound = true;
        getADDebugStream() << "Found leaked local buffer:\n" << localAlloc;
      }
    }
    assert(!leakFound && "Leaks found!");
#endif

    LLVM_DEBUG(getADDebugStream() << "Generated pullback for "
                                  << original.getName() << ":\n" << pullback);
    return errorOccurred;
  }

  using TrampolineBlockSet = SmallPtrSet<SILBasicBlock *, 4>;

  /// Determine the pullback successor block for a given original block and one
  /// of its predecessors. When a trampoline block is necessary, emit code into
  /// the trampoline block to trampoline the original block's active value's
  /// adjoint values. A dense map `trampolineArgs` will be populated to keep
  /// track of which pullback successor blocks each active value's adjoint value
  /// is used, so that we can release those values in pullback successor blocks
  /// that are not using them.
  SILBasicBlock *buildPullbackSuccessor(
      SILBasicBlock *origBB, SILBasicBlock *origPredBB,
<<<<<<< HEAD
      SmallDenseMap<SILValue, SmallPtrSet<SILBasicBlock *, 4>>
          &adjointTrampolineBlockMap,
      SmallDenseSet<std::pair<SILBasicBlock *, SILValue>, 4> hasAdjointBuffer) {
=======
      SmallDenseMap<SILValue, TrampolineBlockSet> &adjointTrampolineBlockMap) {
>>>>>>> 51886e4b
    // Get the pullback block and optional pullback trampoline block of the
    // predecessor block.
    auto *pullbackBB = getPullbackBlock(origPredBB);
    auto *pullbackTrampolineBB = getPullbackTrampolineBlock(origPredBB, origBB);
    // If the predecessor block does not have a corresponding pullback
    // trampoline block, then the pullback successor is the pullback block.
    if (!pullbackTrampolineBB)
      return pullbackBB;

    // Otherwise, the pullback successor is the pullback trampoline block,
    // which branches to the pullback block and propagates adjoint values of
    // active values.
    assert(pullbackTrampolineBB->getNumArguments() == 1);
    auto loc = origBB->getParent()->getLocation();
    SmallVector<SILValue, 8> trampolineArguments;
    // Propagate adjoint values/buffers of active values/buffers to
    // predecessor blocks.
    auto &predBBActiveValues = activeValues[origPredBB];
    for (auto activeValue : predBBActiveValues) {
<<<<<<< HEAD
      // Skip current basic block arguments. They are handled elsewhere (need to
      // propagate to incoming values).
      // NOTE: Need a `!hasAdjointValue(origPredBB, activeValue)` check like below
      if (hasAdjointBuffer.count({origPredBB, activeValue}))
        continue;
      LLVM_DEBUG(getADDebugStream()
                 << "Propagating active adjoint " << activeValue
                 << " to predecessors' pullback blocks\n");
      // Propagate adjoint buffers using `copy_addr`.
      auto adjBuf = getAdjointBuffer(origBB, activeValue);
      auto predAdjBuf = getAdjointBuffer(origPredBB, activeValue);
      builder.createCopyAddr(
          loc, adjBuf, predAdjBuf, IsNotTake, IsNotInitialization);
=======
      LLVM_DEBUG(getADDebugStream() << "Propagating active adjoint "
                 << activeValue << " to predecessors' pullback blocks\n");
      if (activeValue->getType().isObject()) {
        auto activeValueAdj = getAdjointValue(origBB, activeValue);
        auto concreteActiveValueAdj =
            materializeAdjointDirect(activeValueAdj, loc);

        if (!adjointTrampolineBlockMap.count(concreteActiveValueAdj)) {
          concreteActiveValueAdj =
              builder.emitCopyValueOperation(loc, concreteActiveValueAdj);
          setAdjointValue(origBB, activeValue,
                          makeConcreteAdjointValue(concreteActiveValueAdj));
        }
        auto insertion = adjointTrampolineBlockMap.try_emplace(
            concreteActiveValueAdj, TrampolineBlockSet());
        auto &blockSet = insertion.first->getSecond();
        blockSet.insert(pullbackTrampolineBB);
        trampolineArguments.push_back(concreteActiveValueAdj);

        // If the pullback block does not yet have a registered adjoint
        // value for the active value, set the adjoint value to the
        // forwarded adjoint value argument.
        // TODO: Hoist this logic out of loop over predecessor blocks to
        // remove the `hasAdjointValue` check.
        if (!hasAdjointValue(origPredBB, activeValue)) {
          auto *pullbackBBArg =
              getActiveValuePullbackBlockArgument(origPredBB, activeValue);
          auto forwardedArgAdj = makeConcreteAdjointValue(pullbackBBArg);
          setAdjointValue(origPredBB, activeValue, forwardedArgAdj);
        }
      } else {
        // Propagate adjoint buffers using `copy_addr`.
        auto adjBuf = getAdjointBuffer(origBB, activeValue);
        auto predAdjBuf = getAdjointBuffer(origPredBB, activeValue);
        builder.createCopyAddr(
            loc, adjBuf, predAdjBuf, IsNotTake, IsNotInitialization);
      }
>>>>>>> 51886e4b
    }
    // Propagate pullback struct argument.
    SILBuilder pullbackTrampolineBBBuilder(pullbackTrampolineBB);
    auto *predPBStructVal = pullbackTrampolineBB->getArguments().front();
    auto boxType =
        dyn_cast<SILBoxType>(predPBStructVal->getType().getASTType());
    if (!boxType) {
      trampolineArguments.push_back(predPBStructVal);
    } else {
      auto *projectBox = pullbackTrampolineBBBuilder.createProjectBox(
          loc, predPBStructVal, /*index*/ 0);
      auto loaded = pullbackTrampolineBBBuilder.emitLoadValueOperation(
          loc, projectBox, LoadOwnershipQualifier::Copy);
      pullbackTrampolineBBBuilder.emitDestroyValueOperation(loc,
                                                            predPBStructVal);
      trampolineArguments.push_back(loaded);
    }
    // Branch from pullback trampoline block to pullback block.
    pullbackTrampolineBBBuilder.createBranch(loc, pullbackBB,
                                             trampolineArguments);
    return pullbackTrampolineBB;
  }

  /// Emit pullback code in the corresponding pullback block.
  void visitSILBasicBlock(SILBasicBlock *bb) {
    auto pbLoc = getPullback().getLocation();
    // Get the corresponding pullback basic block.
    auto *pbBB = getPullbackBlock(bb);
    builder.setInsertionPoint(pbBB);

    LLVM_DEBUG({
      auto &s = getADDebugStream()
          << "Original bb" + std::to_string(bb->getDebugID())
          << ": To differentiate or not to differentiate?\n";
      for (auto &inst : reversed(*bb)) {
        s << (getPullbackInfo().shouldDifferentiateInstruction(&inst)
                  ? "[∂] " : "[ ] ")
          << inst;
      }
    });

    // Visit each instruction in reverse order.
    for (auto &inst : reversed(*bb)) {
      if (!getPullbackInfo().shouldDifferentiateInstruction(&inst))
        continue;
      // Differentiate instruction.
      visit(&inst);
      if (errorOccurred)
        return;
    }

    // Emit a branching terminator for the block.
    // If the original block is the original entry, then the pullback block is
    // the pullback exit. This is handled specially in `PullbackEmitter::run()`,
    // so we leave the block non-terminated.
    if (bb->isEntry())
      return;

    // Otherwise, add a `switch_enum` terminator for non-exit
    // pullback blocks.
    // 1. Get the pullback struct pullback block argument.
    // 2. Extract the predecessor enum value from the pullback struct value.
    auto *predEnum = getPullbackInfo().getBranchingTraceDecl(bb);
    auto *predEnumField =
        getPullbackInfo().lookUpLinearMapStructEnumField(bb);
    auto predEnumVal = getPullbackStructElement(bb, predEnumField);

    // TODO: This is a hack to prevent duplicate adjoint buffer propagation.
    // Make it more principled by creating a mapping:
    // `(pred_bb, value) -> (adjoint buffer)` and update it only once.
    SmallDenseSet<std::pair<SILBasicBlock *, SILValue>, 4> hasAdjointBuffer;

    // Propagate adjoint values from active basic block arguments to
    // predecessor terminator operands.
    for (auto *bbArg : bb->getArguments()) {
      if (!getActivityInfo().isActive(bbArg, getIndices()))
        continue;
      // Get predecessor terminator operands.
      SmallVector<std::pair<SILBasicBlock *, SILValue>, 4> incomingValues;
      bbArg->getSingleTerminatorOperands(incomingValues);
      // Initialize adjoint buffer of predecessor terminator operands as
      // adjoint buffer of current block arguments.
      auto bbArgAdj = getAdjointBuffer(bb, bbArg);
      for (auto pair : incomingValues) {
        auto *predBB = std::get<0>(pair);
        auto incomingValue = std::get<1>(pair);
<<<<<<< HEAD
        // Skip non-active incoming values.
        if (!getActivityInfo().isActive(incomingValue, getIndices()))
          continue;
        bool incValHasAdjBuf = bufferMap.count({predBB, incomingValue});
        assert(incValHasAdjBuf);
        hasAdjointBuffer.insert({predBB, incomingValue});
        auto adjBufIncomingValue = getAdjointBuffer(predBB, incomingValue);
        builder.createCopyAddr(
            pbLoc, bbArgAdj, adjBufIncomingValue, IsNotTake, IsInitialization);
        adjBufIncomingValue->printInContext(llvm::errs());
=======
        setAdjointValue(predBB, incomingValue, bbArgAdj);
>>>>>>> 51886e4b
      }
    }

    // 3. Build the pullback successor cases for the `switch_enum`
    //    instruction. The pullback successors correspond to the predecessors
    //    of the current block.
    SmallVector<std::pair<EnumElementDecl *, SILBasicBlock *>, 4>
        pullbackSuccessorCases;
    // A map from active values' adjoint values to the trampoline blocks that
    // are using them.
<<<<<<< HEAD
    SmallDenseMap<SILValue, SmallPtrSet<SILBasicBlock *, 4>>
        pullbackTrampolineBlockMap;
    SmallVector<SILBasicBlock *, 8> pullbackSuccBBs;
    for (auto *predBB : bb->getPredecessorBlocks()) {
      auto *pullbackSuccBB = buildPullbackSuccessor(bb, predBB,
                                                    pullbackTrampolineBlockMap,
                                                    hasAdjointBuffer);
=======
    SmallDenseMap<SILValue, TrampolineBlockSet>
        adjointTrampolineBlockMap;
    SmallVector<SILBasicBlock *, 8> pullbackSuccBBs;
    for (auto *predBB : bb->getPredecessorBlocks()) {
      auto *pullbackSuccBB = buildPullbackSuccessor(bb, predBB,
                                                    adjointTrampolineBlockMap);
>>>>>>> 51886e4b
      pullbackSuccBBs.push_back(pullbackSuccBB);
      auto *enumEltDecl =
          getPullbackInfo().lookUpBranchingTraceEnumElement(predBB, bb);
      pullbackSuccessorCases.push_back({enumEltDecl, pullbackSuccBB});
    }
    // Values are trampolined by only a subset of pullback successor blocks.
    // Other successors blocks should destroy the value to balance the reference
    // count.
<<<<<<< HEAD
    for (auto pair : pullbackTrampolineBlockMap) {
=======
    for (auto pair : adjointTrampolineBlockMap) {
>>>>>>> 51886e4b
      auto value = pair.getFirst();
      // The set of trampoline BBs that are users of `value`.
      auto &userTrampolineBBSet = pair.getSecond();
      // For each pullback successor block that does not trampoline the value,
      // release the value.
      for (auto *pullbackSuccBB : pullbackSuccBBs) {
        if (userTrampolineBBSet.count(pullbackSuccBB))
          continue;
        SILBuilder builder(pullbackSuccBB->begin());
        builder.emitDestroyValueOperation(pbLoc, value);
      }
    }
    // Emit cleanups for all block-local temporaries.
    cleanUpTemporariesForBlock(pbBB, pbLoc);
    // - If the original block has exactly one predecessor, then the adjoint
    //   block has exactly one successor. Extract the pullback struct value
    //   from the predecessor enum value using `unchecked_take_enum_data_addr`
    //   and `load [take]`, and branch to the pullback successor block.
    assert(pullbackSuccessorCases.size() == predEnum->getNumElements());
    builder.createSwitchEnum(
        pbLoc, predEnumVal, /*DefaultBB*/ nullptr, pullbackSuccessorCases);
  }

  void visit(SILInstruction *inst) {
    if (errorOccurred)
      return;

    LLVM_DEBUG(getADDebugStream() << "PullbackEmitter visited:\n[ORIG]"
               << *inst);
#ifndef NDEBUG
    auto beforeInsertion = std::prev(builder.getInsertionPoint());
#endif
    SILInstructionVisitor::visit(inst);
    LLVM_DEBUG({
      auto &s = llvm::dbgs() << "[ADJ] Emitted:\n";
      auto afterInsertion = builder.getInsertionPoint();
      for (auto it = ++beforeInsertion; it != afterInsertion; ++it)
        s << *it;
    });
  }

  void visitSILInstruction(SILInstruction *inst) {
    LLVM_DEBUG(getADDebugStream()
               << "Unhandled instruction in PullbackEmitter: " << *inst);
    getContext().emitNondifferentiabilityError(inst, getInvoker(),
        diag::autodiff_expression_not_differentiable_note);
    errorOccurred = true;
  }

  AllocStackInst *
<<<<<<< HEAD
  emitDifferentiableViewSubscript(ApplyInst *ai, SILType eltType,
                                  SILValue arrayAdjBuf, SILValue fnRef,
                                  CanGenericSignature genericSig, int index) {
=======
  emitArrayTangentSubscript(ApplyInst *ai, SILType eltType,
                            SILValue adjointArray, SILValue fnRef,
                            CanGenericSignature genericSig, int index) {
>>>>>>> 51886e4b
    auto &ctx = builder.getASTContext();
    auto astType = eltType.getASTType();
    auto literal = builder.createIntegerLiteral(
        ai->getLoc(), SILType::getBuiltinIntegerType(64, ctx), index);
    auto intType = SILType::getPrimitiveObjectType(
        ctx.getIntDecl()->getDeclaredType()->getCanonicalType());
    auto *intStruct = builder.createStruct(ai->getLoc(), intType, {literal});
    auto *subscriptBuffer = builder.createAllocStack(ai->getLoc(), eltType);
    auto *swiftModule = getModule().getSwiftModule();
    auto *diffProto = ctx.getProtocol(KnownProtocolKind::Differentiable);
    auto diffConf = swiftModule->lookupConformance(astType, diffProto);
    assert(diffConf.hasValue() && "Missing conformance to `Differentiable`");
    auto addArithProto = ctx.getProtocol(KnownProtocolKind::AdditiveArithmetic);
    auto addArithConf = swiftModule->lookupConformance(astType, addArithProto);
    assert(addArithConf.hasValue() &&
           "Missing conformance to `AdditiveArithmetic`");
    auto subMap =
        SubstitutionMap::get(genericSig, {astType}, {*addArithConf, *diffConf});
    auto arrayAdjBufLoad = builder.createLoad(
        ai->getLoc(), arrayAdjBuf, LoadOwnershipQualifier::Unqualified);
    builder.createApply(ai->getLoc(), fnRef, subMap,
                        // {subscriptBuffer, intStruct, arrayAdjBuf});
                        {subscriptBuffer, intStruct, arrayAdjBufLoad});
    return subscriptBuffer;
  }

<<<<<<< HEAD
  void
  accumulateDifferentiableViewSubscriptDirect(ApplyInst *ai, SILType eltType,
                                              StoreInst *si,
                                              AllocStackInst *subscriptBuffer) {
    addToAdjointBuffer(si->getParent(), si->getSrc(), subscriptBuffer,
                       ai->getLoc());
=======
  void accumulateArrayTangentSubscriptDirect(ApplyInst *ai, SILType eltType,
                                             StoreInst *si,
                                             AllocStackInst *subscriptBuffer) {
    auto newAdjValue = builder.emitLoadValueOperation(
        ai->getLoc(), subscriptBuffer, LoadOwnershipQualifier::Take);
    recordTemporary(newAdjValue);
    SILValue src = si->getSrc();
    // When the store's source is a `copy_value`, the `copy_value` is part of
    // array literal initialization. In this case, add the adjoint to the source
    // of the copy directly.
    if (auto *cvi = dyn_cast<CopyValueInst>(src))
      src = cvi->getOperand();
    addAdjointValue(si->getParent(), src,
                    makeConcreteAdjointValue(newAdjValue), si->getLoc());
    blockTemporaries[ai->getParent()].push_back(newAdjValue);
>>>>>>> 51886e4b
    builder.createDeallocStack(ai->getLoc(), subscriptBuffer);
  }

  void accumulateArrayTangentSubscriptIndirect(
      ApplyInst *ai, CopyAddrInst *cai, AllocStackInst *subscriptBuffer) {
    addToAdjointBuffer(cai->getParent(), cai->getSrc(), subscriptBuffer,
                       cai->getLoc());
    builder.emitDestroyAddrAndFold(cai->getLoc(), subscriptBuffer);
    builder.createDeallocStack(ai->getLoc(), subscriptBuffer);
  }

  void visitArrayInitialization(ApplyInst *ai) {
<<<<<<< HEAD
    SILValue arrayAdjBuf;
=======
    LLVM_DEBUG(getADDebugStream() << "Visiting array initialization:\n" << *ai);
    SILValue adjointArray;
>>>>>>> 51886e4b
    SILValue fnRef;
    CanGenericSignature genericSig;
    for (auto use : ai->getUses()) {
      auto dti = dyn_cast<DestructureTupleInst>(use->getUser());
      if (!dti) continue;
      // The first tuple field of the return value is the `Array`.
<<<<<<< HEAD
      arrayAdjBuf = getAdjointBuffer(ai->getParent(), tei);
      assert(arrayAdjBuf && "Array does not have adjoint buffer");
      auto astType = arrayAdjBuf->getType().getASTType();
=======
      adjointArray = getAdjointValue(ai->getParent(), dti->getResult(0))
          .getConcreteValue();
      assert(adjointArray && "Array does not have adjoint value");
      auto astType = adjointArray->getType().getASTType();
>>>>>>> 51886e4b
      auto typeDecl = astType->getStructOrBoundGenericStruct();
      auto subscriptDecl = cast<SubscriptDecl>(typeDecl->lookupDirect(
          DeclBaseName::createSubscript()).front());
      auto subscriptGet = subscriptDecl->getAccessor(AccessorKind::Get);
      SILDeclRef subscriptRef(subscriptGet, SILDeclRef::Kind::Func);
      auto fnBuilder = SILOptFunctionBuilder(getContext().getTransform());
      auto fn = fnBuilder.getOrCreateFunction(
          ai->getLoc(), subscriptRef, NotForDefinition);
      genericSig = fn->getLoweredFunctionType()->getGenericSignature();
      fnRef = builder.createFunctionRef(ai->getLoc(), fn);
    }
    assert(adjointArray && "Array does not have adjoint value");
    assert(genericSig && "No generic signature");
    assert(fnRef && "cannot create function_ref");
    // Two loops because the tuple_extract instructions can be reached in
    // either order.
    for (auto use : ai->getUses()) {
      auto dti = dyn_cast<DestructureTupleInst>(use->getUser());
      if (!dti) continue;
      // The second tuple field is the `RawPointer`.
      for (auto use : dti->getResult(1)->getUses()) {
        // The `RawPointer` passes through a `pointer_to_address`. That
        // instruction's first use is a `store` whose src is useful; its
        // subsequent uses are `index_addr`s whose only use is a useful
        // `store`. In the indirect case, each `store` is instead a
        // `copy_addr`.
        for (auto use : use->getUser()->getResult(0)->getUses()) {
          auto inst = use->getUser();
          if (auto si = dyn_cast<StoreInst>(inst)) {
            auto tanType = getRemappedTangentType(si->getSrc()->getType());
<<<<<<< HEAD
            auto subscriptBuffer = emitDifferentiableViewSubscript(
                ai, tanType, arrayAdjBuf, fnRef, genericSig, 0);
            accumulateDifferentiableViewSubscriptDirect(
                ai, tanType, si, subscriptBuffer);
          } else if (auto cai = dyn_cast<CopyAddrInst>(inst)) {
            auto tanType = getRemappedTangentType(cai->getSrc()->getType());
            auto subscriptBuffer = emitDifferentiableViewSubscript(
                ai, tanType, arrayAdjBuf, fnRef, genericSig, 0);
            accumulateDifferentiableViewSubscriptIndirect(
=======
            auto subscriptBuffer = emitArrayTangentSubscript(
                ai, tanType, adjointArray, fnRef, genericSig, 0);
            accumulateArrayTangentSubscriptDirect(
                ai, tanType, si, subscriptBuffer);
          } else if (auto cai = dyn_cast<CopyAddrInst>(inst)) {
            auto tanType = getRemappedTangentType(cai->getSrc()->getType());
            auto subscriptBuffer = emitArrayTangentSubscript(
                ai, tanType, adjointArray, fnRef, genericSig, 0);
            accumulateArrayTangentSubscriptIndirect(
>>>>>>> 51886e4b
                ai, cai, subscriptBuffer);
          } else if (auto iai = dyn_cast<IndexAddrInst>(inst)) {
            for (auto use : iai->getUses()) {
              if (auto si = dyn_cast<StoreInst>(use->getUser())) {
                auto literal = dyn_cast<IntegerLiteralInst>(iai->getIndex());
                auto tanType = getRemappedTangentType(
                    si->getSrc()->getType());
<<<<<<< HEAD
                auto subscriptBuffer = emitDifferentiableViewSubscript(
                    ai, tanType, arrayAdjBuf, fnRef,
=======
                auto subscriptBuffer = emitArrayTangentSubscript(
                    ai, tanType, adjointArray, fnRef,
>>>>>>> 51886e4b
                    genericSig, literal->getValue().getLimitedValue());
                accumulateArrayTangentSubscriptDirect(
                    ai, tanType, si, subscriptBuffer);
              } else if (auto cai = dyn_cast<CopyAddrInst>(use->getUser())) {
                auto literal = dyn_cast<IntegerLiteralInst>(iai->getIndex());
                auto tanType = getRemappedTangentType(
                    cai->getSrc()->getType());
<<<<<<< HEAD
                auto subscriptBuffer = emitDifferentiableViewSubscript(
                    ai, tanType, arrayAdjBuf, fnRef,
=======
                auto subscriptBuffer = emitArrayTangentSubscript(
                    ai, tanType, adjointArray, fnRef,
>>>>>>> 51886e4b
                    genericSig, literal->getValue().getLimitedValue());
                accumulateArrayTangentSubscriptIndirect(
                    ai, cai, subscriptBuffer);
              }
            }
          }
        }
      }
    }
  }

  void visitApplyInst(ApplyInst *ai) {
    assert(getPullbackInfo().shouldDifferentiateApplyInst(ai));
    // Handle array uninitialized allocation intrinsic specially.
    if (ai->hasSemantics("array.uninitialized_intrinsic"))
      return visitArrayInitialization(ai);
    // Replace a call to a function with a call to its pullback.
    auto &nestedApplyInfo = getContext().getNestedApplyInfo();
    auto applyInfoLookup = nestedApplyInfo.find(ai);
    // If no `NestedApplyInfo` was found, then this task doesn't need to be
    // differentiated.
    if (applyInfoLookup == nestedApplyInfo.end()) {
      // Must not be active.
      assert(!getActivityInfo().isActive(ai, getIndices()));
      return;
    }
    auto applyInfo = applyInfoLookup->getSecond();

    // Get the pullback.
    auto *field = getPullbackInfo().lookUpLinearMapDecl(ai);
    assert(field);
    auto loc = ai->getLoc();
    auto pullback = getPullbackStructElement(ai->getParent(), field);

    // Get the original result of the `apply` instruction.
    SmallVector<SILValue, 8> args;
    SmallVector<SILValue, 8> origDirResults;
    collectAllExtractedElements(ai, origDirResults);
    SmallVector<SILValue, 8> origAllResults;
    collectAllActualResultsInTypeOrder(
        ai, origDirResults, ai->getIndirectSILResults(),
        origAllResults);
    assert(applyInfo.indices.source < origAllResults.size());
    auto origResult = origAllResults[applyInfo.indices.source];
    assert(origResult);
    auto origNumIndRes = ai->getNumIndirectResults();

    auto pullbackType =
        remapType(pullback->getType()).castTo<SILFunctionType>();

    // Get the seed (i.e. adjoint buffer of the original result).
    SILValue seed;
    auto *bb = ai->getParent();
<<<<<<< HEAD
    seed = getAdjointBuffer(bb, origResult);
    if (errorOccurred)
      return;
=======
    if (origResult->getType().isObject()) {
      // Otherwise, materialize adjoint value of `ai`.
      seed = materializeAdjoint(getAdjointValue(bb, origResult), loc);
    } else {
      seed = getAdjointBuffer(bb, origResult);
      if (errorOccurred)
        return;
    }
>>>>>>> 51886e4b

    // Create allocations for pullback indirect results.
    SmallVector<AllocStackInst *, 4> pullbackIndirectResults;
    auto actualPullbackType = applyInfo.originalPullbackType
        ? *applyInfo.originalPullbackType
        : pullbackType;
    for (auto indRes : actualPullbackType->getIndirectFormalResults()) {
      auto *alloc =
          builder.createAllocStack(loc, remapType(indRes.getSILStorageType()));
      pullbackIndirectResults.push_back(alloc);
      args.push_back(alloc);
    }

    // If callee pullback was reabstracted in VJP, reabstract callee pullback.
    if (applyInfo.originalPullbackType) {
      SILOptFunctionBuilder fb(getContext().getTransform());
      auto *thunk = getOrCreateReabstractionThunk(
          fb, getContext().getModule(), loc, &getPullback(),
          pullbackType, *applyInfo.originalPullbackType);
      auto *thunkRef = builder.createFunctionRef(loc, thunk);
      pullback = builder.createPartialApply(
          loc, thunkRef,
          remapSubstitutionMap(thunk->getForwardingSubstitutionMap()),
          {pullback}, pullbackType->getCalleeConvention());
    }
    args.push_back(seed);

    // Call the callee pullback.
    auto *pullbackCall = builder.createApply(
        loc, pullback, SubstitutionMap(), args, /*isNonThrowing*/ false);
    builder.emitDestroyValueOperation(loc, pullback);

    // Extract all results from `pullbackCall`.
    SmallVector<SILValue, 8> dirResults;
    extractAllElements(pullbackCall, builder, dirResults);
    // Get all results in type-defined order.
    SmallVector<SILValue, 8> allResults;
    collectAllActualResultsInTypeOrder(
        pullbackCall, dirResults, pullbackCall->getIndirectSILResults(),
        allResults);
    LLVM_DEBUG({
      auto &s = getADDebugStream();
      s << "All direct results of the nested pullback call:\n";
      llvm::for_each(dirResults, [&](SILValue v) { s << v; });
      s << "All indirect results of the nested pullback call:\n";
      llvm::for_each(pullbackCall->getIndirectSILResults(),
                     [&](SILValue v) { s << v; });
      s << "All results of the nested pullback call:\n";
      llvm::for_each(allResults, [&](SILValue v) { s << v; });
    });

    // Accumulate adjoints for original differentiation parameters.
    auto allResultsIt = allResults.begin();
    for (unsigned i : applyInfo.indices.parameters->getIndices()) {
      auto origArg = ai->getArgument(origNumIndRes + i);
      auto tan = *allResultsIt++;
<<<<<<< HEAD
      addToAdjointBuffer(bb, origArg, tan, loc);
      builder.emitDestroyAddrAndFold(loc, tan);
=======
      if (tan->getType().isAddress()) {
        addToAdjointBuffer(bb, origArg, tan, loc);
        builder.emitDestroyAddrAndFold(loc, tan);
      } else {
        if (origArg->getType().isAddress()) {
          if (errorOccurred)
            return;
          auto *tmpBuf = builder.createAllocStack(loc, tan->getType());
          builder.emitStoreValueOperation(loc, tan, tmpBuf,
                                          StoreOwnershipQualifier::Init);
          addToAdjointBuffer(bb, origArg, tmpBuf, loc);
          builder.emitDestroyAddrAndFold(loc, tmpBuf);
          builder.createDeallocStack(loc, tmpBuf);
        }
        else {
          recordTemporary(tan);
          addAdjointValue(bb, origArg, makeConcreteAdjointValue(tan), loc);
        }
      }
>>>>>>> 51886e4b
    }
    // Deallocate pullback indirect results.
    for (auto *alloc : reversed(pullbackIndirectResults))
      builder.createDeallocStack(loc, alloc);
  }

  /// Handle `struct` instruction.
  ///   Original: y = struct (x0, x1, x2, ...)
  ///    Adjoint: adj[x0] += struct_extract adj[y], #x0
  ///             adj[x1] += struct_extract adj[y], #x1
  ///             adj[x2] += struct_extract adj[y], #x2
  ///             ...
  void visitStructInst(StructInst *si) {
    auto *bb = si->getParent();
    auto loc = si->getLoc();
    auto *structDecl = si->getStructDecl();
<<<<<<< HEAD
    auto adjStruct = getAdjointBuffer(bb, si);
    // Find the struct `TangentVector` type.
    auto structTy = remapType(si->getType()).getASTType();
    auto tangentVectorTy =
        getTangentSpace(structTy)->getType()->getCanonicalType();
    assert(!getModule().Types.getTypeLowering(
               tangentVectorTy, ResilienceExpansion::Minimal)
                   .isAddressOnly());
    auto *tangentVectorDecl =
        tangentVectorTy->getStructOrBoundGenericStruct();
    assert(tangentVectorDecl);

    // Accumulate adjoints for the fields of the `struct` operand.
    for (auto *field : structDecl->getStoredProperties()) {
      // There does not exist a corresponding tangent field for original
      // fields with `@noDerivative` attribute. Emit an error.
      if (field->getAttrs().hasAttribute<NoDerivativeAttr>())
        continue;
      // Find the corresponding field in the tangent space.
      VarDecl *tanField = nullptr;
      if (tangentVectorDecl == structDecl)
        tanField = field;
      // Otherwise, look up the field by name.
      else {
        auto tanFieldLookup =
            tangentVectorDecl->lookupDirect(field->getName());
        if (tanFieldLookup.empty()) {
          getContext().emitNondifferentiabilityError(
              si, getInvoker(),
              diag::autodiff_stored_property_no_corresponding_tangent,
              tangentVectorDecl->getNameStr(), field->getNameStr());
          errorOccurred = true;
          return;
        }
        tanField = cast<VarDecl>(tanFieldLookup.front());
=======
    auto av = getAdjointValue(bb, si);
    switch (av.getKind()) {
    case AdjointValueKind::Zero:
      for (auto *field : structDecl->getStoredProperties()) {
        auto fv = si->getFieldValue(field);
        addAdjointValue(bb, fv,
            makeZeroAdjointValue(getRemappedTangentType(fv->getType())), loc);
      }
      break;
    case AdjointValueKind::Concrete: {
      auto adjStruct = materializeAdjointDirect(std::move(av), loc);
      // Find the struct `TangentVector` type.
      auto structTy = remapType(si->getType()).getASTType();
      auto tangentVectorTy =
          getTangentSpace(structTy)->getType()->getCanonicalType();
      assert(!getModule().Types.getTypeLowering(
                 tangentVectorTy, ResilienceExpansion::Minimal)
                     .isAddressOnly());
      auto *tangentVectorDecl =
          tangentVectorTy->getStructOrBoundGenericStruct();
      assert(tangentVectorDecl);

      auto *destructure =
          builder.createDestructureStruct(si->getLoc(), adjStruct);
      // Accumulate adjoints for the fields of the `struct` operand.
      unsigned fieldIndex = 0;
      for (auto it = structDecl->getStoredProperties().begin();
           it != structDecl->getStoredProperties().end(); ++it, ++fieldIndex) {
        VarDecl *field = *it;
        if (field->getAttrs().hasAttribute<NoDerivativeAttr>())
          continue;
        // Find the corresponding field in the tangent space.
        VarDecl *tanField = nullptr;
        if (tangentVectorDecl == structDecl)
          tanField = field;
        // Otherwise, look up the field by name.
        else {
          auto tanFieldLookup =
          tangentVectorDecl->lookupDirect(field->getName());
          if (tanFieldLookup.empty()) {
            getContext().emitNondifferentiabilityError(
                si, getInvoker(),
                diag::autodiff_stored_property_no_corresponding_tangent,
                tangentVectorDecl->getNameStr(), field->getNameStr());
            errorOccurred = true;
            return;
          }
          tanField = cast<VarDecl>(tanFieldLookup.front());
        }
        assert(tanField);
        auto tanElt = destructure->getResult(fieldIndex);
        addAdjointValue(
            bb, si->getFieldValue(field),
            makeConcreteAdjointValue(tanElt), si->getLoc());
>>>>>>> 51886e4b
      }
      auto *adjStructElt =
          builder.createStructElementAddr(loc, adjStruct, tanField);
      addToAdjointBuffer(bb, si->getFieldValue(field), adjStructElt, loc);
    }
  }

  /// Handle `struct_extract` instruction.
  ///   Original: y = struct_extract x, #field
  ///    Adjoint: adj[x] += struct (0, ..., #field': adj[y], ..., 0)
  ///                                       ^~~~~~~
  ///                     field in tangent space corresponding to #field
  void visitStructExtractInst(StructExtractInst *sei) {
    assert(!sei->getField()->getAttrs().hasAttribute<NoDerivativeAttr>() &&
           "`struct_extract` with `@noDerivative` field should not be "
           "differentiated; activity analysis should not marked as varied");
    auto *bb = sei->getParent();
    auto loc = sei->getLoc();
    auto structTy = remapType(sei->getOperand()->getType()).getASTType();
    auto tangentVectorTy =
        getTangentSpace(structTy)->getType()->getCanonicalType();
    assert(!getModule().Types.getTypeLowering(
               tangentVectorTy, ResilienceExpansion::Minimal)
                   .isAddressOnly());
    auto tangentVectorSILTy =
        SILType::getPrimitiveObjectType(tangentVectorTy);
    auto *tangentVectorDecl =
        tangentVectorTy->getStructOrBoundGenericStruct();
    assert(tangentVectorDecl);
    // Find the corresponding field in the tangent space.
    VarDecl *tanField = nullptr;
    // If the tangent space is the original struct, then field is the same.
    if (tangentVectorDecl == sei->getStructDecl())
      tanField = sei->getField();
    // Otherwise, look up the field by name.
    else {
      auto tanFieldLookup =
          tangentVectorDecl->lookupDirect(sei->getField()->getName());
      if (tanFieldLookup.empty()) {
        getContext().emitNondifferentiabilityError(
            sei, getInvoker(),
            diag::autodiff_stored_property_no_corresponding_tangent,
            sei->getStructDecl()->getNameStr(),
            sei->getField()->getNameStr());
        errorOccurred = true;
        return;
      }
      tanField = cast<VarDecl>(tanFieldLookup.front());
    }
    // Accumulate adjoint for the `struct_extract` operand.
    auto av = getAdjointBuffer(bb, sei);
    auto tmp = builder.createAllocStack(loc, tangentVectorSILTy);
    emitZeroIndirect(tangentVectorTy, tmp, loc);
    auto tmpElement = builder.createStructElementAddr(loc, tmp, tanField);
    accumulateIndirect(tmpElement, av, loc);
    addToAdjointBuffer(bb, sei->getOperand(), tmp, loc);
    builder.createDeallocStack(loc, tmp);
  }

  /// Handle `tuple` instruction.
  ///   Original: y = tuple (x0, x1, x2, ...)
  ///    Adjoint: adj[x0] += tuple_extract adj[y], 0
  ///             ...
  void visitTupleInst(TupleInst *ti) {
    auto *bb = ti->getParent();
<<<<<<< HEAD
    auto adjBuf = getAdjointBuffer(bb, ti);
    unsigned adjIdx = 0;
    for (auto i : range(ti->getNumOperands())) {
      if (!getTangentSpace(ti->getOperand(i)->getType().getASTType()))
        continue;
      auto adjElt = adjBuf;
      if (adjBuf->getType().is<TupleType>())
        adjElt = builder.createTupleElementAddr(ti->getLoc(), adjBuf, adjIdx++);
      addToAdjointBuffer(bb, ti->getOperand(i), adjElt, ti->getLoc());
=======
    auto av = getAdjointValue(bb, ti);
    switch (av.getKind()) {
    case AdjointValueKind::Zero:
      for (auto eltVal : ti->getElements()) {
        if (!getTangentSpace(eltVal->getType().getASTType()))
          continue;
        addAdjointValue(bb, eltVal,
            makeZeroAdjointValue(getRemappedTangentType(eltVal->getType())),
            ti->getLoc());
      }
      break;
    case AdjointValueKind::Concrete: {
      auto val = av.getConcreteValue();
      unsigned adjIdx = 0;
      auto elts = builder.createDestructureTuple(ti->getLoc(), val);
      for (auto i : range(ti->getNumOperands())) {
        if (!getTangentSpace(ti->getOperand(i)->getType().getASTType()))
          continue;
        auto adjElt = val;
        if (val->getType().is<TupleType>())
          adjElt = elts->getResult(adjIdx++);
        addAdjointValue(bb, ti->getOperand(i),
                        makeConcreteAdjointValue(adjElt), ti->getLoc());
      }
      break;
    }
    case AdjointValueKind::Aggregate:
      unsigned adjIdx = 0;
      for (auto i : range(ti->getElements().size())) {
        if (!getTangentSpace(ti->getElement(i)->getType().getASTType()))
          continue;
        addAdjointValue(bb, ti->getElement(i), av.getAggregateElement(adjIdx++),
                        ti->getLoc());
      }
      break;
>>>>>>> 51886e4b
    }
  }

  /// Handle `tuple_extract` instruction.
  ///   Original: y = tuple_extract x, <n>
  ///    Adjoint: adj[x] += tuple (0, 0, ..., adj[y], ..., 0, 0)
  ///                                         ^~~~~~
  ///                            n'-th element, where n' is tuple tangent space
  ///                            index corresponding to n
  void visitTupleExtractInst(TupleExtractInst *tei) {
    auto *bb = tei->getParent();
    auto loc = tei->getLoc();
    auto adjBuf = getAdjointBuffer(bb, tei);

    auto tupleTy = tei->getTupleType();
    auto tupleTanTy = getRemappedTangentType(tei->getOperand()->getType());
    auto tupleTanTupleTy = tupleTanTy.getAs<TupleType>();
    if (!tupleTanTupleTy) {
      addToAdjointBuffer(bb, tei->getOperand(), adjBuf, loc);
      return;
    }

    // Accumulate adjoint for the `tuple_extract` operand.
    auto tmp = builder.createAllocStack(loc, tupleTanTy);
    unsigned adjIdx = 0;
    for (unsigned i : range(tupleTy->getNumElements())) {
      if (!getTangentSpace(
              tupleTy->getElement(i).getType()->getCanonicalType()))
        continue;
      auto tmpElement = builder.createTupleElementAddr(loc, tmp, adjIdx);
      if (tei->getFieldNo() == i) {
        builder.createCopyAddr(
            loc, adjBuf, tmpElement, IsNotTake, IsInitialization);
      } else {
        auto tanEltType =
            tupleTanTupleTy->getElementType(adjIdx++)->getCanonicalType();
        emitZeroIndirect(tanEltType, tmpElement, loc);
      }
    }
    addToAdjointBuffer(bb, tei->getOperand(), tmp, loc);
    builder.createDeallocStack(loc, tmp);
  }

  /// Handle `destructure_tuple` instruction.
  ///   Original: (y0, ..., yn) = destructure_tuple x
  ///    Adjoint: adj[x].0 += adj[y0]
  ///             ...
  ///             adj[x].n += adj[yn]
  void visitDestructureTupleInst(DestructureTupleInst *dti) {
    auto *bb = dti->getParent();
    auto tupleTanTy = getRemappedTangentType(dti->getOperand()->getType());
    SmallVector<AdjointValue, 8> adjValues;
    for (auto origElt : dti->getResults()) {
      if (!getTangentSpace(origElt->getType().getASTType()))
        continue;
      adjValues.push_back(getAdjointValue(bb, origElt));
    }
    addAdjointValue(bb, dti->getOperand(),
                    makeAggregateAdjointValue(tupleTanTy, adjValues),
                    dti->getLoc());
  }

  /// Handle `load` or `load_borrow` instruction
  ///   Original: y = load/load_borrow x
  ///    Adjoint: adj[x] += adj[y]
<<<<<<< HEAD
  void visitLoadInst(LoadInst *li) {
    auto *bb = li->getParent();
    auto &adjBuf = getAdjointBuffer(bb, li);
    addToAdjointBuffer(bb, li->getOperand(), adjBuf, li->getLoc());
    if (errorOccurred)
      return;
=======
  void visitLoadOperation(SingleValueInstruction *inst) {
    assert(isa<LoadInst>(inst) || isa<LoadBorrowInst>(inst));
    auto *bb = inst->getParent();
    auto adjVal =
    materializeAdjointDirect(getAdjointValue(bb, inst), inst->getLoc());
    // Allocate a local buffer and store the adjoint value. This buffer will be
    // used for accumulation into the adjoint buffer.
    auto *localBuf = builder.createAllocStack(inst->getLoc(), adjVal->getType());
    auto copy = builder.emitCopyValueOperation(inst->getLoc(), adjVal);
    builder.emitStoreValueOperation(inst->getLoc(), copy, localBuf,
                                    StoreOwnershipQualifier::Init);
    // Accumulate the adjoint value in the local buffer into the adjoint buffer.
    addToAdjointBuffer(bb, inst->getOperand(0), localBuf, inst->getLoc());
    if (errorOccurred)
      return;
    builder.emitDestroyAddr(inst->getLoc(), localBuf);
    builder.createDeallocStack(inst->getLoc(), localBuf);
>>>>>>> 51886e4b
  }
  void visitLoadInst(LoadInst *li) { visitLoadOperation(li); }
  void visitLoadBorrowInst(LoadBorrowInst *lbi) { visitLoadOperation(lbi); }

  /// Handle `store` or `store_borrow` instruction.
  ///   Original: store/store_borrow x to y
  ///    Adjoint: adj[x] += load adj[y]; adj[y] = 0
  void visitStoreOperation(SILBasicBlock *bb, SILLocation loc,
                           SILValue origSrc, SILValue origDest) {
    auto &adjBuf = getAdjointBuffer(bb, origDest);
    if (errorOccurred)
      return;
    auto bufType = remapType(adjBuf->getType());
<<<<<<< HEAD
    addToAdjointBuffer(bb, si->getSrc(), adjBuf, si->getLoc());
    if (errorOccurred)
      return;
    emitZeroIndirect(bufType.getASTType(), adjBuf, si->getLoc());
=======
    auto adjVal = builder.emitLoadValueOperation(
        loc, adjBuf, LoadOwnershipQualifier::Take);
    recordTemporary(adjVal);
    addAdjointValue(bb, origSrc, makeConcreteAdjointValue(adjVal), loc);
    emitZeroIndirect(bufType.getASTType(), adjBuf, loc);
  }
  void visitStoreInst(StoreInst *si) {
    visitStoreOperation(
        si->getParent(), si->getLoc(), si->getSrc(), si->getDest());
  }
  void visitStoreBorrowInst(StoreBorrowInst *sbi) {
    visitStoreOperation(
        sbi->getParent(), sbi->getLoc(), sbi->getSrc(), sbi->getDest());
>>>>>>> 51886e4b
  }

  /// Handle `copy_addr` instruction.
  ///   Original: copy_addr x to y
  ///    Adjoint: adj[x] += adj[y]; adj[y] = 0
  void visitCopyAddrInst(CopyAddrInst *cai) {
    auto *bb = cai->getParent();
    auto &adjDest = getAdjointBuffer(bb, cai->getDest());
    if (errorOccurred)
      return;
    auto destType = remapType(adjDest->getType());
    addToAdjointBuffer(bb, cai->getSrc(), adjDest, cai->getLoc());
    builder.emitDestroyAddrAndFold(cai->getLoc(), adjDest);
    emitZeroIndirect(destType.getASTType(), adjDest, cai->getLoc());
  }

  /// Handle `copy_value` instruction.
  ///   Original: y = copy_value x
  ///    Adjoint: adj[x] += adj[y]
  void visitCopyValueInst(CopyValueInst *cvi) {
    auto *bb = cvi->getParent();
    auto adj = getAdjointValue(bb, cvi);
    addAdjointValue(bb, cvi->getOperand(), adj, cvi->getLoc());
  }

  /// Handle `begin_borrow` instruction.
  ///   Original: y = begin_borrow x
  ///    Adjoint: adj[x] += adj[y]
  void visitBeginBorrowInst(BeginBorrowInst *bbi) {
    auto *bb = bbi->getParent();
    auto adj = getAdjointValue(bb, bbi);
    addAdjointValue(bb, bbi->getOperand(), adj, bbi->getLoc());
  }

  /// Handle `begin_access` instruction.
  ///   Original: y = begin_access x
  ///    Adjoint: nothing
  void visitBeginAccessInst(BeginAccessInst *bai) {
    // Check for non-differentiable writes.
    if (bai->getAccessKind() == SILAccessKind::Modify) {
      if (auto *gai = dyn_cast<GlobalAddrInst>(bai->getSource())) {
        getContext().emitNondifferentiabilityError(bai, getInvoker(),
            diag::autodiff_cannot_differentiate_writes_to_global_variables);
        errorOccurred = true;
        return;
      }
      if (auto *pbi = dyn_cast<ProjectBoxInst>(bai->getSource())) {
        getContext().emitNondifferentiabilityError(bai, getInvoker(),
            diag::autodiff_cannot_differentiate_writes_to_mutable_captures);
        errorOccurred = true;
        return;
      }
    }
  }

#define NOT_DIFFERENTIABLE(INST, DIAG) \
  void visit##INST##Inst(INST##Inst *inst) { \
    getContext().emitNondifferentiabilityError( \
        inst, getInvoker(), diag::DIAG); \
    errorOccurred = true; \
    return; \
  }
  NOT_DIFFERENTIABLE(RefElementAddr, autodiff_class_property_not_supported)
#undef NOT_DIFFERENTIABLE

#define NO_ADJOINT(INST) \
  void visit##INST##Inst(INST##Inst *inst) {}
  // Terminators.
  NO_ADJOINT(Return)
  NO_ADJOINT(Branch)
  NO_ADJOINT(CondBranch)

  // Buffer projection.
  NO_ADJOINT(StructElementAddr)
  NO_ADJOINT(TupleElementAddr)

  // Memory allocation/access.
  NO_ADJOINT(AllocStack)
  NO_ADJOINT(DeallocStack)
  NO_ADJOINT(EndAccess)

  // Debugging/reference counting instructions.
  NO_ADJOINT(DebugValue)
  NO_ADJOINT(DebugValueAddr)
  NO_ADJOINT(RetainValue)
  NO_ADJOINT(RetainValueAddr)
  NO_ADJOINT(ReleaseValue)
  NO_ADJOINT(ReleaseValueAddr)
  NO_ADJOINT(StrongRetain)
  NO_ADJOINT(StrongRelease)
  NO_ADJOINT(UnownedRetain)
  NO_ADJOINT(UnownedRelease)
  NO_ADJOINT(StrongRetainUnowned)
  NO_ADJOINT(DestroyValue)
  NO_ADJOINT(DestroyAddr)

  // Value ownership.
  NO_ADJOINT(EndBorrow)
#undef NO_DERIVATIVE
};
} // end anonymous namespace

AdjointValue PullbackEmitter::makeZeroAdjointValue(SILType type) {
  return AdjointValue::createZero(allocator, remapType(type));
}

AdjointValue
PullbackEmitter::makeConcreteAdjointValue(SILValue value) {
  return AdjointValue::createConcrete(allocator, value);
}

template<typename EltRange>
AdjointValue PullbackEmitter::makeAggregateAdjointValue(
    SILType type, EltRange elements) {
  return AdjointValue::createAggregate(allocator, remapType(type), elements);
}

[[deprecated]]
SILValue PullbackEmitter::materializeAdjointDirect(
    AdjointValue val, SILLocation loc) {
  assert(val.getType().isObject());
  LLVM_DEBUG(getADDebugStream() <<
             "Materializing adjoints for " << val << '\n');
  switch (val.getKind()) {
  case AdjointValueKind::Zero:
    return recordTemporary(emitZeroDirect(val.getType().getASTType(), loc));
  case AdjointValueKind::Aggregate: {
    SmallVector<SILValue, 8> elements;
    for (auto i : range(val.getNumAggregateElements())) {
      auto eltVal = materializeAdjointDirect(val.getAggregateElement(i), loc);
      elements.push_back(builder.emitCopyValueOperation(loc, eltVal));
    }
    if (val.getType().is<TupleType>())
      return recordTemporary(
          builder.createTuple(loc, val.getType(), elements));
    else
      return recordTemporary(
          builder.createStruct(loc, val.getType(), elements));
  }
  case AdjointValueKind::Concrete:
    return val.getConcreteValue();
  }
}

[[deprecated]]
SILValue PullbackEmitter::materializeAdjoint(AdjointValue val,
                                             SILLocation loc) {
  if (val.isConcrete()) {
    LLVM_DEBUG(getADDebugStream()
        << "Materializing adjoint: Value is concrete.\n");
    return val.getConcreteValue();
  }
  LLVM_DEBUG(getADDebugStream() << "Materializing adjoint: Value is "
                                   "non-concrete. Materializing directly.\n");
  return materializeAdjointDirect(val, loc);
}

void PullbackEmitter::materializeAdjointIndirect(
    AdjointValue val, SILValue destBufferAccess, SILLocation loc) {
  switch (val.getKind()) {
  /// Given a `%buf : *T, emit instructions that produce a zero or an aggregate
  /// of zeros of the expected type. When `T` conforms to
  /// `AdditiveArithmetic`, we emit a call to `AdditiveArithmetic.zero`. When
  /// `T` is a builtin float, we emit a `float_literal` instruction.
  /// Otherwise, we assert that `T` must be an aggregate where each element
  /// conforms to `AdditiveArithmetic` or is a builtin float. We expect to emit
  /// a zero for each element and use the appropriate aggregate constructor
  /// instruction (in this case, `tuple`) to produce a tuple. But currently,
  /// since we need indirect passing for aggregate instruction, we just use
  /// `tuple_element_addr` to get element buffers and write elements to them.
  case AdjointValueKind::Zero:
    emitZeroIndirect(val.getSwiftType(), destBufferAccess, loc);
    break;
  /// Given a `%buf : *(T0, T1, T2, ...)` or `%buf : *Struct` recursively emit
  /// instructions to materialize the symbolic tuple or struct, filling the
  /// buffer.
  case AdjointValueKind::Aggregate: {
    if (auto *tupTy = val.getSwiftType()->getAs<TupleType>()) {
      for (auto idx : range(val.getNumAggregateElements())) {
        auto eltTy = SILType::getPrimitiveAddressType(
            tupTy->getElementType(idx)->getCanonicalType());
        auto *eltBuf =
            builder.createTupleElementAddr(loc, destBufferAccess, idx, eltTy);
        materializeAdjointIndirect(
            val.getAggregateElement(idx), eltBuf, loc);
      }
    } else if (auto *structDecl =
                   val.getSwiftType()->getStructOrBoundGenericStruct()) {
      auto fieldIt = structDecl->getStoredProperties().begin();
      for (unsigned i = 0; fieldIt != structDecl->getStoredProperties().end();
           ++fieldIt, ++i) {
        auto eltBuf =
            builder.createStructElementAddr(loc, destBufferAccess, *fieldIt);
        materializeAdjointIndirect(
            val.getAggregateElement(i), eltBuf, loc);
      }
    } else {
      llvm_unreachable("Not an aggregate type");
    }
    break;
  }
  /// Value is already materialized!
  case AdjointValueKind::Concrete:
    auto concreteVal = val.getConcreteValue();
    builder.emitStoreValueOperation(loc, concreteVal, destBufferAccess,
                                    StoreOwnershipQualifier::Init);
    break;
  }
}

void PullbackEmitter::emitZeroIndirect(CanType type, SILValue bufferAccess,
                                       SILLocation loc) {
  auto tangentSpace = getTangentSpace(type);
  assert(tangentSpace && "No tangent space for this type");
  switch (tangentSpace->getKind()) {
  case VectorSpace::Kind::Vector:
    emitZeroIntoBuffer(builder, type, bufferAccess, loc);
    return;
  case VectorSpace::Kind::Tuple: {
    auto tupleType = tangentSpace->getTuple();
    SmallVector<SILValue, 8> zeroElements;
    for (unsigned i : range(tupleType->getNumElements())) {
      auto eltAddr = builder.createTupleElementAddr(loc, bufferAccess, i);
      emitZeroIndirect(tupleType->getElementType(i)->getCanonicalType(),
                       eltAddr, loc);
    }
    return;
  }
  case VectorSpace::Kind::Function: {
    llvm_unreachable(
      "Unimplemented: Emit thunks for abstracting zero initialization");
  }
  }
}

SILValue PullbackEmitter::emitZeroDirect(CanType type, SILLocation loc) {
  auto silType = getModule().Types.getLoweredLoadableType(
      type, ResilienceExpansion::Minimal);
  auto *buffer = builder.createAllocStack(loc, silType);
  emitZeroIndirect(type, buffer, loc);
  auto loaded = builder.emitLoadValueOperation(
      loc, buffer, LoadOwnershipQualifier::Take);
  builder.createDeallocStack(loc, buffer);
  return loaded;
}

AdjointValue
PullbackEmitter::accumulateAdjoints(AdjointValue lhs, AdjointValue rhs,
                                    SILLocation loc) {
  LLVM_DEBUG(getADDebugStream()
             << "Materializing adjoint directly.\nLHS: " << lhs
             << "\nRHS: " << rhs << '\n');
  switch (lhs.getKind()) {
  // x
  case AdjointValueKind::Concrete: {
    auto lhsVal = lhs.getConcreteValue();
    switch (rhs.getKind()) {
    // x + y
    case AdjointValueKind::Concrete: {
      auto rhsVal = rhs.getConcreteValue();
      auto sum = recordTemporary(accumulateDirect(lhsVal, rhsVal, loc));
      return makeConcreteAdjointValue(sum);
    }
    // x + 0 => x
    case AdjointValueKind::Zero:
      return lhs;
    // x + (y, z) => (x.0 + y, x.1 + z)
    case AdjointValueKind::Aggregate:
      SmallVector<AdjointValue, 8> newElements;
      auto lhsTy = lhsVal->getType().getASTType();
      auto lhsValCopy = builder.emitCopyValueOperation(loc, lhsVal);
      if (auto *tupTy = lhsTy->getAs<TupleType>()) {
<<<<<<< HEAD
        for (auto idx : range(rhs.getNumAggregateElements())) {
          auto lhsElt = builder.createTupleExtract(
              lhsVal.getLoc(), lhsVal, idx);
          auto rhsElt = rhs.getAggregateElement(idx);
          newElements.push_back(accumulateAdjoints(
              makeConcreteAdjointValue(lhsElt), rhsElt, loc));
=======
        auto elts = builder.createDestructureTuple(loc, lhsValCopy);
        llvm::for_each(elts->getResults(),
                       [this](SILValue result) { recordTemporary(result); });
        for (auto i : indices(elts->getResults())) {
          auto rhsElt = rhs.getAggregateElement(i);
          newElements.push_back(accumulateAdjointsDirect(
              makeConcreteAdjointValue(elts->getResult(i)), rhsElt, loc));
>>>>>>> 51886e4b
        }
      } else if (auto *structDecl = lhsTy->getStructOrBoundGenericStruct()) {
        auto elts =
            builder.createDestructureStruct(lhsVal.getLoc(), lhsValCopy);
        llvm::for_each(elts->getResults(),
                       [this](SILValue result) { recordTemporary(result); });
        for (unsigned i : indices(elts->getResults())) {
          auto rhsElt = rhs.getAggregateElement(i);
<<<<<<< HEAD
          newElements.push_back(accumulateAdjoints(
              makeConcreteAdjointValue(lhsElt), rhsElt, loc));
=======
          newElements.push_back(
              accumulateAdjointsDirect(
                  makeConcreteAdjointValue(elts->getResult(i)), rhsElt, loc));
>>>>>>> 51886e4b
        }
      } else {
        llvm_unreachable("Not an aggregate type");
      }
      return makeAggregateAdjointValue(lhsVal->getType(), newElements);
    }
  }
  // 0
  case AdjointValueKind::Zero:
    // 0 + x => x
    return rhs;
  // (x, y)
  case AdjointValueKind::Aggregate:
    switch (rhs.getKind()) {
    // (x, y) + z => (x + z.0, y + z.1)
    case AdjointValueKind::Concrete:
    // x + 0 => x
    case AdjointValueKind::Zero:
      return lhs;
    // (x, y) + (z, w) => (x + z, y + w)
    case AdjointValueKind::Aggregate: {
      SmallVector<AdjointValue, 8> newElements;
      for (auto i : range(lhs.getNumAggregateElements()))
        newElements.push_back(accumulateAdjoints(
            lhs.getAggregateElement(i), rhs.getAggregateElement(i), loc));
      return makeAggregateAdjointValue(lhs.getType(), newElements);
    }
    }
  }
}

[[deprecated]]
SILValue PullbackEmitter::accumulateDirect(SILValue lhs, SILValue rhs,
                                           SILLocation loc) {
  // TODO: Optimize for the case when lhs == rhs.
  LLVM_DEBUG(getADDebugStream() <<
             "Emitting adjoint accumulation for lhs: " << lhs <<
             " and rhs: " << rhs << "\n");
  assert(lhs->getType() == rhs->getType() && "Adjoints must have equal types!");
  assert(lhs->getType().isObject() && rhs->getType().isObject() &&
         "Adjoint types must be both object types!");
  auto adjointTy = lhs->getType();
  auto adjointASTTy = adjointTy.getASTType();
  auto tangentSpace = getTangentSpace(adjointASTTy);
  auto lhsCopy = builder.emitCopyValueOperation(loc, lhs);
  auto rhsCopy = builder.emitCopyValueOperation(loc, rhs);
  assert(tangentSpace && "No tangent space for this type");
  switch (tangentSpace->getKind()) {
  case VectorSpace::Kind::Vector: {
    // Allocate buffers for inputs and output.
    auto *resultBuf = builder.createAllocStack(loc, adjointTy);
    auto *lhsBuf = builder.createAllocStack(loc, adjointTy);
    auto *rhsBuf = builder.createAllocStack(loc, adjointTy);
    // Initialize input buffers.
    builder.emitStoreValueOperation(loc, lhsCopy, lhsBuf,
                                    StoreOwnershipQualifier::Init);
    builder.emitStoreValueOperation(loc, rhsCopy, rhsBuf,
                                    StoreOwnershipQualifier::Init);
    accumulateIndirect(resultBuf, lhsBuf, rhsBuf, loc);
    builder.emitDestroyAddr(loc, lhsBuf);
    builder.emitDestroyAddr(loc, rhsBuf);
    // Deallocate input buffers.
    builder.createDeallocStack(loc, rhsBuf);
    builder.createDeallocStack(loc, lhsBuf);
    auto val = builder.emitLoadValueOperation(
        loc, resultBuf, LoadOwnershipQualifier::Take);
    // Deallocate result buffer.
    builder.createDeallocStack(loc, resultBuf);
    return val;
  }
  case VectorSpace::Kind::Tuple: {
    SmallVector<SILValue, 8> adjElements;
    auto lhsElts = builder.createDestructureTuple(loc, lhsCopy)->getResults();
    auto rhsElts = builder.createDestructureTuple(loc, rhsCopy)->getResults();
    for (auto zipped : llvm::zip(lhsElts, rhsElts))
      adjElements.push_back(
          accumulateDirect(std::get<0>(zipped), std::get<1>(zipped), loc));
    return builder.createTuple(loc, adjointTy, adjElements);
  }
  case VectorSpace::Kind::Function: {
    llvm_unreachable(
        "Unimplemented: Emit thunks for abstracting adjoint accumulation");
  }
  }
}

void PullbackEmitter::accumulateIndirect(
    SILValue resultBufAccess, SILValue lhsBufAccess, SILValue rhsBufAccess,
    SILLocation loc) {
  // TODO: Optimize for the case when lhs == rhs.
  assert(lhsBufAccess->getType() == rhsBufAccess->getType() &&
         "Adjoint values must have same type!");
  assert(lhsBufAccess->getType().isAddress() &&
         rhsBufAccess->getType().isAddress() &&
         "Adjoint values must both have address types!");
  auto adjointTy = lhsBufAccess->getType();
  auto adjointASTTy = adjointTy.getASTType();
  auto *swiftMod = getModule().getSwiftModule();
  auto tangentSpace = adjointASTTy->getAutoDiffAssociatedTangentSpace(
      LookUpConformanceInModule(swiftMod));
  assert(tangentSpace && "No tangent space for this type");
  switch (tangentSpace->getKind()) {
  case VectorSpace::Kind::Vector: {
    auto *proto = getContext().getAdditiveArithmeticProtocol();
    auto *combinerFuncDecl = getContext().getPlusDecl();
    // Call the combiner function and return.
    auto adjointParentModule = tangentSpace->getNominal()
        ? tangentSpace->getNominal()->getModuleContext()
        : getModule().getSwiftModule();
    auto confRef = adjointParentModule->lookupConformance(adjointASTTy,
                                                           proto);
    assert(confRef.hasValue() && "Missing conformance to `AdditiveArithmetic`");
    SILDeclRef declRef(combinerFuncDecl, SILDeclRef::Kind::Func);
    auto silFnTy = getContext().getTypeConverter().getConstantType(declRef);
    // %0 = witness_method @+
    auto witnessMethod = builder.createWitnessMethod(loc, adjointASTTy,
                                                     *confRef, declRef,
                                                     silFnTy);
    auto subMap = SubstitutionMap::getProtocolSubstitutions(
        proto, adjointASTTy, *confRef);
    // %1 = metatype $T.Type
    auto metatypeType =
        CanMetatypeType::get(adjointASTTy, MetatypeRepresentation::Thick);
    auto metatypeSILType = SILType::getPrimitiveObjectType(metatypeType);
    auto metatype = builder.createMetatype(loc, metatypeSILType);
    // %2 = apply $0(%result, %new, %old, %1)
    builder.createApply(loc, witnessMethod, subMap,
                        {resultBufAccess, rhsBufAccess, lhsBufAccess, metatype},
                        /*isNonThrowing*/ false);
    builder.emitDestroyValueOperation(loc, witnessMethod);
    return;
  }
  case VectorSpace::Kind::Tuple: {
    auto tupleType = tangentSpace->getTuple();
    for (unsigned i : range(tupleType->getNumElements())) {
      auto *destAddr = builder.createTupleElementAddr(loc, resultBufAccess, i);
      auto *eltAddrLHS = builder.createTupleElementAddr(loc, lhsBufAccess, i);
      auto *eltAddrRHS = builder.createTupleElementAddr(loc, rhsBufAccess, i);
      accumulateIndirect(destAddr, eltAddrLHS, eltAddrRHS, loc);
    }
    return;
  }
  case VectorSpace::Kind::Function: {
    llvm_unreachable(
        "Unimplemented: Emit thunks for abstracting adjoint value "
        "accumulation");
  }
  }
}

void PullbackEmitter::accumulateIndirect(SILValue lhsDestAccess,
                                         SILValue rhsAccess, SILLocation loc) {
  assert(lhsDestAccess->getType().isAddress() &&
         rhsAccess->getType().isAddress());
  assert(lhsDestAccess->getFunction() == &getPullback());
  assert(rhsAccess->getFunction() == &getPullback());
  auto type = lhsDestAccess->getType();
  auto astType = type.getASTType();
  auto *swiftMod = getModule().getSwiftModule();
  auto tangentSpace = astType->getAutoDiffAssociatedTangentSpace(
      LookUpConformanceInModule(swiftMod));
  assert(tangentSpace && "No tangent space for this type");
  switch (tangentSpace->getKind()) {
  case VectorSpace::Kind::Vector: {
    auto *proto = getContext().getAdditiveArithmeticProtocol();
    auto *accumulatorFuncDecl = getContext().getPlusEqualDecl();
    // Call the combiner function and return.
    auto confRef = swiftMod->lookupConformance(astType, proto);
    assert(confRef.hasValue() && "Missing conformance to `AdditiveArithmetic`");
    SILDeclRef declRef(accumulatorFuncDecl, SILDeclRef::Kind::Func);
    auto silFnTy = getContext().getTypeConverter().getConstantType(declRef);
    // %0 = witness_method @+=
    auto witnessMethod =
        builder.createWitnessMethod(loc, astType, *confRef, declRef, silFnTy);
    auto subMap =
        SubstitutionMap::getProtocolSubstitutions(proto, astType, *confRef);
    // %1 = metatype $T.Type
    auto metatypeType =
        CanMetatypeType::get(astType, MetatypeRepresentation::Thick);
    auto metatypeSILType = SILType::getPrimitiveObjectType(metatypeType);
    auto metatype = builder.createMetatype(loc, metatypeSILType);
    // %2 = apply $0(%lhs, %rhs, %1)
    builder.createApply(loc, witnessMethod, subMap,
                        {lhsDestAccess, rhsAccess, metatype},
                        /*isNonThrowing*/ false);
    builder.emitDestroyValueOperation(loc, witnessMethod);
    return;
  }
  case VectorSpace::Kind::Tuple: {
    auto tupleType = tangentSpace->getTuple();
    for (unsigned i : range(tupleType->getNumElements())) {
      auto *destAddr = builder.createTupleElementAddr(loc, lhsDestAccess, i);
      auto *eltAddrRHS = builder.createTupleElementAddr(loc, rhsAccess, i);
      accumulateIndirect(destAddr, eltAddrRHS, loc);
    }
    return;
  }
  case VectorSpace::Kind::Function: {
    llvm_unreachable(
        "Unimplemented: Emit thunks for abstracting adjoint value "
        "accumulation");
  }
  }
}

bool VJPEmitter::run() {
  LLVM_DEBUG(getADDebugStream()
             << "Cloning original @" << original->getName()
             << " to vjp @" << vjp->getName() << '\n');
  // Create entry BB and arguments.
  auto *entry = vjp->createBasicBlock();
  createEntryArguments(vjp);

  // Clone.
  SmallVector<SILValue, 4> entryArgs(entry->getArguments().begin(),
                                     entry->getArguments().end());
  cloneFunctionBody(original, entry, entryArgs);
  // If errors occurred, back out.
  if (errorOccurred)
    return true;

  // Each `@guaranteed` trampoline argument needs to have a lifetime-ending use
  // past its destination argument's lifetime-ending uses (aka. `end_borrow`).
  // `trampolinedGuaranteedPhiArguments` tracks all `@guaranteed` trampoline
  // arguments. We emit an `end_borrow` immediately past each destination
  // argument's lifetime-ending uses.
  for (auto &trampolinedArgPair : trampolinedGuaranteedPhiArguments) {
    for (auto *destArgUse : trampolinedArgPair.destinationArgument->getUses()) {
      if (auto *lifetimeEnd = dyn_cast<EndBorrowInst>(destArgUse->getUser())) {
        getBuilder().setInsertionPoint(lifetimeEnd->getParentBlock(),
                                       std::next(lifetimeEnd->getIterator()));
        getBuilder().emitEndBorrowOperation(
            lifetimeEnd->getLoc(), trampolinedArgPair.trampolineArgument);
      }
    }
  }

  // Generate pullback code.
  PullbackEmitter PullbackEmitter(*this);
  if (PullbackEmitter.run()) {
    errorOccurred = true;
    return true;
  }
  LLVM_DEBUG(getADDebugStream() << "Generated VJP for "
                                << original->getName() << ":\n" << *vjp);
  return errorOccurred;
}

//===----------------------------------------------------------------------===//
// `[differentiable]` attribute processing
//===----------------------------------------------------------------------===//

SILFunction *
ADContext::declareExternalAssociatedFunction(
    SILFunction *original, SILDifferentiableAttr *attr, StringRef name,
    AutoDiffAssociatedFunctionKind kind) {
  auto &module = getModule();
  auto &indices = attr->getIndices();
  auto originalTy = original->getLoweredFunctionType();
  auto originalLoc = original->getLocation();
  auto assocGenSig = getAssociatedFunctionGenericSignature(attr, original);
  auto assocFnTy = originalTy->getAutoDiffAssociatedFunctionType(
      indices.parameters, indices.source, /*differentiationOrder*/ 1, kind,
      module, LookUpConformanceInModule(module.getSwiftModule()), assocGenSig);
  SILOptFunctionBuilder fb(getTransform());
  // Create external function declaration.
  auto *assocFn = fb.createFunction(
      SILLinkage::PublicExternal, name, assocFnTy,
      /*genericEnv*/ nullptr, originalLoc, original->isBare(), IsNotTransparent,
      original->isSerialized(), original->isDynamicallyReplaceable());
  // Note: Setting debug scope prevents crashes during later transforms.
  assocFn->setDebugScope(new (module) SILDebugScope(originalLoc, assocFn));
  return assocFn;
}

static SILFunction *createEmptyVJP(
    ADContext &context, SILFunction *original, SILDifferentiableAttr *attr,
    bool isExported) {
  LLVM_DEBUG({
    auto &s = getADDebugStream();
    s << "Creating VJP:\n\t";
    s << "Original type: " << original->getLoweredFunctionType() << "\n\t";
  });

  auto &module = context.getModule();
  auto originalTy = original->getLoweredFunctionType();
  auto indices = attr->getIndices();

  // === Create an empty VJP. ===
  Mangle::ASTMangler mangler;
  auto vjpName = original->getASTContext().getIdentifier(
      mangler.mangleAutoDiffAssociatedFunctionHelper(
          original->getName(), AutoDiffAssociatedFunctionKind::VJP, indices))
              .str();
  auto vjpGenericSig = getAssociatedFunctionGenericSignature(attr, original);

  // RAII that pushes the original function's generic signature to
  // `module.Types` so that calls to `module.Types.getTypeLowering()` below
  // will know the VJP's generic parameter types.
  Lowering::GenericContextScope genericContextScope(
      module.Types, vjpGenericSig);

  auto *vjpGenericEnv = vjpGenericSig
      ? vjpGenericSig->createGenericEnvironment()
      : nullptr;
  auto vjpType = originalTy->getAutoDiffAssociatedFunctionType(
      indices.parameters, indices.source, /*differentiationOrder*/ 1,
      AutoDiffAssociatedFunctionKind::VJP, module,
      LookUpConformanceInModule(module.getSwiftModule()), vjpGenericSig);

  SILOptFunctionBuilder fb(context.getTransform());
  auto linkage = autodiff::getAutoDiffAssociatedFunctionLinkage(
      original->getLinkage(), isExported);
  auto *vjp = fb.createFunction(linkage, vjpName, vjpType, vjpGenericEnv,
                                original->getLocation(), original->isBare(),
                                IsNotTransparent, original->isSerialized(),
                                original->isDynamicallyReplaceable());
  vjp->setDebugScope(new (module) SILDebugScope(original->getLocation(), vjp));
  attr->setVJPName(vjpName);

  LLVM_DEBUG(llvm::dbgs() << "VJP type: " << vjp->getLoweredFunctionType()
                          << "\n");
  return vjp;
}

static SILFunction *createEmptyJVP(
    ADContext &context, SILFunction *original, SILDifferentiableAttr *attr,
    bool isExported) {
  LLVM_DEBUG({
    auto &s = getADDebugStream();
    s << "Creating JVP:\n\t";
    s << "Original type: " << original->getLoweredFunctionType() << "\n\t";
  });

  auto &module = context.getModule();
  auto originalTy = original->getLoweredFunctionType();
  auto indices = attr->getIndices();

  // === Create an empty JVP. ===
  Mangle::ASTMangler mangler;
  auto jvpName = original->getASTContext().getIdentifier(
      mangler.mangleAutoDiffAssociatedFunctionHelper(
          original->getName(), AutoDiffAssociatedFunctionKind::JVP, indices))
              .str();
  auto jvpGenericSig = getAssociatedFunctionGenericSignature(attr, original);

  // RAII that pushes the original function's generic signature to
  // `module.Types` so that calls to `module.Types.getTypeLowering()` below
  // will know the VJP's generic parameter types.
  Lowering::GenericContextScope genericContextScope(
      module.Types, jvpGenericSig);

  auto *jvpGenericEnv = jvpGenericSig
      ? jvpGenericSig->createGenericEnvironment()
      : nullptr;
  auto jvpType = originalTy->getAutoDiffAssociatedFunctionType(
      indices.parameters, indices.source, /*differentiationOrder*/ 1,
      AutoDiffAssociatedFunctionKind::JVP, module,
      LookUpConformanceInModule(module.getSwiftModule()), jvpGenericSig);

  SILOptFunctionBuilder fb(context.getTransform());
  auto linkage = autodiff::getAutoDiffAssociatedFunctionLinkage(
      original->getLinkage(), isExported);
  auto *jvp = fb.createFunction(linkage, jvpName, jvpType, jvpGenericEnv,
                                original->getLocation(), original->isBare(),
                                IsNotTransparent, original->isSerialized(),
                                original->isDynamicallyReplaceable());
  jvp->setDebugScope(new (module) SILDebugScope(original->getLocation(), jvp));
  attr->setJVPName(jvpName);

  LLVM_DEBUG(llvm::dbgs() << "JVP type: " << jvp->getLoweredFunctionType()
             << "\n");
  return jvp;
}

/// Returns true on error.
bool ADContext::processDifferentiableAttribute(
    SILFunction *original, SILDifferentiableAttr *attr,
    DifferentiationInvoker invoker) {
  auto &module = getModule();
  // Try to look up JVP only if attribute specifies JVP name or if original
  // function is an external declaration. If JVP function cannot be found,
  // create an external JVP reference.
  StringRef jvpName;
  SILFunction *jvp = nullptr;
  if (attr->hasJVP()) {
    jvpName = attr->getJVPName();
  } else if (original->isExternalDeclaration()) {
    Mangle::ASTMangler mangler;
    jvpName = original->getASTContext().getIdentifier(
        mangler.mangleAutoDiffAssociatedFunctionHelper(
            original->getName(), AutoDiffAssociatedFunctionKind::JVP,
            attr->getIndices())).str();
  }
  if (!jvpName.empty()) {
    jvp = module.lookUpFunction(jvpName);
    if (!jvp)
      jvp = declareExternalAssociatedFunction(
          original, attr, jvpName, AutoDiffAssociatedFunctionKind::JVP);
    attr->setJVPName(jvpName);
  }

  // If differentiation is triggered by `[differentiable]`, associated function
  // should share linkage of original function.
  auto isAssocFnExported =
      invoker.getKind() ==
          DifferentiationInvoker::Kind::SILDifferentiableAttribute;

  // Try to look up VJP only if attribute specifies VJP name or if original
  // function is an external declaration. If VJP function cannot be found,
  // create an external VJP reference.
  StringRef vjpName;
  SILFunction *vjp = nullptr;
  if (attr->hasVJP()) {
    vjpName = attr->getVJPName();
  } else if (original->isExternalDeclaration()) {
    Mangle::ASTMangler mangler;
    vjpName = original->getASTContext().getIdentifier(
        mangler.mangleAutoDiffAssociatedFunctionHelper(
            original->getName(), AutoDiffAssociatedFunctionKind::VJP,
            attr->getIndices())).str();
  }
  if (!vjpName.empty()) {
    vjp = module.lookUpFunction(vjpName);
    if (!vjp)
      vjp = declareExternalAssociatedFunction(
          original, attr, vjpName, AutoDiffAssociatedFunctionKind::VJP);
    attr->setVJPName(vjpName);
  }

  // If the JVP doesn't exist, need to synthesize it.
  if (!jvp) {
    // Diagnose:
    // - Functions with no return.
    // - Functions with unsupported control flow.
    if (RunJVPGeneration && (diagnoseNoReturn(*this, original, invoker) ||
        diagnoseUnsupportedControlFlow(*this, original, invoker)))
      return true;

    jvp = createEmptyJVP(*this, original, attr, isAssocFnExported);
    getGeneratedFunctions().push_back(jvp);

    // For now, only run JVP emission if the flag is on and if there is no
    // user defined VJP. If there is a user defined VJP but no JVP, that means
    // the user should have provided a custom JVP as well since we likely
    // cannot derive a custom JVP. Thus create empty body.
    if (RunJVPGeneration && !vjp) {
      JVPEmitter emitter(*this, original, attr, jvp, invoker);
      if (emitter.run())
        return true;
    } else {
      LLVM_DEBUG(getADDebugStream()
                 << "Generating empty JVP for original @"
                 << original->getName() << '\n');
      // Create empty body of JVP if the user defined their own custom VJP.
      auto *entry = jvp->createBasicBlock();
      createEntryArguments(jvp);
      SILBuilder builder(entry);
      auto loc = jvp->getLocation();

      // Destroy all owned arguments.
      for (auto *arg : entry->getArguments()) {
        if (arg->getOwnershipKind() == ValueOwnershipKind::Owned) {
          if (arg->getType().isObject())
            builder.emitDestroyValueOperation(loc, arg);
          else
            builder.emitDestroyAddr(loc, arg);
        }
      }

      // Add a fatal error in case this function is called by the user.
      auto neverResultInfo = SILResultInfo(
          module.getASTContext().getNeverType(), ResultConvention::Unowned);
      auto fatalErrorJVPType = SILFunctionType::get(
          /*genericSig*/ nullptr,
          SILFunctionType::ExtInfo().withRepresentation(
              SILFunctionTypeRepresentation::Thin),
          SILCoroutineKind::None, ParameterConvention::Direct_Unowned, {},
          /*interfaceYields*/ {}, neverResultInfo,
          /*interfaceErrorResults*/ None, getASTContext());
      auto fnBuilder = SILOptFunctionBuilder(getTransform());
      auto *fatalErrrorJvpFunc = fnBuilder.getOrCreateFunction(
          loc, "_printJVPErrorAndExit", SILLinkage::PublicExternal,
          fatalErrorJVPType, IsNotBare, IsNotTransparent, IsNotSerialized,
          IsNotDynamic, ProfileCounter(), IsNotThunk);
      auto *jvpErrorFuncRef =
          builder.createFunctionRef(loc, fatalErrrorJvpFunc);
      builder.createApply(loc, jvpErrorFuncRef, SubstitutionMap(), {});
      builder.createUnreachable(loc);
      LLVM_DEBUG(getADDebugStream() << "Generated empty JVP for "
                 << original->getName() << ":\n" << *jvp);
    }
  }

  // If the VJP doesn't exist, need to synthesize it.
  if (!vjp) {
    // Diagnose:
    // - Functions with no return.
    // - Functions with unsupported control flow.
    if (diagnoseNoReturn(*this, original, invoker) ||
        diagnoseUnsupportedControlFlow(*this, original, invoker))
      return true;

    vjp = createEmptyVJP(*this, original, attr, isAssocFnExported);
    getGeneratedFunctions().push_back(vjp);
    VJPEmitter emitter(*this, original, attr, vjp, invoker);
    return emitter.run();
  }

  return false;
}

//===----------------------------------------------------------------------===//
// Differentiation pass implementation
//===----------------------------------------------------------------------===//

/// The automatic differentiation pass.
namespace {
class Differentiation : public SILModuleTransform {
public:
  Differentiation() : SILModuleTransform() {}
  void run() override;
};
} // end anonymous namespace

SILFunction *
ADContext::getOrCreateSubsetParametersThunkForLinearMap(
    SILFunction *parentThunk, CanSILFunctionType linearMapType,
    CanSILFunctionType targetType, AutoDiffAssociatedFunctionKind kind,
    SILAutoDiffIndices desiredIndices, SILAutoDiffIndices actualIndices) {
  LLVM_DEBUG(getADDebugStream()
             << "Getting a subset parameters thunk for " << linearMapType
             << " from " << actualIndices << " to " << desiredIndices << '\n');

  SubstitutionMap interfaceSubs = parentThunk->getForwardingSubstitutionMap();
  GenericEnvironment *genericEnv = parentThunk->getGenericEnvironment();
  auto thunkType = buildThunkType(
      parentThunk, linearMapType, targetType, genericEnv, interfaceSubs,
      /*withoutActuallyEscaping*/ true,
      DifferentiationThunkKind::Reabstraction);

  // TODO(TF-685): Use more principled mangling for thunks.
  std::string thunkName;
  switch (kind) {
    case AutoDiffAssociatedFunctionKind::JVP:
      thunkName = "differential";
      break;
    case AutoDiffAssociatedFunctionKind::VJP:
      thunkName = "pullback";
  }
  Mangle::ASTMangler mangler;
  auto fromInterfaceType =
      linearMapType->mapTypeOutOfContext()->getCanonicalType();
  auto toInterfaceType = targetType->mapTypeOutOfContext()->getCanonicalType();
  CanType dynamicSelfType;
  thunkName = "AD__" + mangler.mangleReabstractionThunkHelper(
      thunkType, fromInterfaceType, toInterfaceType, dynamicSelfType,
      module.getSwiftModule()) + "_" + desiredIndices.mangle() + "_" +
      thunkName;
  thunkName += "_index_subset_thunk";

  auto loc = parentThunk->getLocation();
  SILOptFunctionBuilder fb(getTransform());
  auto *thunk = fb.getOrCreateSharedFunction(
      loc, thunkName, thunkType, IsBare, IsTransparent, IsSerialized,
      ProfileCounter(), IsThunk, IsNotDynamic);

  if (!thunk->empty())
    return thunk;

  thunk->setGenericEnvironment(genericEnv);
  thunk->setOwnershipEliminated();
  auto *entry = thunk->createBasicBlock();
  SILBuilder builder(entry);
  createEntryArguments(thunk);

  // Get arguments.
  SmallVector<SILValue, 4> arguments;
  SmallVector<AllocStackInst *, 4> localAllocations;

  // Build a `.zero` argument for the given `Differentiable`-conforming type.
  auto buildZeroArgument = [&](SILType zeroSILType) {
    auto zeroSILObjType = zeroSILType.getObjectType();
    auto zeroType = zeroSILType.getASTType();
    auto *swiftMod = getModule().getSwiftModule();
    auto tangentSpace = zeroType->getAutoDiffAssociatedTangentSpace(
      LookUpConformanceInModule(swiftMod));
    assert(tangentSpace && "No tangent space for this type");
    switch (tangentSpace->getKind()) {
    case VectorSpace::Kind::Vector: {
      auto *buf = builder.createAllocStack(loc, zeroSILObjType);
      localAllocations.push_back(buf);
      emitZeroIntoBuffer(builder, zeroType, buf, loc);
      if (zeroSILType.isAddress())
        arguments.push_back(buf);
      else {
        auto *arg = builder.createLoad(loc, buf,
                                       LoadOwnershipQualifier::Unqualified);
        arguments.push_back(arg);
      }
      break;
    }
    case VectorSpace::Kind::Tuple: {
      llvm_unreachable(
          "Unimplemented: Handle zero initialization for tuples");
    }
    case VectorSpace::Kind::Function:
      llvm_unreachable(
          "Unimplemented: Emit thunks for abstracting zero initialization");
    }
  };

  // `actualIndices` and `desiredIndices` are with respect to the original
  // function. However, the differential parameters and pullback results may
  // already be w.r.t. a subset. We create a map between the original function's
  // actual parameter indices and the linear map's actual indices.
  // Example:
  //   Original: (T0, T1, T2) -> R
  //   Actual indices: 0, 2
  //   Original differential: (T0, T2) -> R
  //   Original pullback: R -> (T0, T2)
  //   Desired indices w.r.t. original: 2
  //   Desired indices w.r.t. linear map: 1
  SmallVector<unsigned, 4> actualParamIndicesMap(
      actualIndices.parameters->getCapacity(), UINT_MAX);
  {
    unsigned indexInBitVec = 0;
    for (auto index : actualIndices.parameters->getIndices()) {
      actualParamIndicesMap[index] = indexInBitVec;
      indexInBitVec++;
    }
  }
  auto mapOriginalParameterIndex = [&](unsigned index) -> unsigned {
    auto mappedIndex = actualParamIndicesMap[index];
    assert(mappedIndex < actualIndices.parameters->getCapacity());
    return mappedIndex;
  };

  switch (kind) {
  // Differential arguments are:
  // - All indirect results, followed by:
  // - An interleaving of:
  //   - Thunk arguments (when parameter index is in both desired and actual
  //     indices).
  //   - Zeros (when parameter is not in desired indices).
  case AutoDiffAssociatedFunctionKind::JVP: {
    // Forward all indirect results.
    arguments.append(thunk->getIndirectResults().begin(),
                     thunk->getIndirectResults().end());
    auto toArgIter = thunk->getArgumentsWithoutIndirectResults().begin();
    auto useNextArgument = [&]() {
      arguments.push_back(*toArgIter++);
    };
    // Iterate over actual indices.
    for (unsigned i : actualIndices.parameters->getIndices()) {
      // If index is desired, use next argument.
      if (desiredIndices.isWrtParameter(i)) {
        useNextArgument();
      }
      // Otherwise, construct and use a zero argument.
      else {
        auto zeroSILType =
            linearMapType->getParameters()[mapOriginalParameterIndex(i)]
                .getSILStorageType();
        buildZeroArgument(zeroSILType);
      }
    }
    break;
  }
  // Pullback arguments are:
  // - An interleaving of:
  //   - Thunk indirect results (when parameter index is in both desired and
  //     actual indices).
  //   - Zeros (when parameter is not in desired indices).
  // - All actual arguments.
  case AutoDiffAssociatedFunctionKind::VJP: {
    auto toIndirectResultsIter = thunk->getIndirectResults().begin();
    auto useNextResult = [&]() {
      arguments.push_back(*toIndirectResultsIter++);
    };
    // Iterate over actual indices.
    for (unsigned i : actualIndices.parameters->getIndices()) {
      auto resultInfo =
          linearMapType->getResults()[mapOriginalParameterIndex(i)];
      // Skip direct results. Only indirect results are relevant as arguments.
      if (resultInfo.isFormalDirect())
        continue;
      // If index is desired, use next indirect result.
      if (desiredIndices.isWrtParameter(i)) {
        useNextResult();
        continue;
      }
      // Otherwise, construct and use an uninitialized indirect result.
      auto *indirectResult =
          builder.createAllocStack(loc, resultInfo.getSILStorageType());
      localAllocations.push_back(indirectResult);
      arguments.push_back(indirectResult);
    }
    // Foward all actual non-indirect-result arguments.
    arguments.append(thunk->getArgumentsWithoutIndirectResults().begin(),
                     thunk->getArgumentsWithoutIndirectResults().end() - 1);
    break;
  }
  }

  // Get the linear map thunk argument and apply it.
  auto *linearMap = thunk->getArguments().back();
  auto *ai = builder.createApply(
      loc, linearMap, SubstitutionMap(), arguments, /*isNonThrowing*/ false);

  // If differential thunk, deallocate local allocations and directly return
  // `apply` result.
  if (kind == AutoDiffAssociatedFunctionKind::JVP) {
    for (auto *alloc : reversed(localAllocations))
      builder.createDeallocStack(loc, alloc);
    builder.createReturn(loc, ai);
    return thunk;
  }

  // If pullback thunk, return only the desired results and clean up the
  // undesired results.
  SmallVector<SILValue, 8> pullbackDirectResults;
  extractAllElements(ai, builder, pullbackDirectResults);
  SmallVector<SILValue, 8> allResults;
  collectAllActualResultsInTypeOrder(
      ai, pullbackDirectResults,
      ai->getIndirectSILResults(), allResults);

  SmallVector<SILValue, 8> results;
  for (unsigned i : actualIndices.parameters->getIndices()) {
    // If result is desired:
    // - Do nothing if result is indirect.
    //   (It was already forwarded to the `apply` instruction).
    // - Push it to `results` if result is direct.
    auto result = allResults[mapOriginalParameterIndex(i)];
    if (desiredIndices.isWrtParameter(i)) {
      if (result->getType().isObject())
        results.push_back(result);
    }
    // Otherwise, cleanup the unused results.
    else {
      if (result->getType().isAddress())
        builder.emitDestroyAddrAndFold(loc, result);
      else
        builder.emitDestroyValueOperation(loc, result);
    }
  }
  // Deallocate local allocations and return final direct result.
  for (auto *alloc : reversed(localAllocations))
    builder.createDeallocStack(loc, alloc);
  auto result = joinElements(results, builder, loc);
  builder.createReturn(loc, result);

  getGeneratedFunctions().push_back(thunk);
  return thunk;
}

std::pair<SILFunction *, SubstitutionMap>
ADContext::getOrCreateSubsetParametersThunkForAssociatedFunction(
    SILValue origFnOperand, SILValue assocFn,
    AutoDiffAssociatedFunctionKind kind, SILAutoDiffIndices desiredIndices,
    SILAutoDiffIndices actualIndices) {
  LLVM_DEBUG(getADDebugStream()
             << "Getting a subset parameters thunk for associated function "
             << assocFn << " of the original function " << origFnOperand
             << " from " << actualIndices << " to " << desiredIndices << '\n');

  auto origFnType = origFnOperand->getType().castTo<SILFunctionType>();
  auto &module = getModule();
  auto lookupConformance = LookUpConformanceInModule(module.getSwiftModule());

  // Compute target type for thunking.
  auto assocFnType = assocFn->getType().castTo<SILFunctionType>();
  auto targetType = origFnType->getAutoDiffAssociatedFunctionType(
      desiredIndices.parameters, desiredIndices.source,
      /*differentiationOrder*/ 1, kind, module, lookupConformance);
  auto *caller = assocFn->getFunction();
  if (targetType->hasArchetype()) {
    auto substTargetType = caller->mapTypeIntoContext(
        targetType->mapTypeOutOfContext())->getCanonicalType();
    targetType = SILType::getPrimitiveObjectType(substTargetType)
        .castTo<SILFunctionType>();
  }
  assert(assocFnType->getNumParameters() == targetType->getNumParameters());
  assert(assocFnType->getNumResults() == targetType->getNumResults());

  // Build thunk type.
  SubstitutionMap interfaceSubs;
  GenericEnvironment *genericEnv = nullptr;
  auto thunkType = buildThunkType(
      assocFn->getFunction(), assocFnType, targetType, genericEnv,
      interfaceSubs, /*withoutActuallyEscaping*/ false,
      DifferentiationThunkKind::IndexSubset);

  // FIXME: The logic for resolving `assocRef` does not reapply function
  // conversions, which is problematic if `assocFn` is a `partial_apply`
  // instruction.
  StringRef origName;
  if (auto *origFnRef =
          peerThroughFunctionConversions<FunctionRefInst>(origFnOperand)) {
    origName = origFnRef->getInitiallyReferencedFunction()->getName();
  } else if (auto *origMethodInst =
                 peerThroughFunctionConversions<MethodInst>(origFnOperand)) {
    origName = origMethodInst->getMember().getAnyFunctionRef()
        ->getAbstractFunctionDecl()->getNameStr();
  }
  assert(!origName.empty() && "Original function name could not be resolved");
  // TODO(TF-685): Use more principled mangling for thunks.
  std::string thunkName;
  switch (kind) {
    case AutoDiffAssociatedFunctionKind::JVP:
      thunkName = "jvp";
      break;
    case AutoDiffAssociatedFunctionKind::VJP:
      thunkName = "vjp";
  }
  Mangle::ASTMangler mangler;
  auto fromInterfaceType =
      assocFnType->mapTypeOutOfContext()->getCanonicalType();
  auto toInterfaceType = targetType->mapTypeOutOfContext()->getCanonicalType();
  CanType dynamicSelfType;
  thunkName = "AD__orig_" + origName.str() + "_" +
      mangler.mangleReabstractionThunkHelper(
          thunkType, fromInterfaceType, toInterfaceType, dynamicSelfType,
          module.getSwiftModule()) + "_" + desiredIndices.mangle() + "_" +
          thunkName;
  thunkName += "_subset_parameters_thunk";

  auto loc = origFnOperand.getLoc();
  SILOptFunctionBuilder fb(getTransform());
  auto *thunk = fb.getOrCreateSharedFunction(
      loc, thunkName, thunkType, IsBare, IsTransparent, caller->isSerialized(),
      ProfileCounter(), IsThunk, IsNotDynamic);

  if (!thunk->empty())
    return {thunk, interfaceSubs};

  thunk->setOwnershipEliminated();
  thunk->setGenericEnvironment(genericEnv);
  auto *entry = thunk->createBasicBlock();
  SILBuilder builder(entry);
  createEntryArguments(thunk);

  SubstitutionMap assocSubstMap;
  if (auto *partialApply = dyn_cast<PartialApplyInst>(assocFn))
    assocSubstMap = partialApply->getSubstitutionMap();

  // FIXME: The logic for resolving `assocRef` does not reapply function
  // conversions, which is problematic if `assocFn` is a `partial_apply`
  // instruction.
  SILValue assocRef;
  if (auto *assocFnRef =
          peerThroughFunctionConversions<FunctionRefInst>(assocFn)) {
    auto *assoc = assocFnRef->getReferencedFunctionOrNull();
    assocRef = builder.createFunctionRef(loc, assoc);
  } else if (auto *assocMethodInst =
                 peerThroughFunctionConversions<WitnessMethodInst>(assocFn)) {
    assocRef = builder.createWitnessMethod(
        loc, assocMethodInst->getLookupType(),
        assocMethodInst->getConformance(), assocMethodInst->getMember(),
        thunk->mapTypeIntoContext(assocMethodInst->getType()));
  } else if (auto *assocMethodInst =
                 peerThroughFunctionConversions<ClassMethodInst>(assocFn)) {
    auto classOperand = thunk->getArgumentsWithoutIndirectResults().back();
    auto classOperandType = assocMethodInst->getOperand()->getType();
    assert(classOperand->getType() == classOperandType);
    assocRef = builder.createClassMethod(
        loc, classOperand, assocMethodInst->getMember(),
        thunk->mapTypeIntoContext(assocMethodInst->getType()));
  }
  assert(assocRef && "Expected associated function to be resolved");

  assocSubstMap = assocSubstMap.subst(thunk->getForwardingSubstitutionMap());
  assocFnType = assocRef->getType().castTo<SILFunctionType>();

  SmallVector<SILValue, 4> arguments;
  arguments.append(thunk->getArguments().begin(), thunk->getArguments().end());
  assert(arguments.size() == assocFnType->getNumParameters() +
                                 assocFnType->getNumIndirectFormalResults());
  auto *apply = builder.createApply(
      loc, assocRef, assocSubstMap, arguments, /*isNonThrowing*/ false);

  // Extract all direct results.
  SmallVector<SILValue, 8> directResults;
  extractAllElements(apply, builder, directResults);
  auto originalDirectResults = ArrayRef<SILValue>(directResults).drop_back(1);
  auto originalDirectResult =
      joinElements(originalDirectResults, builder, apply->getLoc());
  auto linearMap = directResults.back();

  auto linearMapType = linearMap->getType().castTo<SILFunctionType>();
  auto linearMapTargetType = targetType->getResults().back().getSILStorageType()
      .castTo<SILFunctionType>();

  auto *innerThunk = getOrCreateSubsetParametersThunkForLinearMap(
      thunk, linearMapType, linearMapTargetType, kind,
      desiredIndices, actualIndices);

  auto *innerThunkFRI = builder.createFunctionRef(loc, innerThunk);
  auto *newDerivative = builder.createPartialApply(
      loc, innerThunkFRI, thunk->getForwardingSubstitutionMap(), {linearMap},
      ParameterConvention::Direct_Guaranteed);

  assert(origFnType->getResults().size() == 1);
  if (origFnType->getResults().front().isFormalDirect()) {
    auto result = joinElements(
        {originalDirectResult, newDerivative}, builder, loc);
    builder.createReturn(loc, result);
  } else {
    builder.createReturn(loc, newDerivative);
  }

  getGeneratedFunctions().push_back(thunk);
  return {thunk, interfaceSubs};
}

SILValue ADContext::promoteToDifferentiableFunction(
    AutoDiffFunctionInst *adfi, SILBuilder &builder, SILLocation loc,
    DifferentiationInvoker invoker) {
  auto origFnOperand = adfi->getOriginalFunction();
  auto origFnTy = origFnOperand->getType().castTo<SILFunctionType>();
  auto parameterIndices = adfi->getParameterIndices();
  unsigned resultIndex = resultIndices[adfi];
  unsigned differentiationOrder = adfi->getDifferentiationOrder();

  // Handle curry thunk applications specially.
  if (auto *ai = dyn_cast<ApplyInst>(origFnOperand)) {
    if (auto *thunkRef = dyn_cast<FunctionRefInst>(ai->getCallee())) {
      // Create a new curry thunk.
      SILAutoDiffIndices desiredIndices(resultIndex, parameterIndices);
      auto *thunk = thunkRef->getReferencedFunctionOrNull();
      // TODO(TF-685): Use more principled mangling for thunks.
      auto newThunkName = "AD__" + thunk->getName().str() +
          "__differentiable_curry_thunk_" + desiredIndices.mangle();

      auto thunkTy = thunk->getLoweredFunctionType();
      auto thunkResult = thunkTy->getSingleResult();
      if (auto resultFnTy = thunkResult.getType()->getAs<SILFunctionType>()) {
        // Construct new curry thunk type with `@differentiable` result.
        auto diffableResultFnTy = resultFnTy->getWithExtInfo(
            resultFnTy->getExtInfo()
                .withDifferentiabilityKind(DifferentiabilityKind::Normal));
        auto newThunkResult = thunkResult.getWithType(diffableResultFnTy);
        auto thunkType = SILFunctionType::get(
            thunkTy->getGenericSignature(), thunkTy->getExtInfo(),
            thunkTy->getCoroutineKind(), thunkTy->getCalleeConvention(),
            thunkTy->getParameters(), {}, {newThunkResult}, {},
            thunkTy->getASTContext());

        // Construct new curry thunk, returning a `@differentiable` function.
        SILOptFunctionBuilder fb(transform);
        auto *newThunk = fb.getOrCreateFunction(
            loc, newThunkName,
            getSpecializedLinkage(thunk, thunk->getLinkage()), thunkType,
            thunk->isBare(), thunk->isTransparent(), thunk->isSerialized(),
            thunk->isDynamicallyReplaceable(), ProfileCounter(),
            thunk->isThunk());
        // If new thunk is newly created: clone the old thunk body, wrap the
        // returned function value with an `autodiff_function` instruction,
        // and process the `autodiff_function` instruction.
        if (newThunk->empty()) {
          if (auto newThunkGenSig = thunkType->getGenericSignature())
            newThunk->setGenericEnvironment(
                newThunkGenSig->createGenericEnvironment());
          newThunk->setOwnershipEliminated();
          BasicTypeSubstCloner cloner(thunk, newThunk);
          cloner.run();
          auto *retInst =
              cast<ReturnInst>(newThunk->findReturnBB()->getTerminator());
          SILBuilder thunkBuilder(retInst);
          auto *adfi = createAutoDiffFunction(thunkBuilder, loc,
                                              parameterIndices,
                                              differentiationOrder,
                                              retInst->getOperand());
          resultIndices[adfi] = resultIndex;
          thunkBuilder.createReturn(loc, adfi);
          retInst->eraseFromParent();

          getAutoDiffFunctionInsts().push_back(adfi);
          if (processAutoDiffFunctionInst(adfi))
            return nullptr;
        }

        // Apply the new curry thunk.
        auto *newThunkRef = builder.createFunctionRef(loc, newThunk);
        SmallVector<SILValue, 8> newArgs;
        SmallVector<SILValue, 8> newArgsToDestroy;
        SmallVector<AllocStackInst *, 1> newBuffersToDealloc;
        copyParameterArgumentsForApply(ai, newArgs, newArgsToDestroy,
                                       newBuffersToDealloc);
        auto *newApply = builder.createApply(
            ai->getLoc(), newThunkRef, ai->getSubstitutionMap(), newArgs,
            ai->isNonThrowing());
        for (auto arg : newArgsToDestroy) {
          if (arg->getType().isObject())
            builder.emitDestroyValueOperation(loc, arg);
          else
            builder.emitDestroyAddr(loc, arg);
        }
        for (auto *alloc : newBuffersToDealloc)
          builder.createDeallocStack(loc, alloc);
        return newApply;
      }
    }
  }

  SILAutoDiffIndices desiredIndices(resultIndex, parameterIndices);
  SmallVector<SILValue, 2> assocFns;
  SmallVector<AllocStackInst *, 2> newBuffersToDealloc;
  for (auto assocFnKind : {AutoDiffAssociatedFunctionKind::JVP,
                           AutoDiffAssociatedFunctionKind::VJP}) {
    auto assocFnAndIndices = emitAssociatedFunctionReference(
        *this, builder, desiredIndices, assocFnKind, origFnOperand, invoker,
        newBuffersToDealloc);
    // Show an error at the operator, highlight the argument, and show a note
    // at the definition site of the argument.
    if (!assocFnAndIndices)
      return nullptr;

    auto assocFn = assocFnAndIndices->first;
    getGeneratedAssociatedFunctionReferences().push_back(assocFn);

    // If desired indices are a subset of actual indices, create a "subset
    // indices thunk" and destroy the emitted associated function reference.
    // - For JVPs: the thunked JVP returns a differential taking fewer
    //   parameters (using `.zero` for the dropped parameters).
    // - For VJPs: the thunked VJP returns a pullback that drops the unused
    //   tangent values.
    auto actualIndices = assocFnAndIndices->second;
    // NOTE: `desiredIndices` may come from a partially-applied function and
    // have smaller capacity than `actualIndices`. We expect this logic to go
    // away when we support `@differentiable` partial apply.
    // if (actualIndices != desiredIndices) { // TODO: Re-enable.
    auto extendedDesiredIndices = desiredIndices.parameters->extendingCapacity(
        getASTContext(), actualIndices.parameters->getCapacity());
    if (actualIndices.source != desiredIndices.source ||
        !actualIndices.parameters->equals(extendedDesiredIndices)) {
      // Destroy the already emitted associated function reference because it
      // is no longer used.
      builder.emitDestroyValueOperation(loc, assocFn);
      // Check if underlying original function reference has been partially
      // applied with arguments. If so, produce an error: parameter subset
      // thunks do not yet support this case because partially applied arguments
      // cannot be propagated to parameter subset thunks.
      auto didPartiallyApplyArguments = [](SILValue original) {
        while (auto *pai =
                   peerThroughFunctionConversions<PartialApplyInst>(original)) {
          if (pai->getNumArguments() > 0)
            return true;
          original = pai->getCallee();
        }
        return false;
      };
      if (didPartiallyApplyArguments(origFnOperand)) {
        emitNondifferentiabilityError(
            origFnOperand, invoker,
            diag::autodiff_cannot_param_subset_thunk_partially_applied_orig_fn);
        return nullptr;
      }
      // Create the parameter subset thunk.
      assert(actualIndices.parameters->isSupersetOf(extendedDesiredIndices));
      SILFunction *thunk;
      SubstitutionMap interfaceSubs;
      std::tie(thunk, interfaceSubs) =
          getOrCreateSubsetParametersThunkForAssociatedFunction(
              origFnOperand, assocFn, assocFnKind, desiredIndices,
              actualIndices);
      auto *thunkFRI = builder.createFunctionRef(loc, thunk);
      if (auto genSig =
              thunk->getLoweredFunctionType()->getGenericSignature()) {
        assocFn = builder.createPartialApply(
            loc, thunkFRI, interfaceSubs, {},
            ParameterConvention::Direct_Guaranteed);
      } else {
        assocFn = thunkFRI;
      }
    }
    auto expectedAssocFnTy = origFnTy->getAutoDiffAssociatedFunctionType(
        parameterIndices, resultIndex, differentiationOrder,
        assocFnKind, getModule(),
        LookUpConformanceInModule(getModule().getSwiftModule()));
    // If `assocFn` is `@convention(thin)` but is expected to be
    // `@convention(thick)`, emit a `thin_to_thick` instruction.
    if (expectedAssocFnTy->getRepresentation()
            == SILFunctionTypeRepresentation::Thick &&
        assocFn->getType().castTo<SILFunctionType>()->getRepresentation()
            == SILFunctionTypeRepresentation::Thin) {
      assocFn = builder.createThinToThickFunction(
          loc, assocFn, SILType::getPrimitiveObjectType(expectedAssocFnTy));
    }

    assocFns.push_back(assocFn);
  }
  // Deallocate temporary buffers used for creating associated functions.
  for (auto *buf : reversed(newBuffersToDealloc))
    builder.createDeallocStack(loc, buf);

  auto origFnCopy = builder.emitCopyValueOperation(loc, origFnOperand);
  auto *newADFI = createAutoDiffFunction(
      builder, loc, parameterIndices, differentiationOrder, origFnCopy,
      assocFns);
  resultIndices[adfi] = resultIndex;
  getAutoDiffFunctionInsts().push_back(adfi);

  return newADFI;
}

/// Fold `autodiff_function_extract` users of the given `autodiff_function`
/// instruction, directly replacing them with `autodiff_function` instruction
/// operands. If the `autodiff_function` instruction has no remaining uses,
/// delete the instruction itself after folding.
///
/// Folding can be disabled by the `SkipFoldingAutoDiffFunctionExtraction` flag
/// for SIL testing purposes.
// FIXME: This function is not correctly detecting the foldable pattern and
// needs to be rewritten.
void ADContext::foldAutoDiffFunctionExtraction(AutoDiffFunctionInst *source) {
  // Iterate through all `autodiff_function` instruction uses.
  for (auto use : source->getUses()) {
    auto *adfei = dyn_cast<AutoDiffFunctionExtractInst>(use->getUser());
    // If user is not an `autodiff_function_extract` instruction, set flag to
    // false.
    if (!adfei)
      continue;
    // Fold original function extractors.
    if (adfei->getExtractee() == AutoDiffFunctionExtractee::Original) {
      auto originalFnValue = source->getOriginalFunction();
      adfei->replaceAllUsesWith(originalFnValue);
      adfei->eraseFromParent();
      continue;
    }
    // Fold associated function extractors.
    auto assocFnValue = source->getAssociatedFunction(
        adfei->getDifferentiationOrder(), adfei->getAssociatedFunctionKind());
    adfei->replaceAllUsesWith(assocFnValue);
    adfei->eraseFromParent();
  }
  // If the `autodiff_function` instruction has no remaining uses, erase it.
  if (isInstructionTriviallyDead(source)) {
    SILBuilder builder(source);
    for (auto &assocFn : source->getAssociatedFunctions())
      builder.emitDestroyAddrAndFold(source->getLoc(), assocFn.get());
    source->eraseFromParent();
  }
  // Mark `source` as processed so that it won't be reprocessed after deletion.
  processedAutoDiffFunctionInsts.insert(source);
}

bool ADContext::processAutoDiffFunctionInst(AutoDiffFunctionInst *adfi) {
  LLVM_DEBUG({
    auto &s = getADDebugStream() << "Processing AutoDiffFunctionInst:\n";
    adfi->printInContext(s);
  });

  if (adfi->getNumAssociatedFunctions() ==
      autodiff::getNumAutoDiffAssociatedFunctions(
          adfi->getDifferentiationOrder()))
    return false;
  assert(adfi->getNumAssociatedFunctions() == 0 &&
         "some functions are already filled in but not all of them");

  SILFunction *parent = adfi->getFunction();
  auto loc = adfi->getLoc();
  SILBuilder builder(adfi);

  auto differentiableFnValue =
      promoteToDifferentiableFunction(adfi, builder, loc, adfi);
  // Mark `adfi` as processed so that it won't be reprocessed after deletion.
  processedAutoDiffFunctionInsts.insert(adfi);
  if (!differentiableFnValue)
    return true;
  // Replace all uses of `adfi`.
  adfi->replaceAllUsesWith(differentiableFnValue);
  // Destroy the original operand.
  builder.emitDestroyValueOperation(loc, adfi->getOriginalFunction());
  adfi->eraseFromParent();
  // If the promoted `@differentiable` function-typed value is an
  // `autodiff_function` instruction, fold `autodiff_function_extract`
  // instructions. If `autodiff_function_extract` folding is disabled, return.
  if (!SkipFoldingAutoDiffFunctionExtraction)
    if (auto *newADFI = dyn_cast<AutoDiffFunctionInst>(differentiableFnValue))
      foldAutoDiffFunctionExtraction(newADFI);
  transform.invalidateAnalysis(
      parent, SILAnalysis::InvalidationKind::FunctionBody);
  return false;
}

/// AD pass entry.
void Differentiation::run() {
  auto &module = *getModule();
  auto &astCtx = module.getASTContext();
  debugDump(module);

  // A global differentiation context.
  ADContext context(*this);

  // Register all `@differentiable` attributes and `autodiff_function`
  // instructions in the module that trigger differentiation.
  for (SILFunction &f : module) {
    for (auto *diffAttr : f.getDifferentiableAttrs()) {
      DifferentiationInvoker invoker(diffAttr);
      assert(!context.getInvokers().count(diffAttr) &&
             "[differentiable] attribute already has an invoker");
      context.getInvokers().insert({diffAttr, invoker});
      continue;
    }
    for (SILBasicBlock &bb : f)
      for (SILInstruction &i : bb)
        if (auto *adfi = dyn_cast<AutoDiffFunctionInst>(&i))
          context.getAutoDiffFunctionInsts().push_back(adfi);
  }

  // If nothing has triggered differentiation, there's nothing to do.
  if (context.getInvokers().empty() &&
      context.getAutoDiffFunctionInsts().empty())
    return;

  // AD relies on stdlib (the Swift module). If it's not imported, it's an
  // internal error.
  if (!astCtx.getStdlibModule()) {
    astCtx.Diags.diagnose(SourceLoc(),
                          diag::autodiff_internal_swift_not_imported);
    return;
  }

  bool errorOccurred = false;

  // Process all `[differentiable]` attributes.
  for (auto invokerPair : context.getInvokers()) {
    auto *attr = invokerPair.first;
    auto *original = attr->getOriginal();
    auto invoker = invokerPair.second;
    errorOccurred |=
        context.processDifferentiableAttribute(original, attr, invoker);
  }

  // Iteratively process `autodiff_function` instruction worklist.
  while (!context.getAutoDiffFunctionInsts().empty()) {
    auto *adfi = context.getAutoDiffFunctionInsts().back();
    context.getAutoDiffFunctionInsts().pop_back();
    // Skip instructions that have been already been processed.
    if (context.getProcessedAutoDiffFunctionInsts().count(adfi)) continue;
    errorOccurred |= context.processAutoDiffFunctionInst(adfi);
  }

  // If any error occurred while processing `[differentiable]` attributes or
  // `autodiff_function` instructions, clean up.
  if (errorOccurred) {
    context.cleanUp();
    return;
  }

  LLVM_DEBUG(getADDebugStream() << "All differentiation finished\n");
}

//===----------------------------------------------------------------------===//
// Pass creation
//===----------------------------------------------------------------------===//

SILTransform *swift::createDifferentiation() {
  return new Differentiation;
}<|MERGE_RESOLUTION|>--- conflicted
+++ resolved
@@ -3668,16 +3668,15 @@
       // function operand is specialized with a remapped version of same
       // substitution map using an argument-less `partial_apply`.
       if (ai->getSubstitutionMap().empty()) {
-<<<<<<< HEAD
+#if 0
         // Retain only thick functions, because retain on thin functions is a
         // no-op. Motivation: LoadableByAddress does not handle `retain` users
         // of `function_ref` instructions.
         if (originalFnTy->getExtInfo().hasContext())
           builder.createRetainValue(loc, original,
                                     builder.getDefaultAtomicity());
-=======
+#endif
         original = builder.emitCopyValueOperation(loc, original);
->>>>>>> 51886e4b
       } else {
         auto substMap = getOpSubstitutionMap(ai->getSubstitutionMap());
         auto vjpPartialApply = getBuilder().createPartialApply(
@@ -3836,8 +3835,7 @@
     Value() {}
   } value;
 
-  explicit AdjointValueBase(SILType type,
-                            ArrayRef<AdjointValue> aggregate)
+  explicit AdjointValueBase(SILType type, ArrayRef<AdjointValue> aggregate)
       : kind(AdjointValueKind::Aggregate), type(type), value(aggregate) {}
 
   explicit AdjointValueBase(SILValue v)
@@ -4737,12 +4735,7 @@
       }
     }
 
-<<<<<<< HEAD
-  explicit AdjointValueBase(SILType type, ArrayRef<AdjointValue> aggregate)
-      : kind(AdjointValueKind::Aggregate), type(type), value(aggregate) {}
-=======
     LLVM_DEBUG(getADDebugStream() << "VJP-transforming:\n" << *ai << '\n');
->>>>>>> 51886e4b
 
     // Get the parameter indices required for differentiating this function.
     SmallVector<SILValue, 4> allResults;
@@ -5139,8 +5132,8 @@
   SILValue materializeAdjoint(AdjointValue val, SILLocation loc);
 
   /// Given two adjoint values, accumulate them.
-  AdjointValue accumulateAdjoints(AdjointValue lhs, AdjointValue rhs,
-                                  SILLocation loc);
+  AdjointValue accumulateAdjointsDirect(AdjointValue lhs, AdjointValue rhs,
+                                        SILLocation loc);
 
   /// Given two materialized adjoint values, accumulate them. These two
   /// adjoints must be objects of loadable type.
@@ -5200,16 +5193,11 @@
 
   /// Initializes an original value's corresponding adjoint value. It must not
   /// have an adjoint value before this function is called.
-<<<<<<< HEAD
   [[deprecated]]
-  void initializeAdjointValue(SILBasicBlock *origBB, SILValue originalValue,
-                              AdjointValue adjointValue) {
-=======
   void setAdjointValue(SILBasicBlock *origBB, SILValue originalValue,
                        AdjointValue adjointValue) {
     LLVM_DEBUG(getADDebugStream() << "Setting adjoint value for "
                                   << originalValue);
->>>>>>> 51886e4b
     assert(origBB->getParent() == &getOriginal());
     assert(originalValue->getType().isObject());
     assert(adjointValue.getType().isObject());
@@ -5265,13 +5253,8 @@
     auto it = insertion.first;
     auto existingValue = it->getSecond();
     valueMap.erase(it);
-<<<<<<< HEAD
-    auto adjVal = accumulateAdjoints(existingValue, newAdjointValue, loc);
-    initializeAdjointValue(origBB, originalValue, adjVal);
-=======
     auto adjVal = accumulateAdjointsDirect(existingValue, newAdjointValue, loc);
     setAdjointValue(origBB, originalValue, adjVal);
->>>>>>> 51886e4b
   }
 
   /// Get the pullback block argument corresponding to the given original block
@@ -5565,12 +5548,11 @@
       // - For each active value in the original block, add adjoint value
       //   arguments to the pullback block.
       for (auto activeValue : bbActiveValues) {
-<<<<<<< HEAD
         // Allocate and zero initialize a new local buffer using
         // `getAdjointBuffer`.
         builder.setInsertionPoint(pullback.getEntryBlock());
         getAdjointBuffer(origBB, activeValue);
-=======
+#if 0
         if (activeValue->getType().isAddress()) {
           // Allocate and zero initialize a new local buffer using
           // `getAdjointBuffer`.
@@ -5584,7 +5566,7 @@
           activeValuePullbackBBArgumentMap[{origBB, activeValue}] = pullbackArg;
           recordTemporary(pullbackArg);
         }
->>>>>>> 51886e4b
+#endif
       }
       // Add a pullback struct argument.
       auto *pbStructArg = pullbackBB->createPhiArgument(
@@ -5641,19 +5623,18 @@
     }
     builder.setInsertionPoint(
         pullbackEntry, getNextFunctionLocalAllocationInsertionPoint());
-<<<<<<< HEAD
     // Create a local copy of the seed so that it can be written to by later
-    // adjoint zero'ing logic. The indirect seed argument should not be written
-    // to.
+    // adjoint zero emission logic. The indirect seed argument should not be
+    // overwritten.
     auto *seedBufCopy = builder.createAllocStack(pbLoc, seed->getType());
     builder.createCopyAddr(pbLoc, seed, seedBufCopy, IsNotTake,
                            IsInitialization);
     setAdjointBuffer(origExit, origResult, seedBufCopy);
     functionLocalAllocations.push_back(seedBufCopy);
     LLVM_DEBUG(getADDebugStream()
-               << "Assigned seed copy " << *seedBufCopy
+               << "Assigned seed buffer " << *seedBufCopy
                << " as the adjoint of original result " << origResult);
-=======
+#if 0
     if (seed->getType().isAddress()) {
       auto *seedBufCopy = builder.createAllocStack(pbLoc, seed->getType());
       builder.createCopyAddr(pbLoc, seed, seedBufCopy, IsNotTake,
@@ -5670,7 +5651,7 @@
                  << "Assigned seed " << *seed
                  << " as the adjoint of original result " << origResult);
     }
->>>>>>> 51886e4b
+#endif
 
     // Visit original blocks blocks in post-order and perform differentiation
     // in corresponding pullback blocks. If errors occurred, back out.
@@ -5696,12 +5677,11 @@
     // `parameterIndex` into the `retElts` vector.
     auto addRetElt = [&](unsigned parameterIndex) -> void {
       auto origParam = origParams[parameterIndex];
-<<<<<<< HEAD
       auto adjBuf = getAdjointBuffer(origEntry, origParam);
       if (errorOccurred)
         return;
       indParamAdjoints.push_back(adjBuf);
-=======
+#if 0
       if (origParam->getType().isObject()) {
         auto pbVal = getAdjointValue(origEntry, origParam);
         auto val = materializeAdjointDirect(pbVal, pbLoc);
@@ -5713,7 +5693,7 @@
           return;
         indParamAdjoints.push_back(adjBuf);
       }
->>>>>>> 51886e4b
+#endif
     };
     // Collect differentiation parameter adjoints.
     for (auto i : getIndices().parameters->getIndices())
@@ -5785,13 +5765,8 @@
   /// that are not using them.
   SILBasicBlock *buildPullbackSuccessor(
       SILBasicBlock *origBB, SILBasicBlock *origPredBB,
-<<<<<<< HEAD
-      SmallDenseMap<SILValue, SmallPtrSet<SILBasicBlock *, 4>>
-          &adjointTrampolineBlockMap,
+      SmallDenseMap<SILValue, TrampolineBlockSet> &adjointTrampolineBlockMap,
       SmallDenseSet<std::pair<SILBasicBlock *, SILValue>, 4> hasAdjointBuffer) {
-=======
-      SmallDenseMap<SILValue, TrampolineBlockSet> &adjointTrampolineBlockMap) {
->>>>>>> 51886e4b
     // Get the pullback block and optional pullback trampoline block of the
     // predecessor block.
     auto *pullbackBB = getPullbackBlock(origPredBB);
@@ -5811,7 +5786,6 @@
     // predecessor blocks.
     auto &predBBActiveValues = activeValues[origPredBB];
     for (auto activeValue : predBBActiveValues) {
-<<<<<<< HEAD
       // Skip current basic block arguments. They are handled elsewhere (need to
       // propagate to incoming values).
       // NOTE: Need a `!hasAdjointValue(origPredBB, activeValue)` check like below
@@ -5825,45 +5799,6 @@
       auto predAdjBuf = getAdjointBuffer(origPredBB, activeValue);
       builder.createCopyAddr(
           loc, adjBuf, predAdjBuf, IsNotTake, IsNotInitialization);
-=======
-      LLVM_DEBUG(getADDebugStream() << "Propagating active adjoint "
-                 << activeValue << " to predecessors' pullback blocks\n");
-      if (activeValue->getType().isObject()) {
-        auto activeValueAdj = getAdjointValue(origBB, activeValue);
-        auto concreteActiveValueAdj =
-            materializeAdjointDirect(activeValueAdj, loc);
-
-        if (!adjointTrampolineBlockMap.count(concreteActiveValueAdj)) {
-          concreteActiveValueAdj =
-              builder.emitCopyValueOperation(loc, concreteActiveValueAdj);
-          setAdjointValue(origBB, activeValue,
-                          makeConcreteAdjointValue(concreteActiveValueAdj));
-        }
-        auto insertion = adjointTrampolineBlockMap.try_emplace(
-            concreteActiveValueAdj, TrampolineBlockSet());
-        auto &blockSet = insertion.first->getSecond();
-        blockSet.insert(pullbackTrampolineBB);
-        trampolineArguments.push_back(concreteActiveValueAdj);
-
-        // If the pullback block does not yet have a registered adjoint
-        // value for the active value, set the adjoint value to the
-        // forwarded adjoint value argument.
-        // TODO: Hoist this logic out of loop over predecessor blocks to
-        // remove the `hasAdjointValue` check.
-        if (!hasAdjointValue(origPredBB, activeValue)) {
-          auto *pullbackBBArg =
-              getActiveValuePullbackBlockArgument(origPredBB, activeValue);
-          auto forwardedArgAdj = makeConcreteAdjointValue(pullbackBBArg);
-          setAdjointValue(origPredBB, activeValue, forwardedArgAdj);
-        }
-      } else {
-        // Propagate adjoint buffers using `copy_addr`.
-        auto adjBuf = getAdjointBuffer(origBB, activeValue);
-        auto predAdjBuf = getAdjointBuffer(origPredBB, activeValue);
-        builder.createCopyAddr(
-            loc, adjBuf, predAdjBuf, IsNotTake, IsNotInitialization);
-      }
->>>>>>> 51886e4b
     }
     // Propagate pullback struct argument.
     SILBuilder pullbackTrampolineBBBuilder(pullbackTrampolineBB);
@@ -5950,7 +5885,6 @@
       for (auto pair : incomingValues) {
         auto *predBB = std::get<0>(pair);
         auto incomingValue = std::get<1>(pair);
-<<<<<<< HEAD
         // Skip non-active incoming values.
         if (!getActivityInfo().isActive(incomingValue, getIndices()))
           continue;
@@ -5961,9 +5895,6 @@
         builder.createCopyAddr(
             pbLoc, bbArgAdj, adjBufIncomingValue, IsNotTake, IsInitialization);
         adjBufIncomingValue->printInContext(llvm::errs());
-=======
-        setAdjointValue(predBB, incomingValue, bbArgAdj);
->>>>>>> 51886e4b
       }
     }
 
@@ -5974,22 +5905,12 @@
         pullbackSuccessorCases;
     // A map from active values' adjoint values to the trampoline blocks that
     // are using them.
-<<<<<<< HEAD
-    SmallDenseMap<SILValue, SmallPtrSet<SILBasicBlock *, 4>>
-        pullbackTrampolineBlockMap;
+    SmallDenseMap<SILValue, TrampolineBlockSet> pullbackTrampolineBlockMap;
     SmallVector<SILBasicBlock *, 8> pullbackSuccBBs;
     for (auto *predBB : bb->getPredecessorBlocks()) {
       auto *pullbackSuccBB = buildPullbackSuccessor(bb, predBB,
                                                     pullbackTrampolineBlockMap,
                                                     hasAdjointBuffer);
-=======
-    SmallDenseMap<SILValue, TrampolineBlockSet>
-        adjointTrampolineBlockMap;
-    SmallVector<SILBasicBlock *, 8> pullbackSuccBBs;
-    for (auto *predBB : bb->getPredecessorBlocks()) {
-      auto *pullbackSuccBB = buildPullbackSuccessor(bb, predBB,
-                                                    adjointTrampolineBlockMap);
->>>>>>> 51886e4b
       pullbackSuccBBs.push_back(pullbackSuccBB);
       auto *enumEltDecl =
           getPullbackInfo().lookUpBranchingTraceEnumElement(predBB, bb);
@@ -5998,11 +5919,7 @@
     // Values are trampolined by only a subset of pullback successor blocks.
     // Other successors blocks should destroy the value to balance the reference
     // count.
-<<<<<<< HEAD
     for (auto pair : pullbackTrampolineBlockMap) {
-=======
-    for (auto pair : adjointTrampolineBlockMap) {
->>>>>>> 51886e4b
       auto value = pair.getFirst();
       // The set of trampoline BBs that are users of `value`.
       auto &userTrampolineBBSet = pair.getSecond();
@@ -6053,15 +5970,9 @@
   }
 
   AllocStackInst *
-<<<<<<< HEAD
-  emitDifferentiableViewSubscript(ApplyInst *ai, SILType eltType,
-                                  SILValue arrayAdjBuf, SILValue fnRef,
-                                  CanGenericSignature genericSig, int index) {
-=======
   emitArrayTangentSubscript(ApplyInst *ai, SILType eltType,
                             SILValue adjointArray, SILValue fnRef,
                             CanGenericSignature genericSig, int index) {
->>>>>>> 51886e4b
     auto &ctx = builder.getASTContext();
     auto astType = eltType.getASTType();
     auto literal = builder.createIntegerLiteral(
@@ -6088,17 +5999,12 @@
     return subscriptBuffer;
   }
 
-<<<<<<< HEAD
-  void
-  accumulateDifferentiableViewSubscriptDirect(ApplyInst *ai, SILType eltType,
-                                              StoreInst *si,
-                                              AllocStackInst *subscriptBuffer) {
-    addToAdjointBuffer(si->getParent(), si->getSrc(), subscriptBuffer,
-                       ai->getLoc());
-=======
   void accumulateArrayTangentSubscriptDirect(ApplyInst *ai, SILType eltType,
                                              StoreInst *si,
                                              AllocStackInst *subscriptBuffer) {
+    addToAdjointBuffer(si->getParent(), si->getSrc(), subscriptBuffer,
+                       ai->getLoc());
+#if 0
     auto newAdjValue = builder.emitLoadValueOperation(
         ai->getLoc(), subscriptBuffer, LoadOwnershipQualifier::Take);
     recordTemporary(newAdjValue);
@@ -6111,7 +6017,7 @@
     addAdjointValue(si->getParent(), src,
                     makeConcreteAdjointValue(newAdjValue), si->getLoc());
     blockTemporaries[ai->getParent()].push_back(newAdjValue);
->>>>>>> 51886e4b
+#endif
     builder.createDeallocStack(ai->getLoc(), subscriptBuffer);
   }
 
@@ -6124,28 +6030,20 @@
   }
 
   void visitArrayInitialization(ApplyInst *ai) {
-<<<<<<< HEAD
+    LLVM_DEBUG(getADDebugStream() << "Visiting array initialization:\n" << *ai);
     SILValue arrayAdjBuf;
-=======
-    LLVM_DEBUG(getADDebugStream() << "Visiting array initialization:\n" << *ai);
+#if 0
     SILValue adjointArray;
->>>>>>> 51886e4b
+#endif
     SILValue fnRef;
     CanGenericSignature genericSig;
     for (auto use : ai->getUses()) {
       auto dti = dyn_cast<DestructureTupleInst>(use->getUser());
       if (!dti) continue;
       // The first tuple field of the return value is the `Array`.
-<<<<<<< HEAD
       arrayAdjBuf = getAdjointBuffer(ai->getParent(), tei);
       assert(arrayAdjBuf && "Array does not have adjoint buffer");
       auto astType = arrayAdjBuf->getType().getASTType();
-=======
-      adjointArray = getAdjointValue(ai->getParent(), dti->getResult(0))
-          .getConcreteValue();
-      assert(adjointArray && "Array does not have adjoint value");
-      auto astType = adjointArray->getType().getASTType();
->>>>>>> 51886e4b
       auto typeDecl = astType->getStructOrBoundGenericStruct();
       auto subscriptDecl = cast<SubscriptDecl>(typeDecl->lookupDirect(
           DeclBaseName::createSubscript()).front());
@@ -6176,19 +6074,8 @@
           auto inst = use->getUser();
           if (auto si = dyn_cast<StoreInst>(inst)) {
             auto tanType = getRemappedTangentType(si->getSrc()->getType());
-<<<<<<< HEAD
-            auto subscriptBuffer = emitDifferentiableViewSubscript(
+            auto subscriptBuffer = emitArrayTangentSubscript(
                 ai, tanType, arrayAdjBuf, fnRef, genericSig, 0);
-            accumulateDifferentiableViewSubscriptDirect(
-                ai, tanType, si, subscriptBuffer);
-          } else if (auto cai = dyn_cast<CopyAddrInst>(inst)) {
-            auto tanType = getRemappedTangentType(cai->getSrc()->getType());
-            auto subscriptBuffer = emitDifferentiableViewSubscript(
-                ai, tanType, arrayAdjBuf, fnRef, genericSig, 0);
-            accumulateDifferentiableViewSubscriptIndirect(
-=======
-            auto subscriptBuffer = emitArrayTangentSubscript(
-                ai, tanType, adjointArray, fnRef, genericSig, 0);
             accumulateArrayTangentSubscriptDirect(
                 ai, tanType, si, subscriptBuffer);
           } else if (auto cai = dyn_cast<CopyAddrInst>(inst)) {
@@ -6196,7 +6083,6 @@
             auto subscriptBuffer = emitArrayTangentSubscript(
                 ai, tanType, adjointArray, fnRef, genericSig, 0);
             accumulateArrayTangentSubscriptIndirect(
->>>>>>> 51886e4b
                 ai, cai, subscriptBuffer);
           } else if (auto iai = dyn_cast<IndexAddrInst>(inst)) {
             for (auto use : iai->getUses()) {
@@ -6204,13 +6090,8 @@
                 auto literal = dyn_cast<IntegerLiteralInst>(iai->getIndex());
                 auto tanType = getRemappedTangentType(
                     si->getSrc()->getType());
-<<<<<<< HEAD
-                auto subscriptBuffer = emitDifferentiableViewSubscript(
+                auto subscriptBuffer = emitArrayTangentSubscript(
                     ai, tanType, arrayAdjBuf, fnRef,
-=======
-                auto subscriptBuffer = emitArrayTangentSubscript(
-                    ai, tanType, adjointArray, fnRef,
->>>>>>> 51886e4b
                     genericSig, literal->getValue().getLimitedValue());
                 accumulateArrayTangentSubscriptDirect(
                     ai, tanType, si, subscriptBuffer);
@@ -6218,13 +6099,8 @@
                 auto literal = dyn_cast<IntegerLiteralInst>(iai->getIndex());
                 auto tanType = getRemappedTangentType(
                     cai->getSrc()->getType());
-<<<<<<< HEAD
-                auto subscriptBuffer = emitDifferentiableViewSubscript(
+                auto subscriptBuffer = emitArrayTangentSubscript(
                     ai, tanType, arrayAdjBuf, fnRef,
-=======
-                auto subscriptBuffer = emitArrayTangentSubscript(
-                    ai, tanType, adjointArray, fnRef,
->>>>>>> 51886e4b
                     genericSig, literal->getValue().getLimitedValue());
                 accumulateArrayTangentSubscriptIndirect(
                     ai, cai, subscriptBuffer);
@@ -6278,20 +6154,9 @@
     // Get the seed (i.e. adjoint buffer of the original result).
     SILValue seed;
     auto *bb = ai->getParent();
-<<<<<<< HEAD
     seed = getAdjointBuffer(bb, origResult);
     if (errorOccurred)
       return;
-=======
-    if (origResult->getType().isObject()) {
-      // Otherwise, materialize adjoint value of `ai`.
-      seed = materializeAdjoint(getAdjointValue(bb, origResult), loc);
-    } else {
-      seed = getAdjointBuffer(bb, origResult);
-      if (errorOccurred)
-        return;
-    }
->>>>>>> 51886e4b
 
     // Create allocations for pullback indirect results.
     SmallVector<AllocStackInst *, 4> pullbackIndirectResults;
@@ -6348,30 +6213,8 @@
     for (unsigned i : applyInfo.indices.parameters->getIndices()) {
       auto origArg = ai->getArgument(origNumIndRes + i);
       auto tan = *allResultsIt++;
-<<<<<<< HEAD
       addToAdjointBuffer(bb, origArg, tan, loc);
       builder.emitDestroyAddrAndFold(loc, tan);
-=======
-      if (tan->getType().isAddress()) {
-        addToAdjointBuffer(bb, origArg, tan, loc);
-        builder.emitDestroyAddrAndFold(loc, tan);
-      } else {
-        if (origArg->getType().isAddress()) {
-          if (errorOccurred)
-            return;
-          auto *tmpBuf = builder.createAllocStack(loc, tan->getType());
-          builder.emitStoreValueOperation(loc, tan, tmpBuf,
-                                          StoreOwnershipQualifier::Init);
-          addToAdjointBuffer(bb, origArg, tmpBuf, loc);
-          builder.emitDestroyAddrAndFold(loc, tmpBuf);
-          builder.createDeallocStack(loc, tmpBuf);
-        }
-        else {
-          recordTemporary(tan);
-          addAdjointValue(bb, origArg, makeConcreteAdjointValue(tan), loc);
-        }
-      }
->>>>>>> 51886e4b
     }
     // Deallocate pullback indirect results.
     for (auto *alloc : reversed(pullbackIndirectResults))
@@ -6388,7 +6231,6 @@
     auto *bb = si->getParent();
     auto loc = si->getLoc();
     auto *structDecl = si->getStructDecl();
-<<<<<<< HEAD
     auto adjStruct = getAdjointBuffer(bb, si);
     // Find the struct `TangentVector` type.
     auto structTy = remapType(si->getType()).getASTType();
@@ -6424,7 +6266,12 @@
           return;
         }
         tanField = cast<VarDecl>(tanFieldLookup.front());
-=======
+      }
+      auto *adjStructElt =
+          builder.createStructElementAddr(loc, adjStruct, tanField);
+      addToAdjointBuffer(bb, si->getFieldValue(field), adjStructElt, loc);
+    }
+#if 0
     auto av = getAdjointValue(bb, si);
     switch (av.getKind()) {
     case AdjointValueKind::Zero:
@@ -6479,12 +6326,12 @@
         addAdjointValue(
             bb, si->getFieldValue(field),
             makeConcreteAdjointValue(tanElt), si->getLoc());
->>>>>>> 51886e4b
       }
       auto *adjStructElt =
           builder.createStructElementAddr(loc, adjStruct, tanField);
       addToAdjointBuffer(bb, si->getFieldValue(field), adjStructElt, loc);
     }
+#endif
   }
 
   /// Handle `struct_extract` instruction.
@@ -6545,7 +6392,6 @@
   ///             ...
   void visitTupleInst(TupleInst *ti) {
     auto *bb = ti->getParent();
-<<<<<<< HEAD
     auto adjBuf = getAdjointBuffer(bb, ti);
     unsigned adjIdx = 0;
     for (auto i : range(ti->getNumOperands())) {
@@ -6555,7 +6401,8 @@
       if (adjBuf->getType().is<TupleType>())
         adjElt = builder.createTupleElementAddr(ti->getLoc(), adjBuf, adjIdx++);
       addToAdjointBuffer(bb, ti->getOperand(i), adjElt, ti->getLoc());
-=======
+    }
+#if 0
     auto av = getAdjointValue(bb, ti);
     switch (av.getKind()) {
     case AdjointValueKind::Zero:
@@ -6591,8 +6438,8 @@
                         ti->getLoc());
       }
       break;
->>>>>>> 51886e4b
-    }
+    }
+#endif
   }
 
   /// Handle `tuple_extract` instruction.
@@ -6657,17 +6504,14 @@
   /// Handle `load` or `load_borrow` instruction
   ///   Original: y = load/load_borrow x
   ///    Adjoint: adj[x] += adj[y]
-<<<<<<< HEAD
-  void visitLoadInst(LoadInst *li) {
-    auto *bb = li->getParent();
+  void visitLoadOperation(SingleValueInstruction *inst) {
+    assert(isa<LoadInst>(inst) || isa<LoadBorrowInst>(inst));
+    auto *bb = inst->getParent();
     auto &adjBuf = getAdjointBuffer(bb, li);
     addToAdjointBuffer(bb, li->getOperand(), adjBuf, li->getLoc());
     if (errorOccurred)
       return;
-=======
-  void visitLoadOperation(SingleValueInstruction *inst) {
-    assert(isa<LoadInst>(inst) || isa<LoadBorrowInst>(inst));
-    auto *bb = inst->getParent();
+#if 0
     auto adjVal =
     materializeAdjointDirect(getAdjointValue(bb, inst), inst->getLoc());
     // Allocate a local buffer and store the adjoint value. This buffer will be
@@ -6682,7 +6526,7 @@
       return;
     builder.emitDestroyAddr(inst->getLoc(), localBuf);
     builder.createDeallocStack(inst->getLoc(), localBuf);
->>>>>>> 51886e4b
+#endif
   }
   void visitLoadInst(LoadInst *li) { visitLoadOperation(li); }
   void visitLoadBorrowInst(LoadBorrowInst *lbi) { visitLoadOperation(lbi); }
@@ -6696,17 +6540,17 @@
     if (errorOccurred)
       return;
     auto bufType = remapType(adjBuf->getType());
-<<<<<<< HEAD
     addToAdjointBuffer(bb, si->getSrc(), adjBuf, si->getLoc());
     if (errorOccurred)
       return;
     emitZeroIndirect(bufType.getASTType(), adjBuf, si->getLoc());
-=======
+#if 0
     auto adjVal = builder.emitLoadValueOperation(
         loc, adjBuf, LoadOwnershipQualifier::Take);
     recordTemporary(adjVal);
     addAdjointValue(bb, origSrc, makeConcreteAdjointValue(adjVal), loc);
     emitZeroIndirect(bufType.getASTType(), adjBuf, loc);
+#endif
   }
   void visitStoreInst(StoreInst *si) {
     visitStoreOperation(
@@ -6715,7 +6559,6 @@
   void visitStoreBorrowInst(StoreBorrowInst *sbi) {
     visitStoreOperation(
         sbi->getParent(), sbi->getLoc(), sbi->getSrc(), sbi->getDest());
->>>>>>> 51886e4b
   }
 
   /// Handle `copy_addr` instruction.
@@ -6988,14 +6831,14 @@
       auto lhsTy = lhsVal->getType().getASTType();
       auto lhsValCopy = builder.emitCopyValueOperation(loc, lhsVal);
       if (auto *tupTy = lhsTy->getAs<TupleType>()) {
-<<<<<<< HEAD
+#if 0 // ad-all-indirect
         for (auto idx : range(rhs.getNumAggregateElements())) {
           auto lhsElt = builder.createTupleExtract(
               lhsVal.getLoc(), lhsVal, idx);
           auto rhsElt = rhs.getAggregateElement(idx);
           newElements.push_back(accumulateAdjoints(
               makeConcreteAdjointValue(lhsElt), rhsElt, loc));
-=======
+#endif // ad-all-indirect
         auto elts = builder.createDestructureTuple(loc, lhsValCopy);
         llvm::for_each(elts->getResults(),
                        [this](SILValue result) { recordTemporary(result); });
@@ -7003,7 +6846,6 @@
           auto rhsElt = rhs.getAggregateElement(i);
           newElements.push_back(accumulateAdjointsDirect(
               makeConcreteAdjointValue(elts->getResult(i)), rhsElt, loc));
->>>>>>> 51886e4b
         }
       } else if (auto *structDecl = lhsTy->getStructOrBoundGenericStruct()) {
         auto elts =
@@ -7012,14 +6854,13 @@
                        [this](SILValue result) { recordTemporary(result); });
         for (unsigned i : indices(elts->getResults())) {
           auto rhsElt = rhs.getAggregateElement(i);
-<<<<<<< HEAD
+#if 0 // ad-all-indirect
           newElements.push_back(accumulateAdjoints(
               makeConcreteAdjointValue(lhsElt), rhsElt, loc));
-=======
+#endif // ad-all-indirect
           newElements.push_back(
               accumulateAdjointsDirect(
                   makeConcreteAdjointValue(elts->getResult(i)), rhsElt, loc));
->>>>>>> 51886e4b
         }
       } else {
         llvm_unreachable("Not an aggregate type");
