//===--- ASTScopeCreation.cpp - Swift Object-Oriented AST Scope -----------===//
//
// This source file is part of the Swift.org open source project
//
// Copyright (c) 2014 - 2017 Apple Inc. and the Swift project authors
// Licensed under Apache License v2.0 with Runtime Library Exception
//
// See https://swift.org/LICENSE.txt for license information
// See https://swift.org/CONTRIBUTORS.txt for the list of Swift project authors
//
//===----------------------------------------------------------------------===//
///
/// This file implements the creation methods of the ASTScopeImpl ontology.
///
//===----------------------------------------------------------------------===//
#include "swift/AST/ASTScope.h"

#include "swift/AST/ASTContext.h"
#include "swift/AST/ASTWalker.h"
#include "swift/AST/Attr.h"
#include "swift/AST/Decl.h"
#include "swift/AST/Expr.h"
#include "swift/AST/Initializer.h"
#include "swift/AST/LazyResolver.h"
#include "swift/AST/Module.h"
#include "swift/AST/NameLookupRequests.h"
#include "swift/AST/ParameterList.h"
#include "swift/AST/Pattern.h"
#include "swift/AST/SourceFile.h"
#include "swift/AST/Stmt.h"
#include "swift/AST/TypeRepr.h"
#include "swift/Basic/Debug.h"
#include "swift/Basic/STLExtras.h"
#include "llvm/Support/Compiler.h"
#include <algorithm>
#include <unordered_set>

using namespace swift;
using namespace ast_scope;

/// If true, nest scopes so a variable is out of scope before its declaration
/// Does not handle capture rules for local functions properly.
/// If false don't push uses down into subscopes after decls.
static const bool handleUseBeforeDef = false;

#pragma mark source range utilities
static bool rangeableIsIgnored(const Decl *d) { return d->isImplicit(); }
static bool rangeableIsIgnored(const Expr *d) {
  return false; // implicit expr may contain closures
}
static bool rangeableIsIgnored(const Stmt *d) {
  return false; // ??
}
static bool rangeableIsIgnored(const ASTNode n) {
  return (n.is<Decl *>() && rangeableIsIgnored(n.get<Decl *>())) ||
         (n.is<Stmt *>() && rangeableIsIgnored(n.get<Stmt *>())) ||
         (n.is<Expr *>() && rangeableIsIgnored(n.get<Expr *>()));
}

template <typename Rangeable>
static SourceRange getRangeableSourceRange(const Rangeable *const p) {
  return p->getSourceRange();
}
static SourceRange getRangeableSourceRange(const SpecializeAttr *a) {
  return a->getRange();
}
<<<<<<< HEAD
// SWIFT_ENABLE_TENSORFLOW
static SourceRange getRangeableSourceRange(const DifferentiableAttr *a) {
  return a->getRange();
}
// SWIFT_ENABLE_TENSORFLOW END
=======
static SourceRange getRangeableSourceRange(const DifferentiableAttr *a) {
  return a->getRange();
}
>>>>>>> 0405cb56
static SourceRange getRangeableSourceRange(const ASTNode n) {
  return n.getSourceRange();
}

template <typename Rangeable>
static bool isLocalizable(const Rangeable astElement) {
  return !rangeableIsIgnored(astElement) &&
         getRangeableSourceRange(astElement).isValid();
}

template <typename Rangeable>
static void dumpRangeable(const Rangeable r, llvm::raw_ostream &f) {
  r.dump(f);
}
template <typename Rangeable>
static void dumpRangeable(const Rangeable *r, llvm::raw_ostream &f) {
  r->dump(f);
}
template <typename Rangeable>
static void dumpRangeable(Rangeable *r, llvm::raw_ostream &f) {
  r->dump(f);
}

static void dumpRangeable(const SpecializeAttr *r,
                          llvm::raw_ostream &f) LLVM_ATTRIBUTE_USED;
static void dumpRangeable(const SpecializeAttr *r, llvm::raw_ostream &f) {
  llvm::errs() << "SpecializeAttr\n";
}
static void dumpRangeable(SpecializeAttr *r,
                          llvm::raw_ostream &f) LLVM_ATTRIBUTE_USED;
static void dumpRangeable(SpecializeAttr *r, llvm::raw_ostream &f) {
  llvm::errs() << "SpecializeAttr\n";
}

<<<<<<< HEAD
// SWIFT_ENABLE_TENSORFLOW
=======
>>>>>>> 0405cb56
static void dumpRangeable(const DifferentiableAttr *a,
                          llvm::raw_ostream &f) LLVM_ATTRIBUTE_USED;
static void dumpRangeable(const DifferentiableAttr *a, llvm::raw_ostream &f) {
  llvm::errs() << "DifferentiableAttr\n";
}
static void dumpRangeable(DifferentiableAttr *a,
                          llvm::raw_ostream &f) LLVM_ATTRIBUTE_USED;
static void dumpRangeable(DifferentiableAttr *a, llvm::raw_ostream &f) {
  llvm::errs() << "DifferentiableAttr\n";
}
<<<<<<< HEAD
// SWIFT_ENABLE_TENSORFLOW END
=======
>>>>>>> 0405cb56

/// For Debugging
template <typename T>
bool doesRangeableRangeMatch(const T *x, const SourceManager &SM,
                             unsigned start, unsigned end,
                             StringRef file = "") {
  auto const r = getRangeableSourceRange(x);
  if (r.isInvalid())
    return false;
  if (start && SM.getLineNumber(r.Start) != start)
    return false;
  if (end && SM.getLineNumber(r.End) != end)
    return false;
  if (file.empty())
    return true;
  const auto buf = SM.findBufferContainingLoc(r.Start);
  return SM.getIdentifierForBuffer(buf).endswith(file);
}

#pragma mark end of rangeable

static std::vector<ASTNode> asNodeVector(DeclRange dr) {
  std::vector<ASTNode> nodes;
  llvm::transform(dr, std::back_inserter(nodes),
                  [&](Decl *d) { return ASTNode(d); });
  return nodes;
}

namespace swift {
namespace ast_scope {

namespace {
/// Use me with any ASTNode, Expr*, Decl*, or Stmt*
/// I will yield a void* that is the same, even when given an Expr* and a
/// ClosureExpr* because I take the Expr*, figure its real class, then up
/// cast.
/// Useful for duplicate checking.
class UniquePointerCalculator
    : public ASTVisitor<UniquePointerCalculator, void *, void *, void *, void *,
                        void *, void *> {
public:
  template <typename T> const void *visit(const T *x) {
    return const_cast<T *>(x);
  }

  // Call these only from the superclass
  void *visitDecl(Decl *e) { return e; }
  void *visitStmt(Stmt *e) { return e; }
  void *visitExpr(Expr *e) { return e; }
  void *visitPattern(Pattern *e) { return e; }
  void *visitDeclAttribute(DeclAttribute *e) { return e; }

// Provide default implementations for statements as ASTVisitor does for Exprs
#define STMT(CLASS, PARENT)                                                    \
  void *visit##CLASS##Stmt(CLASS##Stmt *S) { return visitStmt(S); }
#include "swift/AST/StmtNodes.def"

// Provide default implementations for patterns as ASTVisitor does for Exprs
#define PATTERN(CLASS, PARENT)                                                 \
  void *visit##CLASS##Pattern(CLASS##Pattern *S) { return visitPattern(S); }
#include "swift/AST/PatternNodes.def"
};

/// A set that does the right pointer calculation for comparing Decls to
/// DeclContexts, and Exprs
class NodeSet {
  ::llvm::DenseSet<const void *> pointers;

public:
  bool contains(const ASTScopeImpl *const s) {
    if (auto *r = s->getReferrent().getPtrOrNull())
      return pointers.count(r);
    return false; // never exclude a non-checkable scope
  }
  bool insert(const ASTScopeImpl *const s) {
    if (auto *r = s->getReferrent().getPtrOrNull())
      return pointers.insert(r).second;
    return true;
  }
  void erase(const ASTScopeImpl *const s) {
    if (auto *r = s->getReferrent().getPtrOrNull())
      pointers.erase(r);
  }
};
} // namespace

#pragma mark ScopeCreator

class ScopeCreator final {
  friend class ASTSourceFileScope;
  /// For allocating scopes.
  ASTContext &ctx;

public:
  ASTSourceFileScope *const sourceFileScope;
  ASTContext &getASTContext() const { return ctx; }

  /// The AST can have duplicate nodes, and we don't want to create scopes for
  /// those.
  NodeSet scopedNodes;

  ScopeCreator(SourceFile *SF)
      : ctx(SF->getASTContext()),
        sourceFileScope(new (ctx) ASTSourceFileScope(SF, this)) {
    ctx.addDestructorCleanup(scopedNodes);
  }

  ScopeCreator(const ScopeCreator &) = delete;  // ensure no copies
  ScopeCreator(const ScopeCreator &&) = delete; // ensure no moves

  /// Given an array of ASTNodes or Decl pointers, add them
  /// Return the resultant insertionPoint
  ASTScopeImpl *
  addSiblingsToScopeTree(ASTScopeImpl *const insertionPoint,
                         ASTScopeImpl *const organicInsertionPoint,
                         ArrayRef<ASTNode> nodesOrDeclsToAdd) {
    auto *ip = insertionPoint;
    for (auto nd : expandIfConfigClausesThenCullAndSortElementsOrMembers(
             nodesOrDeclsToAdd)) {
      if (!shouldThisNodeBeScopedWhenFoundInSourceFileBraceStmtOrType(nd)) {
        // FIXME: Could the range get lost if the node is ever reexpanded?
        ip->widenSourceRangeForIgnoredASTNode(nd);
      } else {
        const unsigned preCount = ip->getChildren().size();
        auto *const newIP =
            addToScopeTreeAndReturnInsertionPoint(nd, ip).getPtrOr(ip);
        if (ip != organicInsertionPoint)
          ip->increaseASTAncestorScopeCount(ip->getChildren().size() -
                                            preCount);
        ip = newIP;
      }
    }
    return ip;
  }

public:
  /// For each of searching, call this unless the insertion point is needed
  void addToScopeTree(ASTNode n, ASTScopeImpl *parent) {
    (void)addToScopeTreeAndReturnInsertionPoint(n, parent);
  }
  /// Return new insertion point if the scope was not a duplicate
  /// For ease of searching, don't call unless insertion point is needed
  NullablePtr<ASTScopeImpl>
  addToScopeTreeAndReturnInsertionPoint(ASTNode, ASTScopeImpl *parent);

  bool isWorthTryingToCreateScopeFor(ASTNode n) const {
    if (!n)
      return false;
    if (n.is<Expr *>())
      return true;
    // Cannot ignore implicit statements because implict return can contain
    // scopes in the expression, such as closures.
    // But must ignore other implicit statements, e.g. brace statments
    // if they can have no children and no stmt source range.
    // Deal with it in visitBraceStmt
    if (n.is<Stmt *>())
      return true;

    auto *const d = n.get<Decl *>();
    // Implicit nodes may not have source information for name lookup.
    if (!isLocalizable(d))
      return false;
    /// In \c Parser::parseDeclVarGetSet fake PBDs are created. Ignore them.
    /// Example:
    /// \code
    /// class SR10903 { static var _: Int { 0 } }
    /// \endcode

    // Commented out for
    // validation-test/compiler_crashers_fixed/27962-swift-rebindselfinconstructorexpr-getcalledconstructor.swift
    // In that test the invalid PBD -> var decl which contains the desired
    // closure scope
    //    if (const auto *PBD = dyn_cast<PatternBindingDecl>(d))
    //      if (!isLocalizable(PBD))
    //        return false;
    /// In
    /// \code
    /// @propertyWrapper
    /// public struct Wrapper<T> {
    ///   public var value: T
    ///
    ///   public init(body: () -> T) {
    ///     self.value = body()
    ///   }
    /// }
    ///
    /// let globalInt = 17
    ///
    /// @Wrapper(body: { globalInt })
    /// public var y: Int
    /// \endcode
    /// I'm seeing a dumped AST include:
    /// (pattern_binding_decl range=[test.swift:13:8 - line:12:29]
    const auto &SM = d->getASTContext().SourceMgr;

    // Once we allow invalid PatternBindingDecls (see
    // isWorthTryingToCreateScopeFor), then
    // IDE/complete_property_delegate_attribute.swift fails because we try to
    // expand a member whose source range is backwards.
    (void)SM;
    ASTScopeAssert(d->getStartLoc().isInvalid() ||
                       !SM.isBeforeInBuffer(d->getEndLoc(), d->getStartLoc()),
                   "end-before-start will break tree search via location");
    return true;
  }

  /// Create a new scope of class ChildScope initialized with a ChildElement,
  /// expandScope it,
  /// add it as a child of the receiver, and return the child and the scope to
  /// receive more decls.
  template <typename Scope, typename... Args>
  ASTScopeImpl *constructExpandAndInsertUncheckable(ASTScopeImpl *parent,
                                                    Args... args) {
    ASTScopeAssert(!Scope(args...).getReferrent(),
                   "Not checking for duplicate ASTNode but class supports it");
    return constructExpandAndInsert<Scope>(parent, args...);
  }

  template <typename Scope, typename... Args>
  NullablePtr<ASTScopeImpl>
  ifUniqueConstructExpandAndInsert(ASTScopeImpl *parent, Args... args) {
    Scope dryRun(args...);
    ASTScopeAssert(
        dryRun.getReferrent(),
        "Checking for duplicate ASTNode but class does not support it");
    if (scopedNodes.insert(&dryRun))
      return constructExpandAndInsert<Scope>(parent, args...);
    return nullptr;
  }

  template <typename Scope, typename... Args>
  ASTScopeImpl *ensureUniqueThenConstructExpandAndInsert(ASTScopeImpl *parent,
                                                         Args... args) {
    if (auto s = ifUniqueConstructExpandAndInsert<Scope>(parent, args...))
      return s.get();
    ASTScope_unreachable("Scope should have been unique");
  }

private:
  template <typename Scope, typename... Args>
  ASTScopeImpl *constructExpandAndInsert(ASTScopeImpl *parent, Args... args) {
    auto *child = new (ctx) Scope(args...);
    parent->addChild(child, ctx);
    if (shouldBeLazy()) {
      if (auto *ip = child->insertionPointForDeferredExpansion().getPtrOrNull())
        return ip;
    }
    ASTScopeImpl *insertionPoint =
        child->expandAndBeCurrentDetectingRecursion(*this);
    ASTScopeAssert(child->verifyThatThisNodeComeAfterItsPriorSibling(),
                   "Ensure search will work");
    return insertionPoint;
  }

public:
  template <typename Scope, typename PortionClass, typename... Args>
  ASTScopeImpl *constructWithPortionExpandAndInsert(ASTScopeImpl *parent,
                                                    Args... args) {
    const Portion *portion = new (ctx) PortionClass();
    return constructExpandAndInsertUncheckable<Scope>(parent, portion, args...);
  }

  template <typename Scope, typename PortionClass, typename... Args>
  NullablePtr<ASTScopeImpl>
  ifUniqueConstructWithPortionExpandAndInsert(ASTScopeImpl *parent,
                                              Args... args) {
    const Portion *portion = new (ctx) PortionClass();
    return ifUniqueConstructExpandAndInsert<Scope>(parent, portion, args...);
  }

  void addExprToScopeTree(Expr *expr, ASTScopeImpl *parent) {
    // Use the ASTWalker to find buried captures and closures
    forEachClosureIn(expr, [&](NullablePtr<CaptureListExpr> captureList,
                               ClosureExpr *closureExpr) {
      ifUniqueConstructExpandAndInsert<WholeClosureScope>(parent, closureExpr,
                                                          captureList);
    });
  }

private:
  /// Find all of the (non-nested) closures (and associated capture lists)
  /// referenced within this expression.
  void forEachClosureIn(
      Expr *expr,
      function_ref<void(NullablePtr<CaptureListExpr>, ClosureExpr *)>
          foundClosure);

  // A safe way to discover this, without creating a circular request.
  // Cannot call getAttachedPropertyWrappers.
  static bool hasAttachedPropertyWrapper(VarDecl *vd) {
    return AttachedPropertyWrapperScope::getSourceRangeOfVarDecl(vd).isValid();
  }

public:
  /// If the pattern has an attached property wrapper, create a scope for it
  /// so it can be looked up.

  void
  addAnyAttachedPropertyWrappersToScopeTree(PatternBindingDecl *patternBinding,
                                            ASTScopeImpl *parent) {
    patternBinding->getPattern(0)->forEachVariable([&](VarDecl *vd) {
      if (hasAttachedPropertyWrapper(vd))
        constructExpandAndInsertUncheckable<AttachedPropertyWrapperScope>(
            parent, vd);
    });
  }

public:
  /// Create the matryoshka nested generic param scopes (if any)
  /// that are subscopes of the receiver. Return
  /// the furthest descendant.
  /// Last GenericParamsScope includes the where clause
  ASTScopeImpl *addNestedGenericParamScopesToTree(Decl *parameterizedDecl,
                                                  GenericParamList *generics,
                                                  ASTScopeImpl *parent) {
    if (!generics)
      return parent;
    auto *s = parent;
    for (unsigned i : indices(generics->getParams()))
      s = ifUniqueConstructExpandAndInsert<GenericParamScope>(
              s, parameterizedDecl, generics, i)
              .getPtrOr(s);
    return s;
  }

  void
  addChildrenForAllLocalizableAccessorsInSourceOrder(AbstractStorageDecl *asd,
                                                     ASTScopeImpl *parent);

  void
  forEachSpecializeAttrInSourceOrder(Decl *declBeingSpecialized,
                                     function_ref<void(SpecializeAttr *)> fn) {
    std::vector<SpecializeAttr *> sortedSpecializeAttrs;
    for (auto *attr : declBeingSpecialized->getAttrs()) {
      if (auto *specializeAttr = dyn_cast<SpecializeAttr>(attr))
        sortedSpecializeAttrs.push_back(specializeAttr);
    }
    // TODO: rm extra copy
    for (auto *specializeAttr : sortBySourceRange(sortedSpecializeAttrs))
      fn(specializeAttr);
  }

<<<<<<< HEAD
  // SWIFT_ENABLE_TENSORFLOW
=======
>>>>>>> 0405cb56
  void forEachDifferentiableAttrInSourceOrder(
      Decl *decl, function_ref<void(DifferentiableAttr *)> fn) {
    std::vector<DifferentiableAttr *> sortedDifferentiableAttrs;
    for (auto *attr : decl->getAttrs())
      if (auto *diffAttr = dyn_cast<DifferentiableAttr>(attr))
        // NOTE(TF-835): Skipping implicit `@differentiable` attributes is
<<<<<<< HEAD
        // necessary to avoid verification failure:
        // `ASTScopeImpl::verifyThatChildrenAreContainedWithin`.
        // Perhaps this check is no longer necessary after TF-835: robust
=======
        // necessary to avoid verification failure in
        // `ASTScopeImpl::verifyThatChildrenAreContainedWithin`.
        // Perhaps this check may no longer be necessary after TF-835: robust
>>>>>>> 0405cb56
        // `@derivative` attribute lowering.
        if (!diffAttr->isImplicit())
          sortedDifferentiableAttrs.push_back(diffAttr);
    for (auto *diffAttr : sortBySourceRange(sortedDifferentiableAttrs))
      fn(diffAttr);
  }
<<<<<<< HEAD
  // SWIFT_ENABLE_TENSORFLOW END
=======
>>>>>>> 0405cb56

  std::vector<ASTNode> expandIfConfigClausesThenCullAndSortElementsOrMembers(
      ArrayRef<ASTNode> input) const {
    auto cleanedupNodes = sortBySourceRange(cull(expandIfConfigClauses(input)));
    // TODO: uncomment when working on not creating two pattern binding decls at
    // same location.
    //    findCollidingPatterns(cleanedupNodes);
    return cleanedupNodes;
  }

public:
  /// When ASTScopes are enabled for code completion,
  /// IfConfigs will pose a challenge because we may need to field lookups into
  /// the inactive clauses, but the AST contains redundancy: the active clause's
  /// elements are present in the members or elements of an IterableTypeDecl or
  /// BraceStmt alongside of the IfConfigDecl. In addition there are two more
  /// complications:
  ///
  /// 1. The active clause's elements may be nested inside an init self
  /// rebinding decl (as in StringObject.self).
  ///
  /// 2. The active clause may be before or after the inactive ones
  ///
  /// So, when encountering an IfConfigDecl, we will expand  the inactive
  /// elements. Also, always sort members or elements so that the child scopes
  /// are in source order (Just one of several reasons we need to sort.)
  ///
  static const bool includeInactiveIfConfigClauses = false;

private:
  static std::vector<ASTNode> expandIfConfigClauses(ArrayRef<ASTNode> input) {
    std::vector<ASTNode> expansion;
    expandIfConfigClausesInto(expansion, input, /*isInAnActiveNode=*/true);
    return expansion;
  }

  static void expandIfConfigClausesInto(std::vector<ASTNode> &expansion,
                                        ArrayRef<ASTNode> input,
                                        const bool isInAnActiveNode) {
    for (auto n : input) {
      if (!n.isDecl(DeclKind::IfConfig)) {
        expansion.push_back(n);
        continue;
      }
      auto *const icd = cast<IfConfigDecl>(n.get<Decl *>());
      for (auto &clause : icd->getClauses()) {
        if (auto *const cond = clause.Cond)
          expansion.push_back(cond);
        if (clause.isActive) {
          // TODO: Move this check into ASTVerifier
          ASTScopeAssert(isInAnActiveNode, "Clause should not be marked active "
                                           "unless it's context is active");
          // get inactive nodes that nest in active clauses
          for (auto n : clause.Elements) {
            if (auto *const d = n.dyn_cast<Decl *>())
              if (auto *const icd = dyn_cast<IfConfigDecl>(d))
                expandIfConfigClausesInto(expansion, {d}, true);
          }
        } else if (includeInactiveIfConfigClauses) {
          expandIfConfigClausesInto(expansion, clause.Elements,
                                    /*isInAnActiveNode=*/false);
        }
      }
    }
  }

  /// Remove VarDecls because we'll find them when we expand the
  /// PatternBindingDecls. Remove EnunCases
  /// because they overlap EnumElements and AST includes the elements in the
  /// members.
  std::vector<ASTNode> cull(ArrayRef<ASTNode> input) const {
    // TODO: Investigate whether to move the real EndLoc tracking of
    // SubscriptDecl up into AbstractStorageDecl. May have to cull more.
    std::vector<ASTNode> culled;
    llvm::copy_if(input, std::back_inserter(culled), [&](ASTNode n) {
      ASTScopeAssert(
          !n.isDecl(DeclKind::Accessor),
          "Should not find accessors in iterable types or brace statements");
      return isLocalizable(n) && !n.isDecl(DeclKind::Var) &&
             !n.isDecl(DeclKind::EnumCase);
    });
    return culled;
  }

  /// TODO: The parser yields two decls at the same source loc with the same
  /// kind. TODO:  me when fixing parser's proclivity to create two
  /// PatternBindingDecls at the same source location, then move this to
  /// ASTVerifier.
  ///
  /// In all cases the first pattern seems to carry the initializer, and the
  /// second, the accessor
  void findCollidingPatterns(ArrayRef<ASTNode> input) const {
    auto dumpPBD = [&](PatternBindingDecl *pbd, const char *which) {
      llvm::errs() << "*** " << which
                   << " pbd isImplicit: " << pbd->isImplicit()
                   << ", #entries: " << pbd->getNumPatternEntries() << " :";
      pbd->getSourceRange().print(llvm::errs(), pbd->getASTContext().SourceMgr,
                                  false);
      llvm::errs() << "\n";
      llvm::errs() << "init: " << pbd->getInit(0) << "\n";
      if (pbd->getInit(0)) {
        llvm::errs() << "SR (init): ";
        pbd->getInit(0)->getSourceRange().print(
            llvm::errs(), pbd->getASTContext().SourceMgr, false);
        llvm::errs() << "\n";
        pbd->getInit(0)->dump(llvm::errs(), 0);
      }
      llvm::errs() << "vars:\n";
      pbd->getPattern(0)->forEachVariable([&](VarDecl *vd) {
        llvm::errs() << "  " << vd->getName()
                     << " implicit: " << vd->isImplicit()
                     << " #accs: " << vd->getAllAccessors().size()
                     << "\nSR (var):";
        vd->getSourceRange().print(llvm::errs(), pbd->getASTContext().SourceMgr,
                                   false);
        llvm::errs() << "\nSR (braces)";
        vd->getBracesRange().print(llvm::errs(), pbd->getASTContext().SourceMgr,
                                   false);
        llvm::errs() << "\n";
        for (auto *a : vd->getAllAccessors()) {
          llvm::errs() << "SR (acc): ";
          a->getSourceRange().print(llvm::errs(),
                                    pbd->getASTContext().SourceMgr, false);
          llvm::errs() << "\n";
          a->dump(llvm::errs(), 0);
        }
      });
    };

    Decl *lastD = nullptr;
    for (auto n : input) {
      auto *d = n.dyn_cast<Decl *>();
      if (!d || !lastD || lastD->getStartLoc() != d->getStartLoc() ||
          lastD->getKind() != d->getKind()) {
        lastD = d;
        continue;
      }
      if (auto *pbd = dyn_cast<PatternBindingDecl>(lastD))
        dumpPBD(pbd, "prev");
      if (auto *pbd = dyn_cast<PatternBindingDecl>(d)) {
        dumpPBD(pbd, "curr");
        ASTScope_unreachable("found colliding pattern binding decls");
      }
      llvm::errs() << "Two same kind decls at same loc: \n";
      lastD->dump(llvm::errs());
      llvm::errs() << "and\n";
      d->dump(llvm::errs());
      ASTScope_unreachable("Two same kind decls; unexpected kinds");
    }
  }

  /// Templated to work on either ASTNodes, Decl*'s, or whatnot.
  template <typename Rangeable>
  std::vector<Rangeable>
  sortBySourceRange(std::vector<Rangeable> toBeSorted) const {
    auto compareNodes = [&](Rangeable n1, Rangeable n2) {
      return isNotAfter(n1, n2);
    };
    std::stable_sort(toBeSorted.begin(), toBeSorted.end(), compareNodes);
    return toBeSorted;
  }

  template <typename Rangeable>
  bool isNotAfter(Rangeable n1, Rangeable n2) const {
    const auto r1 = getRangeableSourceRange(n1);
    const auto r2 = getRangeableSourceRange(n2);

    const int signum = ASTScopeImpl::compare(r1, r2, ctx.SourceMgr,
                                             /*ensureDisjoint=*/true);
    return -1 == signum;
  }

  static bool isVarDeclInPatternBindingDecl(ASTNode n1, ASTNode n2) {
    if (auto *d1 = n1.dyn_cast<Decl *>())
      if (auto *vd = dyn_cast<VarDecl>(d1))
        if (auto *d2 = n2.dyn_cast<Decl *>())
          if (auto *pbd = dyn_cast<PatternBindingDecl>(d2))
            return vd->getParentPatternBinding() == pbd;
    return false;
  }

public:
  bool shouldThisNodeBeScopedWhenFoundInSourceFileBraceStmtOrType(ASTNode n) {
    // Do not scope VarDecls because
    // they get created directly by the pattern code.
    // Doing otherwise distorts the source range
    // of their parents.
    ASTScopeAssert(!n.isDecl(DeclKind::Accessor),
                   "Should not see accessors here");
    // Can occur in illegal code
    if (auto *const s = n.dyn_cast<Stmt *>()) {
      if (auto *const bs = dyn_cast<BraceStmt>(s))
        ASTScopeAssert(bs->empty(), "Might mess up insertion point");
    }
    return !n.isDecl(DeclKind::Var);
  }

  bool shouldBeLazy() const { return ctx.LangOpts.LazyASTScopes; }

public:
  /// For debugging. Return true if scope tree contains all the decl contexts in
  /// the AST May modify the scope tree in order to update obsolete scopes.
  /// Likely slow.
  bool containsAllDeclContextsFromAST() {
    auto allDeclContexts = findLocalizableDeclContextsInAST();
    llvm::DenseMap<const DeclContext *, const ASTScopeImpl *> bogusDCs;
    sourceFileScope->preOrderDo([&](ASTScopeImpl *scope) {
      scope->expandAndBeCurrentDetectingRecursion(*this);
    });
    sourceFileScope->postOrderDo([&](ASTScopeImpl *scope) {
      if (auto *dc = scope->getDeclContext().getPtrOrNull()) {
        auto iter = allDeclContexts.find(dc);
        if (iter != allDeclContexts.end())
          ++iter->second;
        else
          bogusDCs.insert({dc, scope});
      }
    });

    auto printDecl = [&](const Decl *d) {
      llvm::errs() << "\ngetAsDecl() -> " << d << " ";
      d->getSourceRange().print(llvm::errs(), ctx.SourceMgr);
      llvm::errs() << " : ";
      d->dump(llvm::errs());
      llvm::errs() << "\n";
    };
    bool foundOmission = false;
    for (const auto &p : allDeclContexts) {
      if (p.second == 0) {
        if (auto *d = p.first->getAsDecl()) {
          if (isLocalizable(d)) {
            llvm::errs() << "\nASTScope tree omitted DeclContext: " << p.first
                         << " "
                         << ":\n";
            p.first->printContext(llvm::errs());
            printDecl(d);
            foundOmission = true;
          }
        } else {
          // If no decl, no source range, so no scope
        }
      }
    }
    for (const auto dcAndScope : bogusDCs) {
      llvm::errs() << "ASTScope tree confabulated: " << dcAndScope.getFirst()
                   << ":\n";
      dcAndScope.getFirst()->printContext(llvm::errs());
      if (auto *d = dcAndScope.getFirst()->getAsDecl())
        printDecl(d);
      dcAndScope.getSecond()->print(llvm::errs(), 0, false);
    }
    return !foundOmission && bogusDCs.empty();
  }

private:
  /// Return a map of every DeclContext in the AST, and zero in the 2nd element.
  /// For debugging.
  llvm::DenseMap<const DeclContext *, unsigned>
  findLocalizableDeclContextsInAST() const;

public:
  SWIFT_DEBUG_DUMP { print(llvm::errs()); }

  void print(raw_ostream &out) const {
    out << "(swift::ASTSourceFileScope*) " << sourceFileScope << "\n";
  }

  // Make vanilla new illegal.
  void *operator new(size_t bytes) = delete;

  // Only allow allocation of scopes using the allocator of a particular source
  // file.
  void *operator new(size_t bytes, const ASTContext &ctx,
                     unsigned alignment = alignof(ScopeCreator));
  void *operator new(size_t Bytes, void *Mem) {
    ASTScopeAssert(Mem, "Allocation failed");
    return Mem;
  }
};
} // ast_scope
} // namespace swift

#pragma mark Scope tree creation and extension

ASTScope::ASTScope(SourceFile *SF) : impl(createScopeTree(SF)) {}

void ASTScope::buildFullyExpandedTree() { impl->buildFullyExpandedTree(); }

void ASTScope::
    buildEnoughOfTreeForTopLevelExpressionsButDontRequestGenericsOrExtendedNominals() {
  impl->buildEnoughOfTreeForTopLevelExpressionsButDontRequestGenericsOrExtendedNominals();
}

bool ASTScope::areInactiveIfConfigClausesSupported() {
  return ScopeCreator::includeInactiveIfConfigClauses;
}

void ASTScope::expandFunctionBody(AbstractFunctionDecl *AFD) {
  auto *const SF = AFD->getParentSourceFile();
  if (SF->isSuitableForASTScopes())
    SF->getScope().expandFunctionBodyImpl(AFD);
}

void ASTScope::expandFunctionBodyImpl(AbstractFunctionDecl *AFD) {
  impl->expandFunctionBody(AFD);
}

ASTSourceFileScope *ASTScope::createScopeTree(SourceFile *SF) {
  ScopeCreator *scopeCreator = new (SF->getASTContext()) ScopeCreator(SF);
  return scopeCreator->sourceFileScope;
}

void ASTSourceFileScope::buildFullyExpandedTree() {
  expandAndBeCurrentDetectingRecursion(*scopeCreator);
  preOrderChildrenDo([&](ASTScopeImpl *s) {
    s->expandAndBeCurrentDetectingRecursion(*scopeCreator);
  });
}

void ASTSourceFileScope::
    buildEnoughOfTreeForTopLevelExpressionsButDontRequestGenericsOrExtendedNominals() {
      expandAndBeCurrentDetectingRecursion(*scopeCreator);
}

void ASTSourceFileScope::expandFunctionBody(AbstractFunctionDecl *AFD) {
  if (!AFD)
    return;
  auto sr = AFD->getBodySourceRange();
  if (sr.isInvalid())
    return;
  ASTScopeImpl *bodyScope = findInnermostEnclosingScope(sr.Start, nullptr);
  bodyScope->expandAndBeCurrentDetectingRecursion(*scopeCreator);
}

ASTSourceFileScope::ASTSourceFileScope(SourceFile *SF,
                                       ScopeCreator *scopeCreator)
    : SF(SF), scopeCreator(scopeCreator), insertionPoint(this) {}

#pragma mark NodeAdder

namespace swift {
namespace ast_scope {

class NodeAdder
    : public ASTVisitor<NodeAdder, NullablePtr<ASTScopeImpl>,
                        NullablePtr<ASTScopeImpl>, NullablePtr<ASTScopeImpl>,
                        void, void, void, ASTScopeImpl *, ScopeCreator &> {
public:

#pragma mark ASTNodes that do not create scopes

  // Even ignored Decls and Stmts must extend the source range of a scope:
  // E.g. a braceStmt with some definitions that ends in a statement that
  // accesses such a definition must resolve as being IN the scope.

#define VISIT_AND_IGNORE(What)                                                 \
  NullablePtr<ASTScopeImpl> visit##What(What *w, ASTScopeImpl *p,              \
                                        ScopeCreator &) {                      \
    p->widenSourceRangeForIgnoredASTNode(w);                                   \
    return p;                                                                  \
  }

  VISIT_AND_IGNORE(ImportDecl)
  VISIT_AND_IGNORE(EnumCaseDecl)
  VISIT_AND_IGNORE(PrecedenceGroupDecl)
  VISIT_AND_IGNORE(InfixOperatorDecl)
  VISIT_AND_IGNORE(PrefixOperatorDecl)
  VISIT_AND_IGNORE(PostfixOperatorDecl)
  VISIT_AND_IGNORE(GenericTypeParamDecl)
  VISIT_AND_IGNORE(AssociatedTypeDecl)
  VISIT_AND_IGNORE(ModuleDecl)
  VISIT_AND_IGNORE(ParamDecl)
  VISIT_AND_IGNORE(PoundDiagnosticDecl)
  VISIT_AND_IGNORE(MissingMemberDecl)

  // This declaration is handled from the PatternBindingDecl
  VISIT_AND_IGNORE(VarDecl)

  // These contain nothing to scope.
  VISIT_AND_IGNORE(BreakStmt)
  VISIT_AND_IGNORE(ContinueStmt)
  VISIT_AND_IGNORE(FallthroughStmt)
  VISIT_AND_IGNORE(FailStmt)

#undef VISIT_AND_IGNORE

#pragma mark simple creation ignoring deferred nodes

#define VISIT_AND_CREATE(What, ScopeClass)                                     \
  NullablePtr<ASTScopeImpl> visit##What(What *w, ASTScopeImpl *p,              \
                                        ScopeCreator &scopeCreator) {          \
    return scopeCreator.ifUniqueConstructExpandAndInsert<ScopeClass>(p, w);    \
  }

  VISIT_AND_CREATE(SubscriptDecl, SubscriptDeclScope)
  VISIT_AND_CREATE(IfStmt, IfStmtScope)
  VISIT_AND_CREATE(WhileStmt, WhileStmtScope)
  VISIT_AND_CREATE(RepeatWhileStmt, RepeatWhileScope)
  VISIT_AND_CREATE(DoCatchStmt, DoCatchStmtScope)
  VISIT_AND_CREATE(SwitchStmt, SwitchStmtScope)
  VISIT_AND_CREATE(ForEachStmt, ForEachStmtScope)
  VISIT_AND_CREATE(CatchStmt, CatchStmtScope)
  VISIT_AND_CREATE(CaseStmt, CaseStmtScope)
  VISIT_AND_CREATE(AbstractFunctionDecl, AbstractFunctionDeclScope)

#undef VISIT_AND_CREATE

#pragma mark 2D simple creation (ignoring deferred nodes)

#define VISIT_AND_CREATE_WHOLE_PORTION(What, WhatScope)                        \
  NullablePtr<ASTScopeImpl> visit##What(What *w, ASTScopeImpl *p,              \
                                        ScopeCreator &scopeCreator) {          \
    return scopeCreator.ifUniqueConstructWithPortionExpandAndInsert<           \
        WhatScope, GenericTypeOrExtensionWholePortion>(p, w);                  \
  }

  VISIT_AND_CREATE_WHOLE_PORTION(ExtensionDecl, ExtensionScope)
  VISIT_AND_CREATE_WHOLE_PORTION(StructDecl, NominalTypeScope)
  VISIT_AND_CREATE_WHOLE_PORTION(ClassDecl, NominalTypeScope)
  VISIT_AND_CREATE_WHOLE_PORTION(ProtocolDecl, NominalTypeScope)
  VISIT_AND_CREATE_WHOLE_PORTION(EnumDecl, NominalTypeScope)
  VISIT_AND_CREATE_WHOLE_PORTION(TypeAliasDecl, TypeAliasScope)
  VISIT_AND_CREATE_WHOLE_PORTION(OpaqueTypeDecl, OpaqueTypeScope)
#undef VISIT_AND_CREATE_WHOLE_PORTION

  // This declaration is handled from
  // addChildrenForAllLocalizableAccessorsInSourceOrder
  NullablePtr<ASTScopeImpl> visitAccessorDecl(AccessorDecl *ad, ASTScopeImpl *p,
                                              ScopeCreator &scopeCreator) {
    return visitAbstractFunctionDecl(ad, p, scopeCreator);
  }

#pragma mark simple creation with deferred nodes

  // Each of the following creates a new scope, so that nodes which were parsed
  // after them need to be placed in scopes BELOW them in the tree. So pass down
  // the deferred nodes.
  NullablePtr<ASTScopeImpl> visitGuardStmt(GuardStmt *e, ASTScopeImpl *p,
                                           ScopeCreator &scopeCreator) {
    return scopeCreator.ifUniqueConstructExpandAndInsert<GuardStmtScope>(p, e);
  }
  NullablePtr<ASTScopeImpl> visitDoStmt(DoStmt *ds, ASTScopeImpl *p,
                                        ScopeCreator &scopeCreator) {
    scopeCreator.addToScopeTreeAndReturnInsertionPoint(ds->getBody(), p);
    return p; // Don't put subsequent decls inside the "do"
  }
  NullablePtr<ASTScopeImpl> visitTopLevelCodeDecl(TopLevelCodeDecl *d,
                                                  ASTScopeImpl *p,
                                                  ScopeCreator &scopeCreator) {
    return scopeCreator.ifUniqueConstructExpandAndInsert<TopLevelCodeScope>(p,
                                                                            d);
  }

#pragma mark special-case creation

  ASTScopeImpl *visitSourceFile(SourceFile *, ASTScopeImpl *, ScopeCreator &) {
    ASTScope_unreachable("SourceFiles are orphans.");
  }

  NullablePtr<ASTScopeImpl> visitYieldStmt(YieldStmt *ys, ASTScopeImpl *p,
                                           ScopeCreator &scopeCreator) {
    for (Expr *e : ys->getYields())
      visitExpr(e, p, scopeCreator);
    return p;
  }

  NullablePtr<ASTScopeImpl> visitDeferStmt(DeferStmt *ds, ASTScopeImpl *p,
                                           ScopeCreator &scopeCreator) {
    visitFuncDecl(ds->getTempDecl(), p, scopeCreator);
    return p;
  }

  NullablePtr<ASTScopeImpl> visitBraceStmt(BraceStmt *bs, ASTScopeImpl *p,
                                           ScopeCreator &scopeCreator) {
    auto maybeBraceScope =
        scopeCreator.ifUniqueConstructExpandAndInsert<BraceStmtScope>(p, bs);
    if (auto *s = scopeCreator.getASTContext().Stats)
      ++s->getFrontendCounters().NumBraceStmtASTScopes;
    return maybeBraceScope.getPtrOr(p);
  }

  NullablePtr<ASTScopeImpl>
  visitPatternBindingDecl(PatternBindingDecl *patternBinding,
                          ASTScopeImpl *parentScope,
                          ScopeCreator &scopeCreator) {
    scopeCreator.addAnyAttachedPropertyWrappersToScopeTree(patternBinding,
                                                           parentScope);

    const bool isInTypeDecl = parentScope->isATypeDeclScope();

    const DeclVisibilityKind vis =
        isInTypeDecl ? DeclVisibilityKind::MemberOfCurrentNominal
                     : DeclVisibilityKind::LocalVariable;
    auto *insertionPoint = parentScope;
    for (auto i : range(patternBinding->getNumPatternEntries())) {
      // TODO: Won't need to do so much work to avoid creating one without
      // a SourceRange once parser is fixed to not create two
      // PatternBindingDecls with same locaiton and getSourceRangeOfThisASTNode
      // for PatternEntryDeclScope is simplified to use the PatternEntry's
      // source range.
      if (!patternBinding->getOriginalInit(i)) {
        bool found = false;
        patternBinding->getPattern(i)->forEachVariable([&](VarDecl *vd) {
          if (!vd->isImplicit())
            found = true;
          else
            found |= llvm::any_of(vd->getAllAccessors(), [&](AccessorDecl *a) {
              return isLocalizable(a);
            });
        });
        if (!found)
          continue;
      }
      insertionPoint =
          scopeCreator
              .ifUniqueConstructExpandAndInsert<PatternEntryDeclScope>(
                  insertionPoint, patternBinding, i, vis)
              .getPtrOr(insertionPoint);
    }
    // If in a type decl, the type search will find these,
    // but if in a brace stmt, must continue under the last binding.
    return isInTypeDecl ? parentScope : insertionPoint;
  }

  NullablePtr<ASTScopeImpl> visitEnumElementDecl(EnumElementDecl *eed,
                                                 ASTScopeImpl *p,
                                                 ScopeCreator &scopeCreator) {
    scopeCreator.constructExpandAndInsertUncheckable<EnumElementScope>(p, eed);
    return p;
  }

  NullablePtr<ASTScopeImpl> visitIfConfigDecl(IfConfigDecl *icd,
                                              ASTScopeImpl *p,
                                              ScopeCreator &scopeCreator) {
    ASTScope_unreachable(
        "Should be handled inside of "
        "expandIfConfigClausesThenCullAndSortElementsOrMembers");
  }

  NullablePtr<ASTScopeImpl> visitReturnStmt(ReturnStmt *rs, ASTScopeImpl *p,
                                            ScopeCreator &scopeCreator) {
    if (rs->hasResult())
      visitExpr(rs->getResult(), p, scopeCreator);
    return p;
  }

  NullablePtr<ASTScopeImpl> visitThrowStmt(ThrowStmt *ts, ASTScopeImpl *p,
                                           ScopeCreator &scopeCreator) {
    visitExpr(ts->getSubExpr(), p, scopeCreator);
    return p;
  }

  NullablePtr<ASTScopeImpl> visitPoundAssertStmt(PoundAssertStmt *pas,
                                                 ASTScopeImpl *p,
                                                 ScopeCreator &scopeCreator) {
    visitExpr(pas->getCondition(), p, scopeCreator);
    return p;
  }

  NullablePtr<ASTScopeImpl> visitExpr(Expr *expr, ASTScopeImpl *p,
                                      ScopeCreator &scopeCreator) {
    if (expr) {
      p->widenSourceRangeForIgnoredASTNode(expr);
      scopeCreator.addExprToScopeTree(expr, p);
    }
    return p;
  }
};
} // namespace ast_scope
} // namespace swift

// These definitions are way down here so it can call into
// NodeAdder
NullablePtr<ASTScopeImpl>
ScopeCreator::addToScopeTreeAndReturnInsertionPoint(ASTNode n,
                                                    ASTScopeImpl *parent) {
  if (!isWorthTryingToCreateScopeFor(n))
    return parent;
  if (auto *p = n.dyn_cast<Decl *>())
    return NodeAdder().visit(p, parent, *this);
  if (auto *p = n.dyn_cast<Expr *>())
    return NodeAdder().visit(p, parent, *this);
  auto *p = n.get<Stmt *>();
  return NodeAdder().visit(p, parent, *this);
}

void ScopeCreator::addChildrenForAllLocalizableAccessorsInSourceOrder(
    AbstractStorageDecl *asd, ASTScopeImpl *parent) {
  // Accessors are always nested within their abstract storage
  // declaration. The nesting may not be immediate, because subscripts may
  // have intervening scopes for generics.
  AbstractStorageDecl *const enclosingAbstractStorageDecl =
      parent->getEnclosingAbstractStorageDecl().get();

  std::vector<AccessorDecl *> accessorsToScope;
  // Assume we don't have to deal with inactive clauses of IfConfigs here
  llvm::copy_if(asd->getAllAccessors(), std::back_inserter(accessorsToScope),
                [&](AccessorDecl *ad) {
                  return enclosingAbstractStorageDecl == ad->getStorage();
                });

<<<<<<< HEAD
  // SWIFT_ENABLE_TENSORFLOW
  // Create scopes for `@differentiable` attributes.
  forEachDifferentiableAttrInSourceOrder(
      asd, [&](DifferentiableAttr *diffAttr) {
    ifUniqueConstructExpandAndInsert<DifferentiableAttributeScope>(
        parent, diffAttr, asd);
  });
  // SWIFT_ENABLE_TENSORFLOW END
=======
  // Create scopes for `@differentiable` attributes.
  forEachDifferentiableAttrInSourceOrder(
      asd, [&](DifferentiableAttr *diffAttr) {
        ifUniqueConstructExpandAndInsert<DifferentiableAttributeScope>(
            parent, diffAttr, asd);
      });
>>>>>>> 0405cb56

  // Sort in order to include synthesized ones, which are out of order.
  for (auto *accessor : sortBySourceRange(accessorsToScope))
    addToScopeTree(accessor, parent);
}

#pragma mark creation helpers

void ASTScopeImpl::addChild(ASTScopeImpl *child, ASTContext &ctx) {
  // If this is the first time we've added children, notify the ASTContext
  // that there's a SmallVector that needs to be cleaned up.
  // FIXME: If we had access to SmallVector::isSmall(), we could do better.
  if (storedChildren.empty() && !haveAddedCleanup) {
    ctx.addDestructorCleanup(storedChildren);
    haveAddedCleanup = true;
  }
  storedChildren.push_back(child);
  ASTScopeAssert(!child->getParent(), "child should not already have parent");
  child->parent = this;
  clearCachedSourceRangesOfMeAndAncestors();
}

void ASTScopeImpl::removeChildren() {
  clearCachedSourceRangesOfMeAndAncestors();
  storedChildren.clear();
}

void ASTScopeImpl::disownDescendants(ScopeCreator &scopeCreator) {
  for (auto *c : getChildren()) {
    c->disownDescendants(scopeCreator);
    c->emancipate();
    scopeCreator.scopedNodes.erase(c);
  }
  removeChildren();
}

#pragma mark implementations of expansion

ASTScopeImpl *
ASTScopeImpl::expandAndBeCurrentDetectingRecursion(ScopeCreator &scopeCreator) {
  assert(scopeCreator.getASTContext().LangOpts.EnableASTScopeLookup &&
         "Should not be getting here if ASTScopes are disabled");
  return evaluateOrDefault(scopeCreator.getASTContext().evaluator,
                           ExpandASTScopeRequest{this, &scopeCreator}, nullptr);
}

llvm::Expected<ASTScopeImpl *>
ExpandASTScopeRequest::evaluate(Evaluator &evaluator, ASTScopeImpl *parent,
                                ScopeCreator *scopeCreator) const {
  auto *insertionPoint = parent->expandAndBeCurrent(*scopeCreator);
  ASTScopeAssert(insertionPoint,
                 "Used to return a null pointer if the insertion point would "
                 "not be used, but it breaks the request dependency hashing");
  return insertionPoint;
}

bool ASTScopeImpl::doesExpansionOnlyAddNewDeclsAtEnd() const { return false; }
bool ASTSourceFileScope::doesExpansionOnlyAddNewDeclsAtEnd() const {
  return true;
}

ASTScopeImpl *ASTScopeImpl::expandAndBeCurrent(ScopeCreator &scopeCreator) {

  // We might be reexpanding, so save any scopes that were inserted here from
  // above it in the AST
  auto astAncestorScopes = rescueASTAncestorScopesForReuseFromMeOrDescendants();
  ASTScopeAssert(astAncestorScopes.empty() ||
                     !doesExpansionOnlyAddNewDeclsAtEnd(),
                 "ASTSourceFileScope has no ancestors to be rescued.");

  // If reexpanding, we need to remove descendant decls from the duplication set
  // in order to re-add them as sub-scopes. Since expansion only adds new Decls
  // at end, don't bother with descendants
  if (!doesExpansionOnlyAddNewDeclsAtEnd())
    disownDescendants(scopeCreator);

  auto *insertionPoint = expandSpecifically(scopeCreator);
  if (scopeCreator.shouldBeLazy()) {
    ASTScopeAssert(!insertionPointForDeferredExpansion() ||
                       insertionPointForDeferredExpansion().get() ==
                           insertionPoint,
                   "In order for lookups into lazily-expanded scopes to be "
                   "accurate before expansion, the insertion point before "
                   "expansion must be the same as after expansion.");
  }
  replaceASTAncestorScopes(astAncestorScopes);
  setWasExpanded();
  beCurrent();
  ASTScopeAssert(checkSourceRangeAfterExpansion(scopeCreator.getASTContext()),
                 "Bad range.");
  return insertionPoint;
}

  // Do this whole bit so it's easy to see which type of scope is which

#define CREATES_NEW_INSERTION_POINT(Scope)                                     \
  ASTScopeImpl *Scope::expandSpecifically(ScopeCreator &scopeCreator) {        \
    return expandAScopeThatCreatesANewInsertionPoint(scopeCreator)             \
        .insertionPoint;                                                       \
  }

#define NO_NEW_INSERTION_POINT(Scope)                                          \
  ASTScopeImpl *Scope::expandSpecifically(ScopeCreator &scopeCreator) {        \
    expandAScopeThatDoesNotCreateANewInsertionPoint(scopeCreator);             \
    return getParent().get();                                                  \
  }

// Return this in particular for GenericParamScope so body is scoped under it
#define NO_EXPANSION(Scope)                                                    \
  ASTScopeImpl *Scope::expandSpecifically(ScopeCreator &) { return this; }

CREATES_NEW_INSERTION_POINT(ASTSourceFileScope)
CREATES_NEW_INSERTION_POINT(ParameterListScope)
CREATES_NEW_INSERTION_POINT(ConditionalClauseScope)
CREATES_NEW_INSERTION_POINT(GuardStmtScope)
CREATES_NEW_INSERTION_POINT(PatternEntryDeclScope)
CREATES_NEW_INSERTION_POINT(PatternEntryInitializerScope)
CREATES_NEW_INSERTION_POINT(GenericTypeOrExtensionScope)
CREATES_NEW_INSERTION_POINT(BraceStmtScope)
CREATES_NEW_INSERTION_POINT(TopLevelCodeScope)

NO_NEW_INSERTION_POINT(AbstractFunctionBodyScope)
NO_NEW_INSERTION_POINT(AbstractFunctionDeclScope)
NO_NEW_INSERTION_POINT(AttachedPropertyWrapperScope)
NO_NEW_INSERTION_POINT(EnumElementScope)

NO_NEW_INSERTION_POINT(CaptureListScope)
NO_NEW_INSERTION_POINT(CaseStmtScope)
NO_NEW_INSERTION_POINT(CatchStmtScope)
NO_NEW_INSERTION_POINT(ClosureBodyScope)
NO_NEW_INSERTION_POINT(DefaultArgumentInitializerScope)
NO_NEW_INSERTION_POINT(DoCatchStmtScope)
NO_NEW_INSERTION_POINT(ForEachPatternScope)
NO_NEW_INSERTION_POINT(ForEachStmtScope)
NO_NEW_INSERTION_POINT(IfStmtScope)
NO_NEW_INSERTION_POINT(RepeatWhileScope)
NO_NEW_INSERTION_POINT(SubscriptDeclScope)
NO_NEW_INSERTION_POINT(SwitchStmtScope)
NO_NEW_INSERTION_POINT(VarDeclScope)
NO_NEW_INSERTION_POINT(WhileStmtScope)
NO_NEW_INSERTION_POINT(WholeClosureScope)

NO_EXPANSION(GenericParamScope)
NO_EXPANSION(ClosureParametersScope)
NO_EXPANSION(SpecializeAttributeScope)
<<<<<<< HEAD
// SWIFT_ENABLE_TENSORFLOW
NO_EXPANSION(DifferentiableAttributeScope)
// SWIFT_ENABLE_TENSORFLOW END
=======
NO_EXPANSION(DifferentiableAttributeScope)
>>>>>>> 0405cb56
NO_EXPANSION(ConditionalClausePatternUseScope)
NO_EXPANSION(LookupParentDiversionScope)

#undef CREATES_NEW_INSERTION_POINT
#undef NO_NEW_INSERTION_POINT

AnnotatedInsertionPoint
ASTSourceFileScope::expandAScopeThatCreatesANewInsertionPoint(
    ScopeCreator &scopeCreator) {
  ASTScopeAssert(SF, "Must already have a SourceFile.");
  ArrayRef<Decl *> decls = SF->getTopLevelDecls();
  // Assume that decls are only added at the end, in source order
  ArrayRef<Decl *> newDecls = decls.slice(numberOfDeclsAlreadySeen);
  std::vector<ASTNode> newNodes(newDecls.begin(), newDecls.end());
  insertionPoint =
      scopeCreator.addSiblingsToScopeTree(insertionPoint, this, newNodes);
  // Too slow to perform all the time:
  //    ASTScopeAssert(scopeCreator->containsAllDeclContextsFromAST(),
  //           "ASTScope tree missed some DeclContexts or made some up");
  return {insertionPoint, "Next time decls are added they go here."};
}

AnnotatedInsertionPoint
ParameterListScope::expandAScopeThatCreatesANewInsertionPoint(
    ScopeCreator &scopeCreator) {
  // Each initializer for a function parameter is its own, sibling, scope.
  // Unlike generic parameters or pattern initializers, it cannot refer to a
  // previous parameter.
  for (ParamDecl *pd : params->getArray()) {
    if (pd->hasDefaultExpr())
      scopeCreator
          .constructExpandAndInsertUncheckable<DefaultArgumentInitializerScope>(
              this, pd);
  }
  return {this, "body of func goes under me"};
}

AnnotatedInsertionPoint
PatternEntryDeclScope::expandAScopeThatCreatesANewInsertionPoint(
    ScopeCreator &scopeCreator) {
  // Initializers come before VarDecls, e.g. PCMacro/didSet.swift 19
  auto patternEntry = getPatternEntry();
  // Create a child for the initializer, if present.
  // Cannot trust the source range given in the ASTScopeImpl for the end of the
  // initializer (because of InterpolatedLiteralStrings and EditorPlaceHolders),
  // so compute it ourselves.
  // Even if this predicate fails, there may be an initContext but
  // we cannot make a scope for it, since no source range.
  if (patternEntry.getOriginalInit() &&
      isLocalizable(patternEntry.getOriginalInit())) {
    ASTScopeAssert(
        !getSourceManager().isBeforeInBuffer(
            patternEntry.getOriginalInit()->getStartLoc(), decl->getStartLoc()),
        "Original inits are always after the '='");
    scopeCreator
        .constructExpandAndInsertUncheckable<PatternEntryInitializerScope>(
            this, decl, patternEntryIndex, vis);
  }
  // Add accessors for the variables in this pattern.
  forEachVarDeclWithLocalizableAccessors(scopeCreator, [&](VarDecl *var) {
    scopeCreator.ifUniqueConstructExpandAndInsert<VarDeclScope>(this, var);
  });
  ASTScopeAssert(!handleUseBeforeDef,
                 "next line is wrong otherwise; would need a use scope");

  return {getParent().get(), "When not handling use-before-def, succeeding "
                             "code just goes in the same scope as this one"};
}

AnnotatedInsertionPoint
PatternEntryInitializerScope::expandAScopeThatCreatesANewInsertionPoint(
    ScopeCreator &scopeCreator) {
  // Create a child for the initializer expression.
  scopeCreator.addToScopeTree(ASTNode(getPatternEntry().getOriginalInit()),
                              this);
  if (handleUseBeforeDef)
    return {this, "PatternEntryDeclScope::expand.* needs initializer scope to "
                  "get its endpoint in order to push back start of "
                  "PatternEntryUseScope"};

  // null pointer here blows up request printing
  return {getParent().get(), "Unused"};
}

AnnotatedInsertionPoint
ConditionalClauseScope::expandAScopeThatCreatesANewInsertionPoint(
    ScopeCreator &scopeCreator) {
  const StmtConditionElement &sec = getStmtConditionElement();
  switch (sec.getKind()) {
  case StmtConditionElement::CK_Availability:
    return {this, "No introduced variables"};
  case StmtConditionElement::CK_Boolean:
    scopeCreator.addToScopeTree(sec.getBoolean(), this);
    return {this, "No introduced variables"};
  case StmtConditionElement::CK_PatternBinding:
    scopeCreator.addToScopeTree(sec.getInitializer(), this);
    auto *const ccPatternUseScope =
        scopeCreator.constructExpandAndInsertUncheckable<
            ConditionalClausePatternUseScope>(this, sec.getPattern(), endLoc);
    return {ccPatternUseScope,
            "Succeeding code must be in scope of conditional variables"};
  }
  ASTScope_unreachable("Unhandled StmtConditionKind in switch");
}

AnnotatedInsertionPoint
GuardStmtScope::expandAScopeThatCreatesANewInsertionPoint(ScopeCreator &
                                                          scopeCreator) {

  ASTScopeImpl *conditionLookupParent =
      createNestedConditionalClauseScopes(scopeCreator, stmt->getBody());
  // Add a child for the 'guard' body, which always exits.
  // Parent is whole guard stmt scope, NOT the cond scopes
  scopeCreator.addToScopeTree(stmt->getBody(), this);

  auto *const lookupParentDiversionScope =
      scopeCreator
          .constructExpandAndInsertUncheckable<LookupParentDiversionScope>(
              this, conditionLookupParent, stmt->getEndLoc());
  return {lookupParentDiversionScope,
          "Succeeding code must be in scope of guard variables"};
}

AnnotatedInsertionPoint
GenericTypeOrExtensionScope::expandAScopeThatCreatesANewInsertionPoint(
    ScopeCreator & scopeCreator) {
  return {portion->expandScope(this, scopeCreator),
          "<X: Foo, Y: X> is legal, so nest these"};
}

AnnotatedInsertionPoint
BraceStmtScope::expandAScopeThatCreatesANewInsertionPoint(
    ScopeCreator &scopeCreator) {
  // TODO: remove the sort after fixing parser to create brace statement
  // elements in source order
  auto *insertionPoint =
      scopeCreator.addSiblingsToScopeTree(this, this, stmt->getElements());
  if (auto *s = scopeCreator.getASTContext().Stats)
    ++s->getFrontendCounters().NumBraceStmtASTScopeExpansions;
  return {
      insertionPoint,
      "For top-level code decls, need the scope under, say a guard statment."};
}

AnnotatedInsertionPoint
TopLevelCodeScope::expandAScopeThatCreatesANewInsertionPoint(ScopeCreator &
                                                             scopeCreator) {

  if (auto *body =
          scopeCreator
              .addToScopeTreeAndReturnInsertionPoint(decl->getBody(), this)
              .getPtrOrNull())
    return {body, "So next top level code scope and put its decls in its body "
                  "under a guard statement scope (etc) from the last top level "
                  "code scope"};
  return {this, "No body"};
}

#pragma mark expandAScopeThatDoesNotCreateANewInsertionPoint

// Create child scopes for every declaration in a body.

void AbstractFunctionDeclScope::expandAScopeThatDoesNotCreateANewInsertionPoint(
    ScopeCreator &scopeCreator) {
  // Create scopes for specialize attributes
  scopeCreator.forEachSpecializeAttrInSourceOrder(
      decl, [&](SpecializeAttr *specializeAttr) {
        scopeCreator.ifUniqueConstructExpandAndInsert<SpecializeAttributeScope>(
            this, specializeAttr, decl);
      });
<<<<<<< HEAD

  // SWIFT_ENABLE_TENSORFLOW
=======
>>>>>>> 0405cb56
  // Create scopes for `@differentiable` attributes.
  scopeCreator.forEachDifferentiableAttrInSourceOrder(
      decl, [&](DifferentiableAttr *diffAttr) {
        scopeCreator
            .ifUniqueConstructExpandAndInsert<DifferentiableAttributeScope>(
                this, diffAttr, decl);
      });
<<<<<<< HEAD
  // SWIFT_ENABLE_TENSORFLOW END

=======
>>>>>>> 0405cb56
  // Create scopes for generic and ordinary parameters.
  // For a subscript declaration, the generic and ordinary parameters are in an
  // ancestor scope, so don't make them here.
  ASTScopeImpl *leaf = this;
  if (!isa<AccessorDecl>(decl)) {
    leaf = scopeCreator.addNestedGenericParamScopesToTree(
        decl, decl->getGenericParams(), leaf);
    if (isLocalizable(decl) && getParmsSourceLocOfAFD(decl).isValid()) {
      // swift::createDesignatedInitOverride just clones the parameters, so they
      // end up with a bogus SourceRange, maybe *before* the start of the
      // function.
      if (!decl->isImplicit()) {
        leaf = scopeCreator
                   .constructExpandAndInsertUncheckable<ParameterListScope>(
                       leaf, decl->getParameters(), nullptr);
      }
    }
  }
  // Create scope for the body.
  // We create body scopes when there is no body for source kit to complete
  // erroneous code in bodies.
  if (decl->getBodySourceRange().isValid()) {
    if (AbstractFunctionBodyScope::isAMethod(decl))
      scopeCreator.constructExpandAndInsertUncheckable<MethodBodyScope>(leaf,
                                                                        decl);
    else
      scopeCreator.constructExpandAndInsertUncheckable<PureFunctionBodyScope>(
          leaf, decl);
  }
}

void EnumElementScope::expandAScopeThatDoesNotCreateANewInsertionPoint(
    ScopeCreator &scopeCreator) {
  if (auto *pl = decl->getParameterList())
    scopeCreator.constructExpandAndInsertUncheckable<ParameterListScope>(
        this, pl, nullptr);
  // The invariant that the raw value expression can never introduce a new scope
  // is checked in Parse.  However, this guarantee is not future-proof.  Compute
  // and add the raw value expression anyways just to be defensive.
  //
  // FIXME: Re-enable this.  It currently crashes for malformed enum cases.
  // scopeCreator.addToScopeTree(decl->getStructuralRawValueExpr(), this);
}

void AbstractFunctionBodyScope::expandAScopeThatDoesNotCreateANewInsertionPoint(
    ScopeCreator &scopeCreator) {
  expandBody(scopeCreator);
}

void IfStmtScope::expandAScopeThatDoesNotCreateANewInsertionPoint(
    ScopeCreator &scopeCreator) {
  ASTScopeImpl *insertionPoint =
      createNestedConditionalClauseScopes(scopeCreator, stmt->getThenStmt());

  // The 'then' branch
  scopeCreator.addToScopeTree(stmt->getThenStmt(), insertionPoint);

  // Add the 'else' branch, if needed.
  scopeCreator.addToScopeTree(stmt->getElseStmt(), this);
}

void WhileStmtScope::expandAScopeThatDoesNotCreateANewInsertionPoint(
    ScopeCreator &scopeCreator) {
  ASTScopeImpl *insertionPoint =
      createNestedConditionalClauseScopes(scopeCreator, stmt->getBody());
  scopeCreator.addToScopeTree(stmt->getBody(), insertionPoint);
}

void RepeatWhileScope::expandAScopeThatDoesNotCreateANewInsertionPoint(
    ScopeCreator &scopeCreator) {
  scopeCreator.addToScopeTree(stmt->getBody(), this);
  scopeCreator.addToScopeTree(stmt->getCond(), this);
}

void DoCatchStmtScope::expandAScopeThatDoesNotCreateANewInsertionPoint(
    ScopeCreator &scopeCreator) {
  scopeCreator.addToScopeTree(stmt->getBody(), this);

  for (auto catchClause : stmt->getCatches())
    scopeCreator.addToScopeTree(catchClause, this);
}

void SwitchStmtScope::expandAScopeThatDoesNotCreateANewInsertionPoint(
    ScopeCreator &scopeCreator) {
  scopeCreator.addToScopeTree(stmt->getSubjectExpr(), this);

  for (auto caseStmt : stmt->getCases()) {
    if (isLocalizable(caseStmt))
      scopeCreator.ifUniqueConstructExpandAndInsert<CaseStmtScope>(this,
                                                                   caseStmt);
  }
}

void ForEachStmtScope::expandAScopeThatDoesNotCreateANewInsertionPoint(
    ScopeCreator &scopeCreator) {
  scopeCreator.addToScopeTree(stmt->getSequence(), this);

  // Add a child describing the scope of the pattern.
  // In error cases such as:
  //    let v: C { for b : Int -> S((array: P { }
  // the body is implicit and it would overlap the source range of the expr
  // above.
  if (!stmt->getBody()->isImplicit()) {
    if (isLocalizable(stmt->getBody()))
      scopeCreator.constructExpandAndInsertUncheckable<ForEachPatternScope>(
          this, stmt);
  }
}

void ForEachPatternScope::expandAScopeThatDoesNotCreateANewInsertionPoint(
    ScopeCreator &scopeCreator) {
  scopeCreator.addToScopeTree(stmt->getWhere(), this);
  scopeCreator.addToScopeTree(stmt->getBody(), this);
}

void CatchStmtScope::expandAScopeThatDoesNotCreateANewInsertionPoint(
    ScopeCreator &scopeCreator) {
  scopeCreator.addToScopeTree(stmt->getGuardExpr(), this);
  scopeCreator.addToScopeTree(stmt->getBody(), this);
}

void CaseStmtScope::expandAScopeThatDoesNotCreateANewInsertionPoint(
    ScopeCreator &scopeCreator) {
  for (auto &caseItem : stmt->getMutableCaseLabelItems())
    scopeCreator.addToScopeTree(caseItem.getGuardExpr(), this);

  // Add a child for the case body.
  scopeCreator.addToScopeTree(stmt->getBody(), this);
}

void VarDeclScope::expandAScopeThatDoesNotCreateANewInsertionPoint(
    ScopeCreator &scopeCreator) {
  scopeCreator.addChildrenForAllLocalizableAccessorsInSourceOrder(decl, this);
}

void SubscriptDeclScope::expandAScopeThatDoesNotCreateANewInsertionPoint(
    ScopeCreator &scopeCreator) {
  auto *sub = decl;
  auto *leaf = scopeCreator.addNestedGenericParamScopesToTree(
      sub, sub->getGenericParams(), this);
  auto *params =
      scopeCreator.constructExpandAndInsertUncheckable<ParameterListScope>(
          leaf, sub->getIndices(), sub->getAccessor(AccessorKind::Get));
  scopeCreator.addChildrenForAllLocalizableAccessorsInSourceOrder(sub, params);
}

void WholeClosureScope::expandAScopeThatDoesNotCreateANewInsertionPoint(
    ScopeCreator &scopeCreator) {
  if (auto *cl = captureList.getPtrOrNull())
    scopeCreator.ensureUniqueThenConstructExpandAndInsert<CaptureListScope>(
        this, cl);
  ASTScopeImpl *bodyParent = this;
  if (closureExpr->getInLoc().isValid())
    bodyParent =
        scopeCreator
            .constructExpandAndInsertUncheckable<ClosureParametersScope>(
                this, closureExpr, captureList);
  scopeCreator.constructExpandAndInsertUncheckable<ClosureBodyScope>(
      bodyParent, closureExpr, captureList);
}

void CaptureListScope::expandAScopeThatDoesNotCreateANewInsertionPoint(
    ScopeCreator &scopeCreator) {
  // Patterns here are implicit, so need to dig out the intializers
  for (const CaptureListEntry &captureListEntry : expr->getCaptureList()) {
    for (unsigned patternEntryIndex = 0;
         patternEntryIndex < captureListEntry.Init->getNumPatternEntries();
         ++patternEntryIndex) {
      Expr *init = captureListEntry.Init->getInit(patternEntryIndex);
      scopeCreator.addExprToScopeTree(init, this);
    }
  }
}

void ClosureBodyScope::expandAScopeThatDoesNotCreateANewInsertionPoint(
    ScopeCreator &scopeCreator) {
  scopeCreator.addToScopeTree(closureExpr->getBody(), this);
}

void DefaultArgumentInitializerScope::
    expandAScopeThatDoesNotCreateANewInsertionPoint(
        ScopeCreator &scopeCreator) {
  auto *initExpr = decl->getStructuralDefaultExpr();
  ASTScopeAssert(initExpr,
                 "Default argument initializer must have an initializer.");
  scopeCreator.addToScopeTree(initExpr, this);
}

void AttachedPropertyWrapperScope::
    expandAScopeThatDoesNotCreateANewInsertionPoint(
        ScopeCreator &scopeCreator) {
  for (auto *attr : decl->getAttrs().getAttributes<CustomAttr>()) {
    if (auto *expr = attr->getArg())
      scopeCreator.addToScopeTree(expr, this);
  }
}

#pragma mark expandScope

ASTScopeImpl *GenericTypeOrExtensionWholePortion::expandScope(
    GenericTypeOrExtensionScope *scope, ScopeCreator &scopeCreator) const {
  // Get now in case recursion emancipates scope
  auto *const ip = scope->getParent().get();
  
  // Prevent circular request bugs caused by illegal input and
  // doing lookups that getExtendedNominal in the midst of getExtendedNominal.
  if (scope->shouldHaveABody() && !scope->doesDeclHaveABody())
    return ip;

  auto *deepestScope = scopeCreator.addNestedGenericParamScopesToTree(
      scope->getDecl(), scope->getGenericContext()->getGenericParams(), scope);
  if (scope->getGenericContext()->getTrailingWhereClause())
    scope->createTrailingWhereClauseScope(deepestScope, scopeCreator);
  scope->createBodyScope(deepestScope, scopeCreator);
  return ip;
}

ASTScopeImpl *
IterableTypeBodyPortion::expandScope(GenericTypeOrExtensionScope *scope,
                                     ScopeCreator &scopeCreator) const {
  // Get it now in case of recursion and this one gets emancipated
  auto *const ip = scope->getParent().get();
  scope->expandBody(scopeCreator);
  return ip;
}

ASTScopeImpl *GenericTypeOrExtensionWherePortion::expandScope(
    GenericTypeOrExtensionScope *scope, ScopeCreator &) const {
  return scope->getParent().get();
}

#pragma mark createBodyScope

void IterableTypeScope::countBodies(ScopeCreator &scopeCreator) const {
  if (auto *s = scopeCreator.getASTContext().Stats)
    ++s->getFrontendCounters().NumIterableTypeBodyASTScopes;
}

void ExtensionScope::createBodyScope(ASTScopeImpl *leaf,
                                     ScopeCreator &scopeCreator) {
  scopeCreator.constructWithPortionExpandAndInsert<ExtensionScope,
                                                   IterableTypeBodyPortion>(
      leaf, decl);
  countBodies(scopeCreator);
}
void NominalTypeScope::createBodyScope(ASTScopeImpl *leaf,
                                       ScopeCreator &scopeCreator) {
  scopeCreator.constructWithPortionExpandAndInsert<NominalTypeScope,
                                                   IterableTypeBodyPortion>(
      leaf, decl);
  countBodies(scopeCreator);
}

#pragma mark createTrailingWhereClauseScope

ASTScopeImpl *GenericTypeOrExtensionScope::createTrailingWhereClauseScope(
    ASTScopeImpl *parent, ScopeCreator &scopeCreator) {
  return parent;
}

ASTScopeImpl *
ExtensionScope::createTrailingWhereClauseScope(ASTScopeImpl *parent,
                                               ScopeCreator &scopeCreator) {
  return scopeCreator.constructWithPortionExpandAndInsert<
      ExtensionScope, GenericTypeOrExtensionWherePortion>(parent, decl);
}
ASTScopeImpl *
NominalTypeScope::createTrailingWhereClauseScope(ASTScopeImpl *parent,
                                                 ScopeCreator &scopeCreator) {
  return scopeCreator.constructWithPortionExpandAndInsert<
      NominalTypeScope, GenericTypeOrExtensionWherePortion>(parent, decl);
}
ASTScopeImpl *
TypeAliasScope::createTrailingWhereClauseScope(ASTScopeImpl *parent,
                                               ScopeCreator &scopeCreator) {
  return scopeCreator.constructWithPortionExpandAndInsert<
      TypeAliasScope, GenericTypeOrExtensionWherePortion>(parent, decl);
}

#pragma mark misc

ASTScopeImpl *LabeledConditionalStmtScope::createNestedConditionalClauseScopes(
    ScopeCreator &scopeCreator, const Stmt *const afterConds) {
  auto *stmt = getLabeledConditionalStmt();
  ASTScopeImpl *insertionPoint = this;
  for (unsigned i = 0; i < stmt->getCond().size(); ++i) {
    insertionPoint =
        scopeCreator
            .constructExpandAndInsertUncheckable<ConditionalClauseScope>(
                insertionPoint, stmt, i, afterConds->getStartLoc());
  }
  return insertionPoint;
}

AbstractPatternEntryScope::AbstractPatternEntryScope(
    PatternBindingDecl *declBeingScoped, unsigned entryIndex,
    DeclVisibilityKind vis)
    : decl(declBeingScoped), patternEntryIndex(entryIndex), vis(vis) {
  ASTScopeAssert(entryIndex < declBeingScoped->getPatternList().size(),
                 "out of bounds");
}

void AbstractPatternEntryScope::forEachVarDeclWithLocalizableAccessors(
    ScopeCreator &scopeCreator, function_ref<void(VarDecl *)> foundOne) const {
  getPatternEntry().getPattern()->forEachVariable([&](VarDecl *var) {
    if (llvm::any_of(var->getAllAccessors(),
                     [&](AccessorDecl *a) { return isLocalizable(a); }))
      foundOne(var);
  });
}

bool AbstractPatternEntryScope::isLastEntry() const {
  return patternEntryIndex + 1 == decl->getPatternList().size();
}

// Following must be after uses to ensure templates get instantiated
#pragma mark getEnclosingAbstractStorageDecl

NullablePtr<AbstractStorageDecl>
ASTScopeImpl::getEnclosingAbstractStorageDecl() const {
  return nullptr;
}

NullablePtr<AbstractStorageDecl>
SpecializeAttributeScope::getEnclosingAbstractStorageDecl() const {
  return getParent().get()->getEnclosingAbstractStorageDecl();
}
// SWIFT_ENABLE_TENSORFLOW
NullablePtr<AbstractStorageDecl>
DifferentiableAttributeScope::getEnclosingAbstractStorageDecl() const {
  return getParent().get()->getEnclosingAbstractStorageDecl();
}
// SWIFT_ENABLE_TENSORFLOW END
NullablePtr<AbstractStorageDecl>
DifferentiableAttributeScope::getEnclosingAbstractStorageDecl() const {
  return getParent().get()->getEnclosingAbstractStorageDecl();
}
NullablePtr<AbstractStorageDecl>
AbstractFunctionDeclScope::getEnclosingAbstractStorageDecl() const {
  return getParent().get()->getEnclosingAbstractStorageDecl();
}
NullablePtr<AbstractStorageDecl>
ParameterListScope::getEnclosingAbstractStorageDecl() const {
  return getParent().get()->getEnclosingAbstractStorageDecl();
}
NullablePtr<AbstractStorageDecl>
GenericParamScope::getEnclosingAbstractStorageDecl() const {
  return getParent().get()->getEnclosingAbstractStorageDecl();
}

bool ASTScopeImpl::isATypeDeclScope() const {
  Decl *const pd = getDeclIfAny().getPtrOrNull();
  return pd && (isa<NominalTypeDecl>(pd) || isa<ExtensionDecl>(pd));
}

void ScopeCreator::forEachClosureIn(
    Expr *expr, function_ref<void(NullablePtr<CaptureListExpr>, ClosureExpr *)>
                    foundClosure) {
  ASTScopeAssert(expr,
                 "If looking for closures, must have an expression to search.");

  /// AST walker that finds top-level closures in an expression.
  class ClosureFinder : public ASTWalker {
    function_ref<void(NullablePtr<CaptureListExpr>, ClosureExpr *)>
        foundClosure;

  public:
    ClosureFinder(
        function_ref<void(NullablePtr<CaptureListExpr>, ClosureExpr *)>
            foundClosure)
        : foundClosure(foundClosure) {}

    std::pair<bool, Expr *> walkToExprPre(Expr *E) override {
      if (auto *closure = dyn_cast<ClosureExpr>(E)) {
        foundClosure(nullptr, closure);
        return {false, E};
      }
      if (auto *capture = dyn_cast<CaptureListExpr>(E)) {
        foundClosure(capture, capture->getClosureBody());
        return {false, E};
      }
      return {true, E};
    }
    std::pair<bool, Stmt *> walkToStmtPre(Stmt *S) override {
      if (auto *bs = dyn_cast<BraceStmt>(S)) { // closures hidden in here
        return {true, S};
      }
      return {false, S};
    }
    std::pair<bool, Pattern *> walkToPatternPre(Pattern *P) override {
      return {false, P};
    }
    bool walkToDeclPre(Decl *D) override { return false; }
    bool walkToTypeLocPre(TypeLoc &TL) override { return false; }
    bool walkToTypeReprPre(TypeRepr *T) override { return false; }
    bool walkToParameterListPre(ParameterList *PL) override { return false; }
  };

  expr->walk(ClosureFinder(foundClosure));
}

#pragma mark new operators
void *ASTScopeImpl::operator new(size_t bytes, const ASTContext &ctx,
                                 unsigned alignment) {
  return ctx.Allocate(bytes, alignment);
}

void *Portion::operator new(size_t bytes, const ASTContext &ctx,
                             unsigned alignment) {
  return ctx.Allocate(bytes, alignment);
}
void *ASTScope::operator new(size_t bytes, const ASTContext &ctx,
                             unsigned alignment) {
  return ctx.Allocate(bytes, alignment);
}
void *ScopeCreator::operator new(size_t bytes, const ASTContext &ctx,
                                 unsigned alignment) {
  return ctx.Allocate(bytes, alignment);
}

#pragma mark - expandBody

void AbstractFunctionBodyScope::expandBody(ScopeCreator &scopeCreator) {
  scopeCreator.addToScopeTree(decl->getBody(), this);
}

void GenericTypeOrExtensionScope::expandBody(ScopeCreator &) {}

void IterableTypeScope::expandBody(ScopeCreator &scopeCreator) {
  auto nodes = asNodeVector(getIterableDeclContext().get()->getMembers());
  scopeCreator.addSiblingsToScopeTree(this, this, nodes);
  if (auto *s = scopeCreator.getASTContext().Stats)
    ++s->getFrontendCounters().NumIterableTypeBodyASTScopeExpansions;
}

#pragma mark getScopeCreator
ScopeCreator &ASTScopeImpl::getScopeCreator() {
  return getParent().get()->getScopeCreator();
}

ScopeCreator &ASTSourceFileScope::getScopeCreator() { return *scopeCreator; }

#pragma mark getReferrent

  // These are the scopes whose ASTNodes (etc) might be duplicated in the AST
  // getReferrent is the cookie used to dedup them

#define GET_REFERRENT(Scope, x)                                                \
  NullablePtr<const void> Scope::getReferrent() const {                        \
    return UniquePointerCalculator().visit(x);                                 \
  }

GET_REFERRENT(AbstractFunctionDeclScope, getDecl())
// If the PatternBindingDecl is a dup, detect it for the first
// PatternEntryDeclScope; the others are subscopes.
GET_REFERRENT(PatternEntryDeclScope, getPattern())
GET_REFERRENT(TopLevelCodeScope, getDecl())
GET_REFERRENT(SubscriptDeclScope, getDecl())
GET_REFERRENT(VarDeclScope, getDecl())
GET_REFERRENT(GenericParamScope, paramList->getParams()[index])
GET_REFERRENT(AbstractStmtScope, getStmt())
GET_REFERRENT(CaptureListScope, getExpr())
GET_REFERRENT(WholeClosureScope, getExpr())
GET_REFERRENT(SpecializeAttributeScope, specializeAttr)
<<<<<<< HEAD
// SWIFT_ENABLE_TENSORFLOW
GET_REFERRENT(DifferentiableAttributeScope, differentiableAttr)
// SWIFT_ENABLE_TENSORFLOW END
=======
GET_REFERRENT(DifferentiableAttributeScope, differentiableAttr)
>>>>>>> 0405cb56
GET_REFERRENT(GenericTypeOrExtensionScope, portion->getReferrentOfScope(this));

const Decl *
Portion::getReferrentOfScope(const GenericTypeOrExtensionScope *s) const {
  return nullptr;
};

const Decl *GenericTypeOrExtensionWholePortion::getReferrentOfScope(
    const GenericTypeOrExtensionScope *s) const {
  return s->getDecl();
};

#undef GET_REFERRENT

#pragma mark currency
NullablePtr<ASTScopeImpl> ASTScopeImpl::insertionPointForDeferredExpansion() {
  return nullptr;
}

NullablePtr<ASTScopeImpl>
AbstractFunctionBodyScope::insertionPointForDeferredExpansion() {
  return getParent().get();
}

NullablePtr<ASTScopeImpl>
IterableTypeScope::insertionPointForDeferredExpansion() {
  return portion->insertionPointForDeferredExpansion(this);
}

NullablePtr<ASTScopeImpl>
GenericTypeOrExtensionWholePortion::insertionPointForDeferredExpansion(
    IterableTypeScope *s) const {
  return s->getParent().get();
}
NullablePtr<ASTScopeImpl>
GenericTypeOrExtensionWherePortion::insertionPointForDeferredExpansion(
    IterableTypeScope *) const {
  return nullptr;
}
NullablePtr<ASTScopeImpl>
IterableTypeBodyPortion::insertionPointForDeferredExpansion(
    IterableTypeScope *s) const {
  return s->getParent().get();
}

bool ASTScopeImpl::isExpansionNeeded(const ScopeCreator &scopeCreator) const {
  return !isCurrent() ||
         scopeCreator.getASTContext().LangOpts.StressASTScopeLookup;
}

bool ASTScopeImpl::isCurrent() const {
  return getWasExpanded() && isCurrentIfWasExpanded();
}

void ASTScopeImpl::beCurrent() {}
bool ASTScopeImpl::isCurrentIfWasExpanded() const { return true; }

void ASTSourceFileScope::beCurrent() {
  numberOfDeclsAlreadySeen = SF->getTopLevelDecls().size();
}
bool ASTSourceFileScope::isCurrentIfWasExpanded() const {
  return SF->getTopLevelDecls().size() == numberOfDeclsAlreadySeen;
}

void IterableTypeScope::beCurrent() { portion->beCurrent(this); }
bool IterableTypeScope::isCurrentIfWasExpanded() const {
  return portion->isCurrentIfWasExpanded(this);
}

void GenericTypeOrExtensionWholePortion::beCurrent(IterableTypeScope *s) const {
  s->makeWholeCurrent();
}
bool GenericTypeOrExtensionWholePortion::isCurrentIfWasExpanded(
    const IterableTypeScope *s) const {
  return s->isWholeCurrent();
}
void GenericTypeOrExtensionWherePortion::beCurrent(IterableTypeScope *) const {}
bool GenericTypeOrExtensionWherePortion::isCurrentIfWasExpanded(
    const IterableTypeScope *) const {
  return true;
}
void IterableTypeBodyPortion::beCurrent(IterableTypeScope *s) const {
  s->makeBodyCurrent();
}
bool IterableTypeBodyPortion::isCurrentIfWasExpanded(
    const IterableTypeScope *s) const {
  return s->isBodyCurrent();
}

void IterableTypeScope::makeWholeCurrent() {
  ASTScopeAssert(getWasExpanded(), "Should have been expanded");
}
bool IterableTypeScope::isWholeCurrent() const {
  // Whole starts out unexpanded, and is lazily built but will have at least a
  // body scope child
  return getWasExpanded();
}
void IterableTypeScope::makeBodyCurrent() {
  memberCount = getIterableDeclContext().get()->getMemberCount();
}
bool IterableTypeScope::isBodyCurrent() const {
  return memberCount == getIterableDeclContext().get()->getMemberCount();
}

void AbstractFunctionBodyScope::beCurrent() {
  bodyWhenLastExpanded = decl->getBody(false);
}
bool AbstractFunctionBodyScope::isCurrentIfWasExpanded() const {
  // Pass in false to keep the compiler from synthesizing one.
  return bodyWhenLastExpanded == decl->getBody(false);
}

void TopLevelCodeScope::beCurrent() { bodyWhenLastExpanded = decl->getBody(); }
bool TopLevelCodeScope::isCurrentIfWasExpanded() const {
  return bodyWhenLastExpanded == decl->getBody();
}

// Try to avoid the work of counting
static const bool assumeVarsDoNotGetAdded = true;

void PatternEntryDeclScope::beCurrent() {
  initWhenLastExpanded = getPatternEntry().getOriginalInit();
  if (assumeVarsDoNotGetAdded && varCountWhenLastExpanded)
    return;
  varCountWhenLastExpanded = getPatternEntry().getNumBoundVariables();
}
bool PatternEntryDeclScope::isCurrentIfWasExpanded() const {
  if (initWhenLastExpanded != getPatternEntry().getOriginalInit())
    return false;
  if (assumeVarsDoNotGetAdded && varCountWhenLastExpanded) {
    ASTScopeAssert(varCountWhenLastExpanded ==
                       getPatternEntry().getNumBoundVariables(),
                   "Vars were not supposed to be added to a pattern entry.");
    return true;
  }
  return getPatternEntry().getNumBoundVariables() == varCountWhenLastExpanded;
}

void WholeClosureScope::beCurrent() {
  bodyWhenLastExpanded = closureExpr->getBody();
}
bool WholeClosureScope::isCurrentIfWasExpanded() const {
  return bodyWhenLastExpanded == closureExpr->getBody();
}

#pragma mark getParentOfASTAncestorScopesToBeRescued
NullablePtr<ASTScopeImpl>
ASTScopeImpl::getParentOfASTAncestorScopesToBeRescued() {
  return this;
}
NullablePtr<ASTScopeImpl>
AbstractFunctionBodyScope::getParentOfASTAncestorScopesToBeRescued() {
  // Reexpansion always creates a new body as the first child
  // That body contains the scopes to be rescued.
  return getChildren().empty() ? nullptr : getChildren().front();
}
NullablePtr<ASTScopeImpl>
TopLevelCodeScope::getParentOfASTAncestorScopesToBeRescued() {
  // Reexpansion always creates a new body as the first child
  // That body contains the scopes to be rescued.
  return getChildren().empty() ? nullptr : getChildren().front();
}

#pragma mark rescuing & reusing
std::vector<ASTScopeImpl *>
ASTScopeImpl::rescueASTAncestorScopesForReuseFromMeOrDescendants() {
  if (auto *p = getParentOfASTAncestorScopesToBeRescued().getPtrOrNull()) {
    return p->rescueASTAncestorScopesForReuseFromMe();
  }
  ASTScopeAssert(
      getASTAncestorScopeCount() == 0,
      "If receives ASTAncestor scopes, must know where to find parent");
  return {};
}

void ASTScopeImpl::replaceASTAncestorScopes(
    ArrayRef<ASTScopeImpl *> scopesToAdd) {
  auto *p = getParentOfASTAncestorScopesToBeRescued().getPtrOrNull();
  if (!p) {
    ASTScopeAssert(scopesToAdd.empty(), "Non-empty body disappeared?!");
    return;
  }
  auto &ctx = getASTContext();
  for (auto *s : scopesToAdd) {
    p->addChild(s, ctx);
    ASTScopeAssert(s->verifyThatThisNodeComeAfterItsPriorSibling(),
                   "Ensure search will work");
  }
  p->increaseASTAncestorScopeCount(scopesToAdd.size());
}

std::vector<ASTScopeImpl *>
ASTScopeImpl::rescueASTAncestorScopesForReuseFromMe() {
  std::vector<ASTScopeImpl *> astAncestorScopes;
  for (unsigned i = getChildren().size() - getASTAncestorScopeCount();
       i < getChildren().size(); ++i)
    astAncestorScopes.push_back(getChildren()[i]);
  // So they don't get disowned and children cleared.
  for (unsigned i = 0; i < getASTAncestorScopeCount(); ++i) {
    storedChildren.back()->emancipate();
    storedChildren.pop_back();
  }
  resetASTAncestorScopeCount();
  return astAncestorScopes;
}

bool AbstractFunctionDeclScope::shouldCreateAccessorScope(
    const AccessorDecl *const ad) {
  return isLocalizable(ad);
}

#pragma mark verification

namespace {
class LocalizableDeclContextCollector : public ASTWalker {

public:
  llvm::DenseMap<const DeclContext *, unsigned> declContexts;

  void record(const DeclContext *dc) {
    if (dc)
      declContexts.insert({dc, 0});
  }

  bool walkToDeclPre(Decl *D) override {
    //    catchForDebugging(D, "DictionaryBridging.swift", 694);
    if (const auto *dc = dyn_cast<DeclContext>(D))
      record(dc);
    if (auto *icd = dyn_cast<IfConfigDecl>(D)) {
      walkToClauses(icd);
      return false;
    }
    if (auto *pd = dyn_cast<ParamDecl>(D))
      record(pd->getDefaultArgumentInitContext());
    else if (auto *pbd = dyn_cast<PatternBindingDecl>(D))
      recordInitializers(pbd);
    else if (auto *vd = dyn_cast<VarDecl>(D))
      for (auto *ad : vd->getAllAccessors())
        ad->walk(*this);
    return ASTWalker::walkToDeclPre(D);
  }

  std::pair<bool, Expr *> walkToExprPre(Expr *E) override {
    if (const auto *ce = dyn_cast<ClosureExpr>(E))
      record(ce);
    return ASTWalker::walkToExprPre(E);
  }

private:
  void walkToClauses(IfConfigDecl *icd) {
    for (auto &clause : icd->getClauses()) {
      // Generate scopes for any closures in the condition
      if (ScopeCreator::includeInactiveIfConfigClauses && clause.isActive) {
        if (clause.Cond)
          clause.Cond->walk(*this);
        for (auto n : clause.Elements)
          n.walk(*this);
      }
    }
  }

  void recordInitializers(PatternBindingDecl *pbd) {
    for (auto idx : range(pbd->getNumPatternEntries()))
      record(pbd->getInitContext(idx));
  }

  void catchForDebugging(Decl *D, const char *file, const unsigned line) {
    auto &SM = D->getASTContext().SourceMgr;
    auto loc = D->getStartLoc();
    if (!loc.isValid())
      return;
    auto bufID = SM.findBufferContainingLoc(loc);
    auto f = SM.getIdentifierForBuffer(bufID);
    auto lin = SM.getLineNumber(loc);
    if (f.endswith(file) && lin == line)
      if (auto *v = dyn_cast<PatternBindingDecl>(D))
        llvm::errs() << "*** catchForDebugging: " << lin << " ***\n";
  }
};
} // end namespace

llvm::DenseMap<const DeclContext *, unsigned>
ScopeCreator::findLocalizableDeclContextsInAST() const {
  LocalizableDeclContextCollector collector;
  sourceFileScope->SF->walk(collector);
  // Walker omits the top
  collector.record(sourceFileScope->SF);
  return collector.declContexts;
}

bool ASTSourceFileScope::crossCheckWithAST() {
  return scopeCreator->containsAllDeclContextsFromAST();
}

void ast_scope::simple_display(llvm::raw_ostream &out,
                               const ScopeCreator *scopeCreator) {
  scopeCreator->print(out);
}

//----------------------------------------------------------------------------//
// ExpandASTScopeRequest computation.
//----------------------------------------------------------------------------//

bool ExpandASTScopeRequest::isCached() const {
  ASTScopeImpl *scope = std::get<0>(getStorage());
  ScopeCreator *scopeCreator = std::get<1>(getStorage());
  return !scope->isExpansionNeeded(*scopeCreator);
}

Optional<ASTScopeImpl *> ExpandASTScopeRequest::getCachedResult() const {
  return std::get<0>(getStorage());
}<|MERGE_RESOLUTION|>--- conflicted
+++ resolved
@@ -64,17 +64,9 @@
 static SourceRange getRangeableSourceRange(const SpecializeAttr *a) {
   return a->getRange();
 }
-<<<<<<< HEAD
-// SWIFT_ENABLE_TENSORFLOW
 static SourceRange getRangeableSourceRange(const DifferentiableAttr *a) {
   return a->getRange();
 }
-// SWIFT_ENABLE_TENSORFLOW END
-=======
-static SourceRange getRangeableSourceRange(const DifferentiableAttr *a) {
-  return a->getRange();
-}
->>>>>>> 0405cb56
 static SourceRange getRangeableSourceRange(const ASTNode n) {
   return n.getSourceRange();
 }
@@ -109,10 +101,6 @@
   llvm::errs() << "SpecializeAttr\n";
 }
 
-<<<<<<< HEAD
-// SWIFT_ENABLE_TENSORFLOW
-=======
->>>>>>> 0405cb56
 static void dumpRangeable(const DifferentiableAttr *a,
                           llvm::raw_ostream &f) LLVM_ATTRIBUTE_USED;
 static void dumpRangeable(const DifferentiableAttr *a, llvm::raw_ostream &f) {
@@ -123,10 +111,6 @@
 static void dumpRangeable(DifferentiableAttr *a, llvm::raw_ostream &f) {
   llvm::errs() << "DifferentiableAttr\n";
 }
-<<<<<<< HEAD
-// SWIFT_ENABLE_TENSORFLOW END
-=======
->>>>>>> 0405cb56
 
 /// For Debugging
 template <typename T>
@@ -469,35 +453,21 @@
       fn(specializeAttr);
   }
 
-<<<<<<< HEAD
-  // SWIFT_ENABLE_TENSORFLOW
-=======
->>>>>>> 0405cb56
   void forEachDifferentiableAttrInSourceOrder(
       Decl *decl, function_ref<void(DifferentiableAttr *)> fn) {
     std::vector<DifferentiableAttr *> sortedDifferentiableAttrs;
     for (auto *attr : decl->getAttrs())
       if (auto *diffAttr = dyn_cast<DifferentiableAttr>(attr))
         // NOTE(TF-835): Skipping implicit `@differentiable` attributes is
-<<<<<<< HEAD
-        // necessary to avoid verification failure:
-        // `ASTScopeImpl::verifyThatChildrenAreContainedWithin`.
-        // Perhaps this check is no longer necessary after TF-835: robust
-=======
         // necessary to avoid verification failure in
         // `ASTScopeImpl::verifyThatChildrenAreContainedWithin`.
         // Perhaps this check may no longer be necessary after TF-835: robust
->>>>>>> 0405cb56
         // `@derivative` attribute lowering.
         if (!diffAttr->isImplicit())
           sortedDifferentiableAttrs.push_back(diffAttr);
     for (auto *diffAttr : sortBySourceRange(sortedDifferentiableAttrs))
       fn(diffAttr);
   }
-<<<<<<< HEAD
-  // SWIFT_ENABLE_TENSORFLOW END
-=======
->>>>>>> 0405cb56
 
   std::vector<ASTNode> expandIfConfigClausesThenCullAndSortElementsOrMembers(
       ArrayRef<ASTNode> input) const {
@@ -1099,23 +1069,12 @@
                   return enclosingAbstractStorageDecl == ad->getStorage();
                 });
 
-<<<<<<< HEAD
-  // SWIFT_ENABLE_TENSORFLOW
-  // Create scopes for `@differentiable` attributes.
-  forEachDifferentiableAttrInSourceOrder(
-      asd, [&](DifferentiableAttr *diffAttr) {
-    ifUniqueConstructExpandAndInsert<DifferentiableAttributeScope>(
-        parent, diffAttr, asd);
-  });
-  // SWIFT_ENABLE_TENSORFLOW END
-=======
   // Create scopes for `@differentiable` attributes.
   forEachDifferentiableAttrInSourceOrder(
       asd, [&](DifferentiableAttr *diffAttr) {
         ifUniqueConstructExpandAndInsert<DifferentiableAttributeScope>(
             parent, diffAttr, asd);
       });
->>>>>>> 0405cb56
 
   // Sort in order to include synthesized ones, which are out of order.
   for (auto *accessor : sortBySourceRange(accessorsToScope))
@@ -1261,13 +1220,7 @@
 NO_EXPANSION(GenericParamScope)
 NO_EXPANSION(ClosureParametersScope)
 NO_EXPANSION(SpecializeAttributeScope)
-<<<<<<< HEAD
-// SWIFT_ENABLE_TENSORFLOW
 NO_EXPANSION(DifferentiableAttributeScope)
-// SWIFT_ENABLE_TENSORFLOW END
-=======
-NO_EXPANSION(DifferentiableAttributeScope)
->>>>>>> 0405cb56
 NO_EXPANSION(ConditionalClausePatternUseScope)
 NO_EXPANSION(LookupParentDiversionScope)
 
@@ -1438,11 +1391,6 @@
         scopeCreator.ifUniqueConstructExpandAndInsert<SpecializeAttributeScope>(
             this, specializeAttr, decl);
       });
-<<<<<<< HEAD
-
-  // SWIFT_ENABLE_TENSORFLOW
-=======
->>>>>>> 0405cb56
   // Create scopes for `@differentiable` attributes.
   scopeCreator.forEachDifferentiableAttrInSourceOrder(
       decl, [&](DifferentiableAttr *diffAttr) {
@@ -1450,11 +1398,6 @@
             .ifUniqueConstructExpandAndInsert<DifferentiableAttributeScope>(
                 this, diffAttr, decl);
       });
-<<<<<<< HEAD
-  // SWIFT_ENABLE_TENSORFLOW END
-
-=======
->>>>>>> 0405cb56
   // Create scopes for generic and ordinary parameters.
   // For a subscript declaration, the generic and ordinary parameters are in an
   // ancestor scope, so don't make them here.
@@ -1919,13 +1862,7 @@
 GET_REFERRENT(CaptureListScope, getExpr())
 GET_REFERRENT(WholeClosureScope, getExpr())
 GET_REFERRENT(SpecializeAttributeScope, specializeAttr)
-<<<<<<< HEAD
-// SWIFT_ENABLE_TENSORFLOW
 GET_REFERRENT(DifferentiableAttributeScope, differentiableAttr)
-// SWIFT_ENABLE_TENSORFLOW END
-=======
-GET_REFERRENT(DifferentiableAttributeScope, differentiableAttr)
->>>>>>> 0405cb56
 GET_REFERRENT(GenericTypeOrExtensionScope, portion->getReferrentOfScope(this));
 
 const Decl *
