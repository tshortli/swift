--- conflicted
+++ resolved
@@ -1022,21 +1022,14 @@
     auto *tempDiagClient = new ClangDiagnosticConsumer(
         importer->Impl, *tempDiagOpts, importerOpts.DumpClangDiagnostics);
     clangDiags = clang::CompilerInstance::createDiagnostics(tempDiagOpts.get(),
-<<<<<<< HEAD
-                                                            &tempDiagClient,
-                                                            /*owned*/ false);
+                                                            tempDiagClient,
+                                                            /*owned*/ true);
     clang::CreateInvocationOptions CIOpts;
     CIOpts.VFS = VFS;
     CIOpts.Diags = clangDiags;
     CIOpts.RecoverOnError = false;
     CIOpts.CC1Args = CC1Args;
     CI = clang::createInvocation(invocationArgs, std::move(CIOpts));
-=======
-                                                            tempDiagClient,
-                                                            /*owned*/ true);
-    CI = clang::createInvocationFromCommandLine(invocationArgs, clangDiags, VFS,
-                                                false, CC1Args);
->>>>>>> 3dae89e8
   }
 
   if (!CI) {
