//===--- Integers.swift.gyb -----------------------------------*- swift -*-===//
//
// This source file is part of the Swift.org open source project
//
// Copyright (c) 2014 - 2018 Apple Inc. and the Swift project authors
// Licensed under Apache License v2.0 with Runtime Library Exception
//
// See https://swift.org/LICENSE.txt for license information
// See https://swift.org/CONTRIBUTORS.txt for the list of Swift project authors
//
//===----------------------------------------------------------------------===//
%{
#
# Utility code for later in this template
#

from SwiftIntTypes import all_integer_types, int_max_bits, should_define_truncating_bit_pattern_init
from SwiftFloatingPointTypes import getFtoIBounds

from string import maketrans, capitalize
from itertools import chain

# Number of bits in the Builtin.Word type
word_bits = int(CMAKE_SIZEOF_VOID_P) * 8

# Number of bits in integer literals.
builtinIntLiteralBits = 2048
IntLiteral = 'Int%s' % builtinIntLiteralBits

class struct(object):
  def __init__(self, **kw):
    self.__dict__ = kw
  def __repr__(self):
    return 'struct(%r)' % self.__dict__

binaryArithmetic = {
  'Numeric' : [
    struct(operator='+', name='adding',      firstArg='_',  llvmName='add', kind='+'),
    struct(operator='-', name='subtracting', firstArg='_',  llvmName='sub', kind='-'),
    struct(operator='*', name='multiplied',  firstArg='by', llvmName='mul', kind='*'),
  ],
  'BinaryInteger' : [
    struct(operator='/', name='divided',     firstArg='by', llvmName='div', kind='/'),
    struct(operator='%', name='remainder',   firstArg='dividingBy', llvmName='rem', kind='/'),
  ],
}

binaryBitwise = [
    struct(operator='&', llvmName='and'),
    struct(operator='|', llvmName='or'),
    struct(operator='^', llvmName='xor'),
]

maskingShifts = [
    struct(
      operator='&>>', nonMaskingOperator='>>', description='right shift',
      helper='_nonMaskingRightShift',
      llvmName=lambda s:['lshr','ashr'][s]),
    struct(
      operator='&<<', nonMaskingOperator='<<', description='left shift',
      helper='_nonMaskingLeftShift',
      llvmName=lambda _: 'shl'),
]

IntMax = 'Int%s' % int_max_bits
UIntMax = 'UInt%s' % int_max_bits
}%

// FIXME(integers): remove these two aliases
/// The largest native signed integer type.
@available(swift, obsoleted: 4.0, renamed: "${IntMax}")
public typealias IntMax = ${IntMax}
/// The largest native unsigned integer type.
@available(swift, obsoleted: 4.0, renamed: "${UIntMax}")
public typealias UIntMax = ${UIntMax}

//===----------------------------------------------------------------------===//
//===--- Bits for the Stdlib ----------------------------------------------===//
//===----------------------------------------------------------------------===//

// FIXME(integers): This should go in the stdlib separately, probably.
extension ExpressibleByIntegerLiteral
  where Self : _ExpressibleByBuiltinIntegerLiteral {
  @_transparent
  @compilerEvaluable
  public init(integerLiteral value: Self) {
    self = value
  }
}

//===----------------------------------------------------------------------===//
//===--- Operator Documentation -------------------------------------------===//
//===----------------------------------------------------------------------===//

%{

# documentation for binary operators: +, -, <<, &, etc
def operatorComment(operator, fixedWidth):
    comments = {
        '+': """\
  /// Adds two values and produces their sum.
  ///
  /// The addition operator (`+`) calculates the sum of its two arguments. For
  /// example:
  ///
  ///     1 + 2                   // 3
  ///     -10 + 15                // 5
  ///     -15 + -5                // -20
  ///     21.5 + 3.25             // 24.75
  ///
  /// You cannot use `+` with arguments of different types. To add values of
  /// different types, convert one of the values to the other value's type.
  ///
  ///     let x: Int8 = 21
  ///     let y: Int = 1000000
  ///     Int(x) + y              // 1000021
  ///
""" + ("""\
  /// The sum of the two arguments must be representable in the arguments'
  /// type. In the following example, the result of `21 + 120` is greater than
  /// the maximum representable `Int8` value:
  ///
  ///     x + 120                 // Overflow error
  ///
  /// - Note: Overflow checking is not performed in `-Ounchecked` builds.
  ///
  /// If you want to opt out of overflow checking and ignore any overflow, use
  /// the overflow addition operator (`&+`).
  ///
  ///     x &+ 120                // -115
  ///
""" if fixedWidth else '') + """\
  /// - Parameters:
  ///   - lhs: The first value to add.
  ///   - rhs: The second value to add.
""",
        '-': """\
  /// Subtracts one value from another and produces their difference.
  ///
  /// The subtraction operator (`-`) calculates the difference of its two
  /// arguments. For example:
  ///
  ///     8 - 3                   // 5
  ///     -10 - 5                 // -15
  ///     100 - -5                // 105
  ///     10.5 - 100.0            // -89.5
  ///
  /// You cannot use `-` with arguments of different types. To subtract values
  /// of different types, convert one of the values to the other value's type.
  ///
  ///     let x: UInt8 = 21
  ///     let y: UInt = 1000000
  ///     y - UInt(x)             // 999979
  ///
""" + ("""\
  /// The difference of the two arguments must be representable in the
  /// arguments' type. In the following example, the result of `21 - 50` is
  /// less than zero, the minimum representable `UInt8` value:
  ///
  ///     x - 50                  // Overflow error
  ///
  /// - Note: Overflow checking is not performed in `-Ounchecked` builds.
  ///
  /// If you want to opt out of overflow checking and ignore any overflow, use
  /// the overflow subtraction operator (`&-`).
  ///
  ///     x &- 50                // 227
  ///
""" if fixedWidth else '') + """\
  /// - Parameters:
  ///   - lhs: A numeric value.
  ///   - rhs: The value to subtract from `lhs`.
""",
        '*': """\
  /// Multiplies two values and produces their product.
  ///
  /// The multiplication operator (`*`) calculates the product of its two
  /// arguments. For example:
  ///
  ///     2 * 3                   // 6
  ///     100 * 21                // 2100
  ///     -10 * 15                // -150
  ///     3.5 * 2.25              // 7.875
  ///
  /// You cannot use `*` with arguments of different types. To multiply values
  /// of different types, convert one of the values to the other value's type.
  ///
  ///     let x: Int8 = 21
  ///     let y: Int = 1000000
  ///     Int(x) * y              // 21000000
  ///
""" + ("""\
  /// The product of the two arguments must be representable in the arguments'
  /// type. In the following example, the result of `21 * 21` is greater than
  /// the maximum representable `Int8` value:
  ///
  ///     x * 21                  // Overflow error
  ///
  /// - Note: Overflow checking is not performed in `-Ounchecked` builds.
  ///
  /// If you want to opt out of overflow checking and ignore any overflow, use
  /// the overflow multiplication operator (`&*`).
  ///
  ///     x &* 21                // -115
  ///
""" if fixedWidth else '') + """\
  /// - Parameters:
  ///   - lhs: The first value to multiply.
  ///   - rhs: The second value to multiply.
""",
        '/': """\
  /// Returns the quotient of dividing the first value by the second.
  ///
  /// For integer types, any remainder of the division is discarded.
  ///
  ///     let x = 21 / 5
  ///     // x == 4
  ///
  /// - Parameters:
  ///   - lhs: The value to divide.
  ///   - rhs: The value to divide `lhs` by. `rhs` must not be zero.
""",
        '%': """\
  /// Returns the remainder of dividing the first value by the second.
  ///
  /// The result of the remainder operator (`%`) has the same sign as `lhs` and
  /// is less than `rhs.magnitude`.
  ///
  ///     let x = 22 % 5
  ///     // x == 2
  ///     let y = 22 % -5
  ///     // y == 2
  ///     let z = -22 % -5
  ///     // z == -2
  ///
  /// For any two integers `a` and `b`, their quotient `q`, and their remainder
  /// `r`, `a == b * q + r`.
  ///
  /// - Parameters:
  ///   - lhs: The value to divide.
  ///   - rhs: The value to divide `lhs` by. `rhs` must not be zero.
""",
        '&+': """\
  /// Returns the sum of the two given values, discarding any overflow.
  ///
  /// The masking addition operator (`&+`) silently discards any overflow that
  /// occurs during the operation. In the following example, the sum of `100`
  /// and `121` is greater than the maximum representable `Int8` value, so the
  /// result is the overflowed value:
  ///
  ///     let x: Int8 = 10 &+ 21
  ///     // x == 31
  ///     let y: Int8 = 100 &+ 121
  ///     // y == -35 (after overflow)
  ///
  /// - Parameters:
  ///   - lhs: The first value to add.
  ///   - rhs: The second value to add.
""",
        '&-': """\
  /// Returns the difference of the two given values, discarding any overflow.
  ///
  /// The masking subtraction operator (`&-`) silently discards any overflow
  /// that occurs during the operation. In the following example, the
  /// difference of `10` and `21` is less than zero, the minimum representable
  /// `UInt` value, so the result is the overflowed value:
  ///
  ///     let x: UInt8 = 21 &- 10
  ///     // x == 11
  ///     let y: UInt8 = 10 &- 21
  ///     // y == 245 (after overflow)
  ///
  /// - Parameters:
  ///   - lhs: A numeric value.
  ///   - rhs: The value to subtract from `lhs`.
""",
        '&*': """\
  /// Returns the product of the two given values, discarding any overflow.
  ///
  /// The masking multiplication operator (`&*`) silently discards any overflow
  /// that occurs during the operation. In the following example, the product
  /// of `10` and `50` is greater than the maximum representable `Int8` value,
  /// so the result is the overflowed value:
  ///
  ///     let x: Int8 = 10 &* 5
  ///     // x == 50
  ///     let y: Int8 = 10 &* 50
  ///     // y == -12 (after overflow)
  ///
  /// - Parameters:
  ///   - lhs: The first value to multiply.
  ///   - rhs: The second value to multiply.
""",
        '&': """\
  /// Returns the result of performing a bitwise AND operation on the two given
  /// values.
  ///
  /// A bitwise AND operation results in a value that has each bit set to `1`
  /// where *both* of its arguments have that bit set to `1`. For example:
  ///
  ///     let x: UInt8 = 5          // 0b00000101
  ///     let y: UInt8 = 14         // 0b00001110
  ///     let z = x & y             // 0b00000100
  ///     // z == 4
  ///
  /// - Parameters:
  ///   - lhs: An integer value.
  ///   - rhs: Another integer value.
""",
        '|': """\
  /// Returns the result of performing a bitwise OR operation on the two given
  /// values.
  ///
  /// A bitwise OR operation results in a value that has each bit set to `1`
  /// where *one or both* of its arguments have that bit set to `1`. For
  /// example:
  ///
  ///     let x: UInt8 = 5          // 0b00000101
  ///     let y: UInt8 = 14         // 0b00001110
  ///     let z = x | y             // 0b00001111
  ///     // z == 15
  ///
  /// - Parameters:
  ///   - lhs: An integer value.
  ///   - rhs: Another integer value.
""",
        '^': """\
  /// Returns the result of performing a bitwise XOR operation on the two given
  /// values.
  ///
  /// A bitwise XOR operation, also known as an exclusive OR operation, results
  /// in a value that has each bit set to `1` where *one or the other but not
  /// both* of its arguments had that bit set to `1`. For example:
  ///
  ///     let x: UInt8 = 5          // 0b00000101
  ///     let y: UInt8 = 14         // 0b00001110
  ///     let z = x ^ y             // 0b00001011
  ///     // z == 11
  ///
  /// - Parameters:
  ///   - lhs: An integer value.
  ///   - rhs: Another integer value.
""",
        '&>>': """\
  /// Returns the result of shifting a value's binary representation the
  /// specified number of digits to the right, masking the shift amount to the
  /// type's bit width.
  ///
  /// Use the masking right shift operator (`&>>`) when you need to perform a
  /// shift and are sure that the shift amount is in the range
  /// `0..<lhs.bitWidth`. Before shifting, the masking right shift operator
  /// masks the shift to this range. The shift is performed using this masked
  /// value.
  ///
  /// The following example defines `x` as an instance of `UInt8`, an 8-bit,
  /// unsigned integer type. If you use `2` as the right-hand-side value in an
  /// operation on `x`, the shift amount requires no masking.
  ///
  ///     let x: UInt8 = 30                 // 0b00011110
  ///     let y = x &>> 2
  ///     // y == 7                         // 0b00000111
  ///
  /// However, if you use `8` as the shift amount, the method first masks the
  /// shift amount to zero, and then performs the shift, resulting in no change
  /// to the original value.
  ///
  ///     let z = x &>> 8
  ///     // z == 30                        // 0b00011110
  ///
  /// If the bit width of the shifted integer type is a power of two, masking
  /// is performed using a bitmask; otherwise, masking is performed using a
  /// modulo operation.
  ///
  /// - Parameters:
  ///   - lhs: The value to shift.
  ///   - rhs: The number of bits to shift `lhs` to the right. If `rhs` is
  ///     outside the range `0..<lhs.bitWidth`, it is masked to produce a
  ///     value within that range.
""",
        '&<<': """\
  /// Returns the result of shifting a value's binary representation the
  /// specified number of digits to the left, masking the shift amount to the
  /// type's bit width.
  ///
  /// Use the masking left shift operator (`&<<`) when you need to perform a
  /// shift and are sure that the shift amount is in the range
  /// `0..<lhs.bitWidth`. Before shifting, the masking left shift operator
  /// masks the shift to this range. The shift is performed using this masked
  /// value.
  ///
  /// The following example defines `x` as an instance of `UInt8`, an 8-bit,
  /// unsigned integer type. If you use `2` as the right-hand-side value in an
  /// operation on `x`, the shift amount requires no masking.
  ///
  ///     let x: UInt8 = 30                 // 0b00011110
  ///     let y = x &<< 2
  ///     // y == 120                       // 0b01111000
  ///
  /// However, if you use `8` as the shift amount, the method first masks the
  /// shift amount to zero, and then performs the shift, resulting in no change
  /// to the original value.
  ///
  ///     let z = x &<< 8
  ///     // z == 30                        // 0b00011110
  ///
  /// If the bit width of the shifted integer type is a power of two, masking
  /// is performed using a bitmask; otherwise, masking is performed using a
  /// modulo operation.
  ///
  /// - Parameters:
  ///   - lhs: The value to shift.
  ///   - rhs: The number of bits to shift `lhs` to the left. If `rhs` is
  ///     outside the range `0..<lhs.bitWidth`, it is masked to produce a
  ///     value within that range.
""",
        '>>': """\
  /// Returns the result of shifting a value's binary representation the
  /// specified number of digits to the right.
  ///
  /// The `>>` operator performs a *smart shift*, which defines a result for a
  /// shift of any value.
  ///
  /// - Using a negative value for `rhs` performs a left shift using
  ///   `abs(rhs)`.
  /// - Using a value for `rhs` that is greater than or equal to the bit width
  ///   of `lhs` is an *overshift*. An overshift results in `-1` for a
  ///   negative value of `lhs` or `0` for a nonnegative value.
  /// - Using any other value for `rhs` performs a right shift on `lhs` by that
  ///   amount.
  ///
  /// The following example defines `x` as an instance of `UInt8`, an 8-bit,
  /// unsigned integer type. If you use `2` as the right-hand-side value in an
  /// operation on `x`, the value is shifted right by two bits.
  ///
  ///     let x: UInt8 = 30                 // 0b00011110
  ///     let y = x >> 2
  ///     // y == 7                         // 0b00000111
  ///
  /// If you use `11` as `rhs`, `x` is overshifted such that all of its bits
  /// are set to zero.
  ///
  ///     let z = x >> 11
  ///     // z == 0                         // 0b00000000
  ///
  /// Using a negative value as `rhs` is the same as performing a left shift
  /// using `abs(rhs)`.
  ///
  ///     let a = x >> -3
  ///     // a == 240                       // 0b11110000
  ///     let b = x << 3
  ///     // b == 240                       // 0b11110000
  ///
  /// Right shift operations on negative values "fill in" the high bits with
  /// ones instead of zeros.
  ///
  ///     let q: Int8 = -30                 // 0b11100010
  ///     let r = q >> 2
  ///     // r == -8                        // 0b11111000
  ///
  ///     let s = q >> 11
  ///     // s == -1                        // 0b11111111
  ///
  /// - Parameters:
  ///   - lhs: The value to shift.
  ///   - rhs: The number of bits to shift `lhs` to the right.
""",
        '<<': """\
  /// Returns the result of shifting a value's binary representation the
  /// specified number of digits to the left.
  ///
  /// The `<<` operator performs a *smart shift*, which defines a result for a
  /// shift of any value.
  ///
  /// - Using a negative value for `rhs` performs a right shift using
  ///   `abs(rhs)`.
  /// - Using a value for `rhs` that is greater than or equal to the bit width
  ///   of `lhs` is an *overshift*, resulting in zero.
  /// - Using any other value for `rhs` performs a left shift on `lhs` by that
  ///   amount.
  ///
  /// The following example defines `x` as an instance of `UInt8`, an 8-bit,
  /// unsigned integer type. If you use `2` as the right-hand-side value in an
  /// operation on `x`, the value is shifted left by two bits.
  ///
  ///     let x: UInt8 = 30                 // 0b00011110
  ///     let y = x << 2
  ///     // y == 120                       // 0b01111000
  ///
  /// If you use `11` as `rhs`, `x` is overshifted such that all of its bits
  /// are set to zero.
  ///
  ///     let z = x << 11
  ///     // z == 0                         // 0b00000000
  ///
  /// Using a negative value as `rhs` is the same as performing a right shift
  /// with `abs(rhs)`.
  ///
  ///     let a = x << -3
  ///     // a == 3                         // 0b00000011
  ///     let b = x >> 3
  ///     // b == 3                         // 0b00000011
  ///
  /// - Parameters:
  ///   - lhs: The value to shift.
  ///   - rhs: The number of bits to shift `lhs` to the left.
""",
  }
    return comments[operator]

# documentation for assignment operators: +=, -=, <<=, etc
def assignmentOperatorComment(operator, fixedWidth):
    comments = {
        '+': """\
  /// Adds two values and stores the result in the left-hand-side variable.
  ///
""" + ("""\
  /// The sum of the two arguments must be representable in the arguments'
  /// type. In the following example, the result of `21 + 120` is greater than
  /// the maximum representable `Int8` value:
  ///
  ///     var x: Int8 = 21
  ///     x += 120
  ///     // Overflow error
  ///
  /// - Note: Overflow checking is not performed in `-Ounchecked` builds.
  ///
""" if fixedWidth else '') + """\
  /// - Parameters:
  ///   - lhs: The first value to add.
  ///   - rhs: The second value to add.
""",
        '-': """\
  /// Subtracts the second value from the first and stores the difference in the
  /// left-hand-side variable.
  ///
""" + ("""\
  /// The difference of the two arguments must be representable in the
  /// arguments' type. In the following example, the result of `21 - 50` is
  /// less than zero, the minimum representable `UInt8` value:
  ///
  ///     var x: UInt8 = 21
  ///     x - 50
  ///     // Overflow error
  ///
  /// - Note: Overflow checking is not performed in `-Ounchecked` builds.
  ///
""" if fixedWidth else '') + """\
  /// - Parameters:
  ///   - lhs: A numeric value.
  ///   - rhs: The value to subtract from `lhs`.
""",
        '*': """\
  /// Multiplies two values and stores the result in the left-hand-side
  /// variable.
  ///
""" + ("""\
  /// The product of the two arguments must be representable in the arguments'
  /// type. In the following example, the result of `21 * 21` is greater than
  /// the maximum representable `Int8` value:
  ///
  ///     var x: Int8 = 21
  ///     x * 21
  ///     // Overflow error
  ///
  /// - Note: Overflow checking is not performed in `-Ounchecked` builds.
  ///
""" if fixedWidth else '') + """\
  /// - Parameters:
  ///   - lhs: The first value to multiply.
  ///   - rhs: The second value to multiply.
""",
        '/': """\
  /// Divides the first value by the second and stores the quotient in the
  /// left-hand-side variable.
  ///
  /// For integer types, any remainder of the division is discarded.
  ///
  ///     var x = 21
  ///     x /= 5
  ///     // x == 4
  ///
  /// - Parameters:
  ///   - lhs: The value to divide.
  ///   - rhs: The value to divide `lhs` by. `rhs` must not be zero.
""",
        '%': """\
  /// Divides the first value by the second and stores the remainder in the
  /// left-hand-side variable.
  ///
  /// The result has the same sign as `lhs` and is less than `rhs.magnitude`.
  ///
  ///     var x = 22
  ///     x %= 5
  ///     // x == 2
  ///
  ///     var y = 22
  ///     y %= -5
  ///     // y == 2
  ///
  ///     var z = -22
  ///     z %= -5
  ///     // z == -2
  ///
  /// - Parameters:
  ///   - lhs: The value to divide.
  ///   - rhs: The value to divide `lhs` by. `rhs` must not be zero.
""",
        '&+': """\
  /// Adds two values and stores the result in the left-hand-side variable, 
  /// discarding any overflow.
  ///
  /// The masking addition assignment operator (`&+=`) silently discards any 
  /// overflow that occurs during the operation. In the following example, the 
  /// sum of `100` and `121` is greater than the maximum representable `Int8` 
  /// value, so the result is the overflowed value:
  ///
  ///     var x: Int8 = 10
  ///     x &+= 21
  ///     // x == 31
  ///     var y: Int8 = 100
  ///     y &+= 121
  ///     // y == -35 (after overflow)
  ///
  /// - Parameters:
  ///   - lhs: The first value to add.
  ///   - rhs: The second value to add.
""",
        '&-': """\
  /// Subtracts the second value from the first and stores the difference in the
  /// left-hand-side variable, discarding any overflow.
  ///
  /// The masking subtraction assignment operator (`&-=`) silently discards any
  /// overflow that occurs during the operation. In the following example, the
  /// difference of `10` and `21` is less than zero, the minimum representable
  /// `UInt` value, so the result is the overflowed value:
  ///
  ///     var x: Int8 = 21
  ///     x &-= 10
  ///     // x == 11
  ///     var y: UInt8 = 10
  ///     y &-= 21
  ///     // y == 245 (after overflow)
  ///
  /// - Parameters:
  ///   - lhs: A numeric value.
  ///   - rhs: The value to subtract from `lhs`.
""",
        '&*': """\
  /// Multiplies two values and stores the result in the left-hand-side
  /// variable, discarding any overflow.
  ///
  /// The masking multiplication assignment operator (`&*=`) silently discards 
  /// any overflow that occurs during the operation. In the following example, 
  /// the product of `10` and `50` is greater than the maximum representable 
  /// `Int8` value, so the result is the overflowed value:
  ///
  ///     var x: Int8 = 10
  ///     x &*= 5
  ///     // x == 50
  ///     var y: Int8 = 10
  ///     y &*= 50
  ///     // y == -12 (after overflow)
  ///
  /// - Parameters:
  ///   - lhs: The first value to multiply.
  ///   - rhs: The second value to multiply.
""",
        '&': """\
  /// Stores the result of performing a bitwise AND operation on the two given
  /// values in the left-hand-side variable.
  ///
  /// A bitwise AND operation results in a value that has each bit set to `1`
  /// where *both* of its arguments have that bit set to `1`. For example:
  ///
  ///     var x: UInt8 = 5          // 0b00000101
  ///     let y: UInt8 = 14         // 0b00001110
  ///     x &= y                    // 0b00000100
  ///
  /// - Parameters:
  ///   - lhs: An integer value.
  ///   - rhs: Another integer value.
""",
        '|': """\
  /// Stores the result of performing a bitwise OR operation on the two given
  /// values in the left-hand-side variable.
  ///
  /// A bitwise OR operation results in a value that has each bit set to `1`
  /// where *one or both* of its arguments have that bit set to `1`. For
  /// example:
  ///
  ///     var x: UInt8 = 5          // 0b00000101
  ///     let y: UInt8 = 14         // 0b00001110
  ///     x |= y                    // 0b00001111
  ///
  /// - Parameters:
  ///   - lhs: An integer value.
  ///   - rhs: Another integer value.
""",
        '^': """\
  /// Stores the result of performing a bitwise XOR operation on the two given
  /// values in the left-hand-side variable.
  ///
  /// A bitwise XOR operation, also known as an exclusive OR operation, results
  /// in a value that has each bit set to `1` where *one or the other but not
  /// both* of its arguments had that bit set to `1`. For example:
  ///
  ///     var x: UInt8 = 5          // 0b00000101
  ///     let y: UInt8 = 14         // 0b00001110
  ///     x ^= y                    // 0b00001011
  ///
  /// - Parameters:
  ///   - lhs: An integer value.
  ///   - rhs: Another integer value.
""",
        '&>>': """\
  /// Calculates the result of shifting a value's binary representation the
  /// specified number of digits to the right, masking the shift amount to the
  /// type's bit width, and stores the result in the left-hand-side variable.
  ///
  /// The `&>>=` operator performs a *masking shift*, where the value passed as
  /// `rhs` is masked to produce a value in the range `0..<lhs.bitWidth`. The
  /// shift is performed using this masked value.
  ///
  /// The following example defines `x` as an instance of `UInt8`, an 8-bit,
  /// unsigned integer type. If you use `2` as the right-hand-side value in an
  /// operation on `x`, the shift amount requires no masking.
  ///
  ///     var x: UInt8 = 30                 // 0b00011110
  ///     x &>>= 2
  ///     // x == 7                         // 0b00000111
  ///
  /// However, if you use `19` as `rhs`, the operation first bitmasks `rhs` to
  /// `3`, and then uses that masked value as the number of bits to shift `lhs`.
  ///
  ///     var y: UInt8 = 30                 // 0b00011110
  ///     y &>>= 19
  ///     // y == 3                         // 0b00000011
  ///
  /// - Parameters:
  ///   - lhs: The value to shift.
  ///   - rhs: The number of bits to shift `lhs` to the right. If `rhs` is
  ///     outside the range `0..<lhs.bitWidth`, it is masked to produce a
  ///     value within that range.
""",
        '&<<': """\
  /// Returns the result of shifting a value's binary representation the
  /// specified number of digits to the left, masking the shift amount to the
  /// type's bit width, and stores the result in the left-hand-side variable.
  ///
  /// The `&<<=` operator performs a *masking shift*, where the value used as
  /// `rhs` is masked to produce a value in the range `0..<lhs.bitWidth`. The
  /// shift is performed using this masked value.
  ///
  /// The following example defines `x` as an instance of `UInt8`, an 8-bit,
  /// unsigned integer type. If you use `2` as the right-hand-side value in an
  /// operation on `x`, the shift amount requires no masking.
  ///
  ///     var x: UInt8 = 30                 // 0b00011110
  ///     x &<<= 2
  ///     // x == 120                       // 0b01111000
  ///
  /// However, if you pass `19` as `rhs`, the method first bitmasks `rhs` to
  /// `3`, and then uses that masked value as the number of bits to shift `lhs`.
  ///
  ///     var y: UInt8 = 30                 // 0b00011110
  ///     y &<<= 19
  ///     // y == 240                       // 0b11110000
  ///
  /// - Parameters:
  ///   - lhs: The value to shift.
  ///   - rhs: The number of bits to shift `lhs` to the left. If `rhs` is
  ///     outside the range `0..<lhs.bitWidth`, it is masked to produce a
  ///     value within that range.
""",
        '>>': """\
  /// Stores the result of shifting a value's binary representation the
  /// specified number of digits to the right in the left-hand-side variable.
  ///
  /// The `>>=` operator performs a *smart shift*, which defines a result for a
  /// shift of any value.
  ///
  /// - Using a negative value for `rhs` performs a left shift using
  ///   `abs(rhs)`.
  /// - Using a value for `rhs` that is greater than or equal to the bit width
  ///   of `lhs` is an *overshift*. An overshift results in `-1` for a
  ///   negative value of `lhs` or `0` for a nonnegative value.
  /// - Using any other value for `rhs` performs a right shift on `lhs` by that
  ///   amount.
  ///
  /// The following example defines `x` as an instance of `UInt8`, an 8-bit,
  /// unsigned integer type. If you use `2` as the right-hand-side value in an
  /// operation on `x`, the value is shifted right by two bits.
  ///
  ///     var x: UInt8 = 30                 // 0b00011110
  ///     x >>= 2
  ///     // x == 7                         // 0b00000111
  ///
  /// If you use `11` as `rhs`, `x` is overshifted such that all of its bits
  /// are set to zero.
  ///
  ///     var y: UInt8 = 30                 // 0b00011110
  ///     y >>= 11
  ///     // y == 0                         // 0b00000000
  ///
  /// Using a negative value as `rhs` is the same as performing a left shift
  /// using `abs(rhs)`.
  ///
  ///     var a: UInt8 = 30                 // 0b00011110
  ///     a >>= -3
  ///     // a == 240                       // 0b11110000
  ///
  ///     var b: UInt8 = 30                 // 0b00011110
  ///     b <<= 3
  ///     // b == 240                       // 0b11110000
  ///
  /// Right shift operations on negative values "fill in" the high bits with
  /// ones instead of zeros.
  ///
  ///     var q: Int8 = -30                 // 0b11100010
  ///     q >>= 2
  ///     // q == -8                        // 0b11111000
  ///
  ///     var r: Int8 = -30                 // 0b11100010
  ///     r >>= 11
  ///     // r == -1                        // 0b11111111
  ///
  /// - Parameters:
  ///   - lhs: The value to shift.
  ///   - rhs: The number of bits to shift `lhs` to the right.
""",
        '<<': """\
  /// Stores the result of shifting a value's binary representation the
  /// specified number of digits to the left in the left-hand-side variable.
  ///
  /// The `<<` operator performs a *smart shift*, which defines a result for a
  /// shift of any value.
  ///
  /// - Using a negative value for `rhs` performs a right shift using
  ///   `abs(rhs)`.
  /// - Using a value for `rhs` that is greater than or equal to the bit width
  ///   of `lhs` is an *overshift*, resulting in zero.
  /// - Using any other value for `rhs` performs a left shift on `lhs` by that
  ///   amount.
  ///
  /// The following example defines `x` as an instance of `UInt8`, an 8-bit,
  /// unsigned integer type. If you use `2` as the right-hand-side value in an
  /// operation on `x`, the value is shifted left by two bits.
  ///
  ///     var x: UInt8 = 30                 // 0b00011110
  ///     x <<= 2
  ///     // x == 120                       // 0b01111000
  ///
  /// If you use `11` as `rhs`, `x` is overshifted such that all of its bits
  /// are set to zero.
  ///
  ///     var y: UInt8 = 30                 // 0b00011110
  ///     y <<= 11
  ///     // y == 0                         // 0b00000000
  ///
  /// Using a negative value as `rhs` is the same as performing a right shift
  /// with `abs(rhs)`.
  ///
  ///     var a: UInt8 = 30                 // 0b00011110
  ///     a <<= -3
  ///     // a == 3                         // 0b00000011
  ///
  ///     var b: UInt8 = 30                 // 0b00011110
  ///     b >>= 3
  ///     // b == 3                         // 0b00000011
  ///
  /// - Parameters:
  ///   - lhs: The value to shift.
  ///   - rhs: The number of bits to shift `lhs` to the left.
""",
  }
    return comments[operator]

# documentation for overflow-calculating arithmetic methods, indexed
# by the related operator:
#     +   addingReportingOverflow(_:)
#     -   subtractingReportingOverflow(_:)
#     *   multiplyingReportingOverflow(_:)
#     /   dividedReportingOverflow(by:)
#     %   remainderReportingOverflow(dividingBy:)
def overflowOperationComment(operator):
    comments = {
        '+': """\
  /// Returns the sum of this value and the given value, along with a Boolean
  /// value indicating whether overflow occurred in the operation.
  ///
  /// - Parameter rhs: The value to add to this value.
  /// - Returns: A tuple containing the result of the addition along with a
  ///   Boolean value indicating whether overflow occurred. If the `overflow`
  ///   component is `false`, the `partialValue` component contains the entire
  ///   sum. If the `overflow` component is `true`, an overflow occurred and
  ///   the `partialValue` component contains the truncated sum of this value
  ///   and `rhs`.
""",
        '-': """\
  /// Returns the difference obtained by subtracting the given value from this
  /// value, along with a Boolean value indicating whether overflow occurred in
  /// the operation.
  ///
  /// - Parameter rhs: The value to subtract from this value.
  /// - Returns: A tuple containing the result of the subtraction along with a
  ///   Boolean value indicating whether overflow occurred. If the `overflow`
  ///   component is `false`, the `partialValue` component contains the entire
  ///   difference. If the `overflow` component is `true`, an overflow occurred
  ///   and the `partialValue` component contains the truncated result of `rhs`
  ///   subtracted from this value.
""",
        '*': """\
  /// Returns the product of this value and the given value, along with a
  /// Boolean value indicating whether overflow occurred in the operation.
  ///
  /// - Parameter rhs: The value to multiply by this value.
  /// - Returns: A tuple containing the result of the multiplication along with
  ///   a Boolean value indicating whether overflow occurred. If the `overflow`
  ///   component is `false`, the `partialValue` component contains the entire
  ///   product. If the `overflow` component is `true`, an overflow occurred and
  ///   the `partialValue` component contains the truncated product of this
  ///   value and `rhs`.
""",
        '/': """\
  /// Returns the quotient obtained by dividing this value by the given value,
  /// along with a Boolean value indicating whether overflow occurred in the
  /// operation.
  ///
  /// Dividing by zero is not an error when using this method. For a value `x`,
  /// the result of `x.dividedReportingOverflow(by: 0)` is `(x, true)`.
  ///
  /// - Parameter rhs: The value to divide this value by.
  /// - Returns: A tuple containing the result of the division along with a
  ///   Boolean value indicating whether overflow occurred. If the `overflow`
  ///   component is `false`, the `partialValue` component contains the entire
  ///   quotient. If the `overflow` component is `true`, an overflow occurred
  ///   and the `partialValue` component contains either the truncated quotient
  ///   or, if the quotient is undefined, the dividend.
""",
        '%': """\
  /// Returns the remainder after dividing this value by the given value, along
  /// with a Boolean value indicating whether overflow occurred during division.
  ///
  /// Dividing by zero is not an error when using this method. For a value `x`,
  /// the result of `x.remainderReportingOverflow(dividingBy: 0)` is
  /// `(x, true)`.
  ///
  /// - Parameter rhs: The value to divide this value by.
  /// - Returns: A tuple containing the result of the operation along with a
  ///   Boolean value indicating whether overflow occurred. If the `overflow`
  ///   component is `false`, the `partialValue` component contains the entire
  ///   remainder. If the `overflow` component is `true`, an overflow occurred
  ///   during division and the `partialValue` component contains either the
  ///   entire remainder or, if the remainder is undefined, the dividend.
""",
    }
    return comments[operator]

# documentation for "unsafe" arithmetic methods, indexed by the related
# operator:
#     +   unsafeAdding(_:)
#     -   unsafeSubtracting(_:)
#     *   unsafeMultiplied(by:)
#     /   unsafeDivided(by:)
def unsafeOperationComment(operator):
    comments = {
        '+': """\
  /// Returns the sum of this value and the given value without checking for
  /// arithmetic overflow.
  ///
  /// Use this function only to avoid the cost of overflow checking when you
  /// are certain that the operation won't overflow. In optimized builds (`-O`)
  /// the compiler is free to assume that overflow won't occur. Failure to
  /// satisfy that assumption is a serious programming error and could lead to
  /// statements being unexpectedly executed or skipped.
  ///
  /// In debug builds (`-Onone`) a runtime error is still triggered if the
  /// operation overflows.
  ///
  /// This method is not a synonym for the masking addition operator (`&+`).
  /// Use that operator instead of this method when you want to discard any
  /// overflow that results from an addition operation.
  ///
  /// - Parameter rhs: The value to add to this value.
  /// - Returns: The sum of this value and `rhs`.
""",
        '-': """\
  /// Returns the difference obtained by subtracting the given value from this
  /// value without checking for arithmetic overflow.
  ///
  /// Use this function only to avoid the cost of overflow checking when you
  /// are certain that the operation won't overflow. In optimized builds (`-O`)
  /// the compiler is free to assume that overflow won't occur. Failure to
  /// satisfy that assumption is a serious programming error and could lead to
  /// statements being unexpectedly executed or skipped.
  ///
  /// In debug builds (`-Onone`) a runtime error is still triggered if the
  /// operation overflows.
  ///
  /// This method is not a synonym for the masking subtraction operator (`&-`).
  /// Use that operator instead of this method when you want to discard any
  /// overflow that results from a subtraction operation.
  ///
  /// - Parameter rhs: The value to subtract from this value.
  /// - Returns: The result of subtracting `rhs` from this value.
""",
        '*': """\
  /// Returns the product of this value and the given value without checking
  /// for arithmetic overflow.
  ///
  /// Use this function only to avoid the cost of overflow checking when you
  /// are certain that the operation won't overflow. In optimized builds (`-O`)
  /// the compiler is free to assume that overflow won't occur. Failure to
  /// satisfy that assumption is a serious programming error and could lead to
  /// statements being unexpectedly executed or skipped.
  ///
  /// In debug builds (`-Onone`) a runtime error is still triggered if the
  /// operation overflows.
  ///
  /// This method is not a synonym for the masking multiplication operator
  /// (`&*`). Use that operator instead of this method when you want to discard
  /// any overflow that results from an addition operation.
  ///
  /// - Parameter rhs: The value to multiply by this value.
  /// - Returns: The product of this value and `rhs`.
""",
        '/': """\
  /// Returns the quotient obtained by dividing this value by the given value
  /// without checking for arithmetic overflow.
  ///
  /// Use this function only to avoid the cost of overflow checking when you
  /// are certain that the operation won't overflow. In optimized builds (`-O`)
  /// the compiler is free to assume that overflow won't occur. Failure to
  /// satisfy that assumption is a serious programming error and could lead to
  /// statements being unexpectedly executed or skipped.
  ///
  /// In debug builds (`-Onone`) a runtime error is still triggered if the
  /// operation overflows.
  ///
  /// - Parameter rhs: The value to divide this value by.
  /// - Returns: The result of dividing this value by `rhs`.
""",
    }
    return comments[operator]

}%

//===----------------------------------------------------------------------===//
//===--- Numeric ----------------------------------------------------------===//
//===----------------------------------------------------------------------===//

/// Declares methods backing binary arithmetic operators--such as `+`, `-` and
/// `*`--and their mutating counterparts.
///
/// The `Numeric` protocol provides a suitable basis for arithmetic on
/// scalar values, such as integers and floating-point numbers. You can write
/// generic methods that operate on any numeric type in the standard library
/// by using the `Numeric` protocol as a generic constraint.
///
/// The following example declares a method that calculates the total of any
/// sequence with `Numeric` elements.
///
///     extension Sequence where Element: Numeric {
///         func sum() -> Element {
///             return reduce(0, +)
///         }
///     }
///
/// The `sum()` method is now available on any sequence or collection with
/// numeric values, whether it is an array of `Double` or a countable range of
/// `Int`.
///
///     let arraySum = [1.1, 2.2, 3.3, 4.4, 5.5].sum()
///     // arraySum == 16.5
///
///     let rangeSum = (1..<10).sum()
///     // rangeSum == 45
///
/// Conforming to the Numeric Protocol
/// =====================================
///
/// To add `Numeric` protocol conformance to your own custom type, implement
/// the required mutating methods. Extensions to `Numeric` provide default
/// implementations for the protocol's nonmutating methods based on the
/// mutating variants.
public protocol Numeric : Equatable, ExpressibleByIntegerLiteral {
  /// Creates a new instance from the given integer, if it can be represented
  /// exactly.
  ///
  /// If the value passed as `source` is not representable exactly, the result
  /// is `nil`. In the following example, the constant `x` is successfully
  /// created from a value of `100`, while the attempt to initialize the
  /// constant `y` from `1_000` fails because the `Int8` type can represent
  /// `127` at maximum:
  ///
  ///     let x = Int8(exactly: 100)
  ///     // x == Optional(100)
  ///     let y = Int8(exactly: 1_000)
  ///     // y == nil
  ///
  /// - Parameter source: A value to convert to this type.
  init?<T : BinaryInteger>(exactly source: T)

  /// A type that can represent the absolute value of any possible value of the
  /// conforming type.
  associatedtype Magnitude : Comparable, Numeric

  /// The magnitude of this value.
  ///
  /// For any numeric value `x`, `x.magnitude` is the absolute value of `x`.
  /// You can use the `magnitude` property in operations that are simpler to
  /// implement in terms of unsigned values, such as printing the value of an
  /// integer, which is just printing a '-' character in front of an absolute
  /// value.
  ///
  ///     let x = -200
  ///     // x.magnitude == 200
  ///
  /// The global `abs(_:)` function provides more familiar syntax when you need
  /// to find an absolute value. In addition, because `abs(_:)` always returns
  /// a value of the same type, even in a generic context, using the function
  /// instead of the `magnitude` property is encouraged.
  var magnitude: Magnitude { get }

% for x in binaryArithmetic['Numeric']:
  // defaulted using an in-place counterpart, but can be used as an
  // optimization hook
${operatorComment(x.operator, False)}
  static func ${x.operator}(_ lhs: Self, _ rhs: Self) -> Self

  // implementation hook
${assignmentOperatorComment(x.operator, False)}
  static func ${x.operator}=(_ lhs: inout Self, rhs: Self)
% end
}

% # FIXME(integers): uncomment once the compilation time improves.
% # Don't forget to remove similar definitions from concrete integer types,
% # floating point types, CGFloat, and Decimal in Foundation.
% for Protocol in []: # !!! FIXME !!! ['Numeric', 'BinaryInteger', 'FloatingPoint']:
% # Explicitly providing these operations for BinaryInteger and FloatingPoint
% # protocols because Strideable conformance creates ambiguity if the
% # operations are only defined for Numeric
extension ${Protocol} {
%   if Protocol in ['Numeric', 'FloatingPoint']:
%       ops = binaryArithmetic['Numeric']
%   else:
%       ops = binaryArithmetic['Numeric'] + binaryArithmetic['BinaryInteger']
%   for x in ops:
%     callLabel = x.firstArg + ': ' if not x.firstArg == '_' else ''
${operatorComment(x.operator, False)}
  @_transparent
  @compilerEvaluable
  public static func ${x.operator}(_ lhs: Self, _ rhs: Self) -> Self {
    var lhs = lhs
    lhs ${x.operator}= rhs
    return lhs
  }
%   end
}
% end

/// A type that can represent both positive and negative values.
///
/// The `SignedNumeric` protocol extends the operations defined by the
/// `Numeric` protocol to include a value's additive inverse.
///
/// Conforming to the SignedNumeric Protocol
/// ===========================================
///
/// Because the `SignedNumeric` protocol provides default implementations of
/// both of its required methods, you don't need to do anything beyond
/// declaring conformance to the protocol and ensuring that the values of your
/// type support negation. To customize your type's implementation, provide
/// your own mutating `negate()` method.
public protocol SignedNumeric : Numeric {
  /// Returns the additive inverse of the specified value.
  ///
  /// The negation operator (prefix `-`) returns the additive inverse of its
  /// argument.
  ///
  ///     let x = 21
  ///     let y = -x
  ///     // y == -21
  ///
  /// The resulting value must be representable in the same type as the
  /// argument. In particular, negating a signed, fixed-width integer type's
  /// minimum results in a value that cannot be represented.
  ///
  ///     let z = -Int8.min
  ///     // Overflow error
  ///
  /// - Returns: The additive inverse of this value.
  static prefix func - (_ operand: Self) -> Self

  /// Replaces this value with its additive inverse.
  ///
  /// The following example uses the `negate()` method to negate the value of
  /// an integer `x`:
  ///
  ///     var x = 21
  ///     x.negate()
  ///     // x == -21
  mutating func negate()
}

extension SignedNumeric {
  /// Returns the additive inverse of the specified value.
  ///
  /// The negation operator (prefix `-`) returns the additive inverse of its
  /// argument.
  ///
  ///     let x = 21
  ///     let y = -x
  ///     // y == -21
  ///
  /// The resulting value must be representable in the same type as the
  /// argument. In particular, negating a signed, fixed-width integer type's
  /// minimum results in a value that cannot be represented.
  ///
  ///     let z = -Int8.min
  ///     // Overflow error
  ///
  /// - Returns: The additive inverse of the argument.
  @_transparent
  @compilerEvaluable
  public static prefix func - (_ operand: Self) -> Self {
    var result = operand
    result.negate()
    return result
  }

  /// Replaces this value with its additive inverse.
  ///
  /// The following example uses the `negate()` method to negate the value of
  /// an integer `x`:
  ///
  ///     var x = 21
  ///     x.negate()
  ///     // x == -21
  @_transparent
  @compilerEvaluable
  public mutating func negate() {
    self = 0 - self
  }
}


/// Returns the absolute value of the given number.
///
/// - Parameter x: A signed number.
/// - Returns: The absolute value of `x`.
@_transparent
@compilerEvaluable
public func abs<T : SignedNumeric>(_ x: T) -> T
  where T.Magnitude == T {
  return x.magnitude
}

/// Returns the absolute value of the given number.
///
/// The absolute value of `x` must be representable in the same type. In
/// particular, the absolute value of a signed, fixed-width integer type's
/// minimum cannot be represented.
///
///     let x = Int8.min
///     // x == -128
///     let y = abs(x)
///     // Overflow error
///
/// - Parameter x: A signed number.
/// - Returns: The absolute value of `x`.
@inlinable // FIXME(sil-serialize-all)
@compilerEvaluable
public func abs<T : SignedNumeric & Comparable>(_ x: T) -> T {
  return x < 0 ? -x : x
}

extension Numeric {
  /// Returns the given number unchanged.
  ///
  /// You can use the unary plus operator (`+`) to provide symmetry in your
  /// code for positive numbers when also using the unary minus operator.
  ///
  ///     let x = -21
  ///     let y = +21
  ///     // x == -21
  ///     // y == 21
  ///
  /// - Returns: The given argument without any changes.
  @_transparent
  @compilerEvaluable
  public static prefix func + (x: Self) -> Self {
    return x
  }
}

//===----------------------------------------------------------------------===//
//===--- BinaryInteger ----------------------------------------------------===//
//===----------------------------------------------------------------------===//

/// An integer type with a binary representation.
///
/// The `BinaryInteger` protocol is the basis for all the integer types
/// provided by the standard library. All of the standard library's integer
/// types, such as `Int` and `UInt32`, conform to `BinaryInteger`.
///
/// Converting Between Numeric Types
/// ================================
///
/// You can create new instances of a type that conforms to the `BinaryInteger`
/// protocol from a floating-point number or another binary integer of any
/// type. The `BinaryInteger` protocol provides initializers for four
/// different kinds of conversion.
///
/// Range-Checked Conversion
/// ------------------------
///
/// You use the default `init(_:)` initializer to create a new instance when
/// you're sure that the value passed is representable in the new type. For
/// example, an instance of `Int16` can represent the value `500`, so the
/// first conversion in the code sample below succeeds. That same value is too
/// large to represent as an `Int8` instance, so the second conversion fails,
/// triggering a runtime error.
///
///     let x: Int = 500
///     let y = Int16(x)
///     // y == 500
///
///     let z = Int8(x)
///     // Error: Not enough bits to represent...
///
/// When you create a binary integer from a floating-point value using the
/// default initializer, the value is rounded toward zero before the range is
/// checked. In the following example, the value `127.75` is rounded to `127`,
/// which is representable by the `Int8` type.  `128.25` is rounded to `128`,
/// which is not representable as an `Int8` instance, triggering a runtime
/// error.
///
///     let e = Int8(127.75)
///     // e == 127
///
///     let f = Int8(128.25)
///     // Error: Double value cannot be converted...
///
///
/// Exact Conversion
/// ----------------
///
/// Use the `init?(exactly:)` initializer to create a new instance after
/// checking whether the passed value is representable. Instead of trapping on
/// out-of-range values, using the failable `init?(exactly:)`
/// initializer results in `nil`.
///
///     let x = Int16(exactly: 500)
///     // x == Optional(500)
///
///     let y = Int8(exactly: 500)
///     // y == nil
///
/// When converting floating-point values, the `init?(exactly:)` initializer
/// checks both that the passed value has no fractional part and that the
/// value is representable in the resulting type.
///
///     let e = Int8(exactly: 23.0)       // integral value, representable
///     // e == Optional(23)
///
///     let f = Int8(exactly: 23.75)      // fractional value, representable
///     // f == nil
///
///     let g = Int8(exactly: 500.0)      // integral value, nonrepresentable
///     // g == nil
///
/// Clamping Conversion
/// -------------------
///
/// Use the `init(clamping:)` initializer to create a new instance of a binary
/// integer type where out-of-range values are clamped to the representable
/// range of the type. For a type `T`, the resulting value is in the range
/// `T.min...T.max`.
///
///     let x = Int16(clamping: 500)
///     // x == 500
///
///     let y = Int8(clamping: 500)
///     // y == 127
///
///     let z = UInt8(clamping: -500)
///     // z == 0
///
/// Bit Pattern Conversion
/// ----------------------
///
/// Use the `init(truncatingIfNeeded:)` initializer to create a new instance
/// with the same bit pattern as the passed value, extending or truncating the
/// value's representation as necessary. Note that the value may not be
/// preserved, particularly when converting between signed to unsigned integer
/// types or when the destination type has a smaller bit width than the source
/// type. The following example shows how extending and truncating work for
/// nonnegative integers:
///
///     let q: Int16 = 850
///     // q == 0b00000011_01010010
///
///     let r = Int8(truncatingIfNeeded: q)      // truncate 'q' to fit in 8 bits
///     // r == 82
///     //   == 0b01010010
///
///     let s = Int16(truncatingIfNeeded: r)     // extend 'r' to fill 16 bits
///     // s == 82
///     //   == 0b00000000_01010010
///
/// Any padding is performed by *sign-extending* the passed value. When
/// nonnegative integers are extended, the result is padded with zeroes. When
/// negative integers are extended, the result is padded with ones. This
/// example shows several extending conversions of a negative value---note
/// that negative values are sign-extended even when converting to an unsigned
/// type.
///
///     let t: Int8 = -100
///     // t == -100
///     // t's binary representation == 0b10011100
///
///     let u = UInt8(truncatingIfNeeded: t)
///     // u == 156
///     // u's binary representation == 0b10011100
///
///     let v = Int16(truncatingIfNeeded: t)
///     // v == -100
///     // v's binary representation == 0b11111111_10011100
///
///     let w = UInt16(truncatingIfNeeded: t)
///     // w == 65436
///     // w's binary representation == 0b11111111_10011100
///
///
/// Comparing Across Integer Types
/// ==============================
///
/// You can use relational operators, such as the less-than and equal-to
/// operators (`<` and `==`), to compare instances of different binary integer
/// types. The following example compares instances of the `Int`, `UInt`, and
/// `UInt8` types:
///
///     let x: Int = -23
///     let y: UInt = 1_000
///     let z: UInt8 = 23
///
///     if x < y {
///         print("\(x) is less than \(y).")
///     }
///     // Prints "-23 is less than 1000."
///
///     if z > x {
///         print("\(z) is greater than \(x).")
///     }
///     // Prints "23 is greater than -23."
public protocol BinaryInteger :
  Hashable, Numeric, CustomStringConvertible, Strideable
  where Magnitude : BinaryInteger, Magnitude.Magnitude == Magnitude
{
  /// A Boolean value indicating whether this type is a signed integer type.
  ///
  /// *Signed* integer types can represent both positive and negative values.
  /// *Unsigned* integer types can represent only nonnegative values.
  static var isSigned: Bool { get }

  /// Creates an integer from the given floating-point value, if it can be
  /// represented exactly.
  ///
  /// If the value passed as `source` is not representable exactly, the result
  /// is `nil`. In the following example, the constant `x` is successfully
  /// created from a value of `21.0`, while the attempt to initialize the
  /// constant `y` from `21.5` fails:
  ///
  ///     let x = Int(exactly: 21.0)
  ///     // x == Optional(21)
  ///     let y = Int(exactly: 21.5)
  ///     // y == nil
  ///
  /// - Parameter source: A floating-point value to convert to an integer.
  init?<T : BinaryFloatingPoint>(exactly source: T)

  /// Creates an integer from the given floating-point value, rounding toward
  /// zero.
  ///
  /// Any fractional part of the value passed as `source` is removed, rounding
  /// the value toward zero.
  ///
  ///     let x = Int(21.5)
  ///     // x == 21
  ///     let y = Int(-21.5)
  ///     // y == -21
  ///
  /// If `source` is outside the bounds of this type after rounding toward
  /// zero, a runtime error may occur.
  ///
  ///     let z = UInt(-21.5)
  ///     // Error: ...the result would be less than UInt.min
  ///
  /// - Parameter source: A floating-point value to convert to an integer.
  ///   `source` must be representable in this type after rounding toward
  ///   zero.
  init<T : BinaryFloatingPoint>(_ source: T)

  /// Creates a new instance from the given integer.
  ///
  /// If the value passed as `source` is not representable in this type, a
  /// runtime error may occur.
  ///
  ///     let x = -500 as Int
  ///     let y = Int32(x)
  ///     // y == -500
  ///
  ///     // -500 is not representable as a 'UInt32' instance
  ///     let z = UInt32(x)
  ///     // Error
  ///
  /// - Parameter source: An integer to convert. `source` must be representable
  ///   in this type.
  init<T : BinaryInteger>(_ source: T)

  /// Creates a new instance from the bit pattern of the given instance by
  /// sign-extending or truncating to fit this type.
  ///
  /// When the bit width of `T` (the type of `source`) is equal to or greater
  /// than this type's bit width, the result is the truncated
  /// least-significant bits of `source`. For example, when converting a
  /// 16-bit value to an 8-bit type, only the lower 8 bits of `source` are
  /// used.
  ///
  ///     let p: Int16 = -500
  ///     // 'p' has a binary representation of 11111110_00001100
  ///     let q = Int8(truncatingIfNeeded: p)
  ///     // q == 12
  ///     // 'q' has a binary representation of 00001100
  ///
  /// When the bit width of `T` is less than this type's bit width, the result
  /// is *sign-extended* to fill the remaining bits. That is, if `source` is
  /// negative, the result is padded with ones; otherwise, the result is
  /// padded with zeros.
  ///
  ///     let u: Int8 = 21
  ///     // 'u' has a binary representation of 00010101
  ///     let v = Int16(truncatingIfNeeded: u)
  ///     // v == 21
  ///     // 'v' has a binary representation of 00000000_00010101
  ///
  ///     let w: Int8 = -21
  ///     // 'w' has a binary representation of 11101011
  ///     let x = Int16(truncatingIfNeeded: w)
  ///     // x == -21
  ///     // 'x' has a binary representation of 11111111_11101011
  ///     let y = UInt16(truncatingIfNeeded: w)
  ///     // y == 65515
  ///     // 'y' has a binary representation of 11111111_11101011
  ///
  /// - Parameter source: An integer to convert to this type.
  init<T : BinaryInteger>(truncatingIfNeeded source: T)

  /// Creates a new instance with the representable value that's closest to the
  /// given integer.
  ///
  /// If the value passed as `source` is greater than the maximum representable
  /// value in this type, the result is the type's `max` value. If `source` is
  /// less than the smallest representable value in this type, the result is
  /// the type's `min` value.
  ///
  /// In this example, `x` is initialized as an `Int8` instance by clamping
  /// `500` to the range `-128...127`, and `y` is initialized as a `UInt`
  /// instance by clamping `-500` to the range `0...UInt.max`.
  ///
  ///     let x = Int8(clamping: 500)
  ///     // x == 127
  ///     // x == Int8.max
  ///
  ///     let y = UInt(clamping: -500)
  ///     // y == 0
  ///
  /// - Parameter source: An integer to convert to this type.
  init<T : BinaryInteger>(clamping source: T)

  // FIXME: Should be `Words : Collection where Words.Element == UInt`
  // See <rdar://problem/31798916> for why it isn't.
  /// A type that represents the words of a binary integer.
  ///
  /// The `Words` type must conform to the `Collection` protocol with an
  /// `Element` type of `UInt`.
  associatedtype Words : Sequence where Words.Element == UInt

  /// A collection containing the words of this value's binary
  /// representation, in order from the least significant to most significant.
  ///
  /// Negative values are returned in two's complement representation,
  /// regardless of the type's underlying implementation.
  var words: Words { get }

  /// The least significant word in this value's binary representation.
  var _lowWord: UInt { get }

  /// The number of bits in the current binary representation of this value.
  ///
  /// This property is a constant for instances of fixed-width integer
  /// types.
  var bitWidth: Int { get }

  /// Returns the integer binary logarithm of this value.
  ///
  /// If the value is negative or zero, a runtime error will occur.
  func _binaryLogarithm() -> Int

  /// The number of trailing zeros in this value's binary representation.
  ///
  /// For example, in a fixed-width integer type with a `bitWidth` value of 8,
  /// the number -8 has three trailing zeros.
  ///
  ///     let x = Int8(bitPattern: 0b1111_1000)
  ///     // x == -8
  ///     // x.trailingZeroBitCount == 3
  var trailingZeroBitCount: Int { get }

% for x in chain(*binaryArithmetic.values()):
  // defaulted using an in-place counterpart, but can be used as an
  // optimization hook
${operatorComment(x.operator, False)}
  static func ${x.operator}(_ lhs: Self, _ rhs: Self) -> Self

  // implementation hook
${assignmentOperatorComment(x.operator, False)}
  static func ${x.operator}=(_ lhs: inout Self, _ rhs: Self)
% end

  /// Returns the inverse of the bits set in the argument.
  ///
  /// The bitwise NOT operator (`~`) is a prefix operator that returns a value
  /// in which all the bits of its argument are flipped: Bits that are `1` in
  /// the argument are `0` in the result, and bits that are `0` in the argument
  /// are `1` in the result. This is equivalent to the inverse of a set. For
  /// example:
  ///
  ///     let x: UInt8 = 5        // 0b00000101
  ///     let notX = ~x           // 0b11111010
  ///
  /// Performing a bitwise NOT operation on 0 returns a value with every bit
  /// set to `1`.
  ///
  ///     let allOnes = ~UInt8.min   // 0b11111111
  ///
  /// - Complexity: O(1).
  static prefix func ~ (_ x: Self) -> Self

% for x in binaryBitwise:
${operatorComment(x.operator, False)}
  static func ${x.operator}(_ lhs: Self, _ rhs: Self) -> Self

${assignmentOperatorComment(x.operator, False)}
  static func ${x.operator}=(_ lhs: inout Self, _ rhs: Self)
% end

% for x in maskingShifts:
${operatorComment(x.nonMaskingOperator, False)}
  static func ${x.nonMaskingOperator}<RHS: BinaryInteger>(
    _ lhs: Self, _ rhs: RHS
  ) -> Self

${assignmentOperatorComment(x.nonMaskingOperator, False)}
  static func ${x.nonMaskingOperator}=<RHS: BinaryInteger>(
    _ lhs: inout Self, _ rhs: RHS)
% end

  /// Returns the quotient and remainder of this value divided by the given
  /// value.
  ///
  /// Use this method to calculate the quotient and remainder of a division at
  /// the same time.
  ///
  ///     let x = 1_000_000
  ///     let (q, r) = x.quotientAndRemainder(dividingBy: 933)
  ///     // q == 1071
  ///     // r == 757
  ///
  /// - Parameter rhs: The value to divide this value by.
  /// - Returns: A tuple containing the quotient and remainder of this value
  ///   divided by `rhs`.
  func quotientAndRemainder(dividingBy rhs: Self)
    -> (quotient: Self, remainder: Self)

  /// Returns `-1` if this value is negative and `1` if it's positive;
  /// otherwise, `0`.
  ///
  /// - Returns: The sign of this number, expressed as an integer of the same
  ///   type.
  func signum() -> Self
}

extension BinaryInteger {
  /// Creates a new value equal to zero.
  @_transparent
  @compilerEvaluable
  public init() {
    self = 0
  }

  /// Returns `-1` if this value is negative and `1` if it's positive;
  /// otherwise, `0`.
  ///
  /// - Returns: The sign of this number, expressed as an integer of the same
  ///   type.
  @_transparent
  @compilerEvaluable
  public func signum() -> Self {
    return (self > (0 as Self) ? 1 : 0) - (self < (0 as Self) ? 1 : 0)
  }

  @_transparent
  public var _lowWord: UInt {
    var it = words.makeIterator()
    return it.next() ?? 0
  }

  @inlinable // FIXME(sil-serialize-all)
  public func _binaryLogarithm() -> Int {
    _precondition(self > (0 as Self))
    var (quotient, remainder) =
      (bitWidth &- 1).quotientAndRemainder(dividingBy: UInt.bitWidth)
    remainder = remainder &+ 1
    var word = UInt(truncatingIfNeeded: self >> (bitWidth &- remainder))
    // If, internally, a variable-width binary integer uses digits of greater
    // bit width than that of Magnitude.Words.Element (i.e., UInt), then it is
    // possible that `word` could be zero. Additionally, a signed variable-width
    // binary integer may have a leading word that is zero to store a clear sign
    // bit.
    while word == 0 {
      quotient = quotient &- 1
      remainder = remainder &+ UInt.bitWidth
      word = UInt(truncatingIfNeeded: self >> (bitWidth &- remainder))
    }
    // Note that the order of operations below is important to guarantee that
    // we won't overflow.
    return UInt.bitWidth &* quotient &+
        (UInt.bitWidth &- (word.leadingZeroBitCount &+ 1))
  }

  /// Returns the quotient and remainder of this value divided by the given
  /// value.
  ///
  /// Use this method to calculate the quotient and remainder of a division at
  /// the same time.
  ///
  ///     let x = 1_000_000
  ///     let (q, r) = x.quotientAndRemainder(dividingBy: 933)
  ///     // q == 1071
  ///     // r == 757
  ///
  /// - Parameter rhs: The value to divide this value by.
  /// - Returns: A tuple containing the quotient and remainder of this value
  ///   divided by `rhs`.
  @inlinable // FIXME(sil-serialize-all)
  @compilerEvaluable
  public func quotientAndRemainder(dividingBy rhs: Self)
    -> (quotient: Self, remainder: Self) {
    return (self / rhs, self % rhs)
  }

  % for x in binaryBitwise:

  // Homogeneous
${operatorComment(x.operator, False)}
  @_transparent
  @compilerEvaluable
  public static func ${x.operator} (lhs: Self, rhs: Self) -> Self {
    var lhs = lhs
    lhs ${x.operator}= rhs
    return lhs
  }

  % end

% for x in maskingShifts:
  // Heterogeneous non-masking shift in terms of shift-assignment
${operatorComment(x.nonMaskingOperator, False)}
  @_semantics("optimize.sil.specialize.generic.partial.never")
  @inlinable
  @compilerEvaluable
  public static func ${x.nonMaskingOperator}<RHS: BinaryInteger>(
    _ lhs: Self, _ rhs: RHS
  ) -> Self {
    var r = lhs
    r ${x.nonMaskingOperator}= rhs
    return r
  }
% end

}


//===----------------------------------------------------------------------===//
//===--- CustomStringConvertible conformance ------------------------------===//
//===----------------------------------------------------------------------===//

extension BinaryInteger {
  @usableFromInline @_transparent
  internal func _description(radix: Int, uppercase: Bool) -> String {
    _precondition(2...36 ~= radix, "Radix must be between 2 and 36")

    if bitWidth <= 64 {
      let radix_ = Int64(radix)
      return Self.isSigned
        ? _int64ToString(
          Int64(truncatingIfNeeded: self), radix: radix_, uppercase: uppercase)
        : _uint64ToString(
          UInt64(truncatingIfNeeded: self), radix: radix_, uppercase: uppercase)
    }

    if self == (0 as Self) { return "0" }

    // Bit shifting can be faster than division when `radix` is a power of two
    // (although not necessarily the case for builtin types).
    let isRadixPowerOfTwo = radix.nonzeroBitCount == 1
    let radix_ = Magnitude(radix)
    func _quotientAndRemainder(_ value: Magnitude) -> (Magnitude, Magnitude) {
      return isRadixPowerOfTwo
        ? (value >> radix.trailingZeroBitCount, value & (radix_ - 1))
        : value.quotientAndRemainder(dividingBy: radix_)
    }

    let hasLetters = radix > 10
    func _ascii(_ digit: UInt8) -> UInt8 {
      let base: UInt8
      if !hasLetters || digit < 10 {
        base = UInt8(("0" as Unicode.Scalar).value)
      } else if uppercase {
        base = UInt8(("A" as Unicode.Scalar).value) &- 10
      } else {
        base = UInt8(("a" as Unicode.Scalar).value) &- 10
      }
      return base &+ digit
    }

    let isNegative = Self.isSigned && self < (0 as Self)
    var value = magnitude

    // TODO(FIXME JIRA): All current stdlib types fit in small. Use a stack
    // buffer instead of an array on the heap.

    var result: [UInt8] = []
    while value != 0 {
      let (quotient, remainder) = _quotientAndRemainder(value)
      result.append(_ascii(UInt8(truncatingIfNeeded: remainder)))
      value = quotient
    }

    if isNegative {
      result.append(UInt8(("-" as Unicode.Scalar).value))
    }

    result.reverse()
    return result.withUnsafeBufferPointer {
      return String._fromASCII($0)
    }
  }

  /// A textual representation of this value.
  @inlinable // FIXME(sil-serialize-all)
  public var description: String {
    return _description(radix: 10, uppercase: false)
  }
}


//===----------------------------------------------------------------------===//
//===--- Strideable conformance -------------------------------------------===//
//===----------------------------------------------------------------------===//

extension BinaryInteger {
  // FIXME(ABI): using Int as the return type is wrong.
  /// Returns the distance from this value to the given value, expressed as a
  /// stride.
  ///
  /// For two values `x` and `y`, and a distance `n = x.distance(to: y)`,
  /// `x.advanced(by: n) == y`.
  ///
  /// - Parameter other: The value to calculate the distance to.
  /// - Returns: The distance from this value to `other`.
  @inlinable // FIXME(sil-serialize-all)
  @inline(__always)
  @compilerEvaluable
  public func distance(to other: Self) -> Int {
    if !Self.isSigned {
      if self > other {
        if let result = Int(exactly: self - other) {
          return -result
        }
      } else {
        if let result = Int(exactly: other - self) {
          return result
        }
      }
    } else {
      let isNegative = self < (0 as Self)
      if isNegative == (other < (0 as Self)) {
        if let result = Int(exactly: other - self) {
          return result
        }
      } else {
        if let result = Int(exactly: self.magnitude + other.magnitude) {
          return isNegative ? result : -result
        }
      }
    }
    _preconditionFailure("Distance is not representable in Int")
  }

  // FIXME(ABI): using Int as the parameter type is wrong.
  /// Returns a value that is offset the specified distance from this value.
  ///
  /// Use the `advanced(by:)` method in generic code to offset a value by a
  /// specified distance. If you're working directly with numeric values, use
  /// the addition operator (`+`) instead of this method.
  ///
  /// For a value `x`, a distance `n`, and a value `y = x.advanced(by: n)`,
  /// `x.distance(to: y) == n`.
  ///
  /// - Parameter n: The distance to advance this value.
  /// - Returns: A value that is offset from this value by `n`.
  @inlinable // FIXME(sil-serialize-all)
  @inline(__always)
  @compilerEvaluable
  public func advanced(by n: Int) -> Self {
    if !Self.isSigned {
      return n < (0 as Int)
        ? self - Self(-n)
        : self + Self(n)
    }
    if (self < (0 as Self)) == (n < (0 as Self)) {
      return self + Self(n)
    }
    return self.magnitude < n.magnitude
      ? Self(Int(self) + n)
      : self + Self(n)
  }
}

extension Int {
  // FIXME(ABI): using Int as the return type is wrong.
  /// Returns the distance from this value to the given value, expressed as a
  /// stride.
  ///
  /// For two values `x` and `y`, and a distance `n = x.distance(to: y)`,
  /// `x.advanced(by: n) == y`.
  ///
  /// - Parameter other: The value to calculate the distance to.
  /// - Returns: The distance from this value to `other`.
  @_transparent
  @compilerEvaluable
  public func distance(to other: Int) -> Int {
    return other - self
  }

  // FIXME(ABI): using Int as the parameter type is wrong.
  /// Returns a value that is offset the specified distance from this value.
  ///
  /// Use the `advanced(by:)` method in generic code to offset a value by a
  /// specified distance. If you're working directly with numeric values, use
  /// the addition operator (`+`) instead of this method.
  ///
  /// For a value `x`, a distance `n`, and a value `y = x.advanced(by: n)`,
  /// `x.distance(to: y) == n`.
  ///
  /// - Parameter n: The distance to advance this value.
  /// - Returns: A value that is offset from this value by `n`.
  @_transparent
  @compilerEvaluable
  public func advanced(by n: Int) -> Int {
    return self + n
  }
}


//===----------------------------------------------------------------------===//
//===--- Heterogeneous comparison -----------------------------------------===//
//===----------------------------------------------------------------------===//

extension BinaryInteger {
  /// Returns a Boolean value indicating whether the two given values are
  /// equal.
  ///
  /// You can check the equality of instances of any `BinaryInteger` types
  /// using the equal-to operator (`==`). For example, you can test whether
  /// the first `UInt8` value in a string's UTF-8 encoding is equal to the
  /// first `UInt32` value in its Unicode scalar view:
  ///
  ///     let gameName = "Red Light, Green Light"
  ///     if let firstUTF8 = gameName.utf8.first,
  ///         let firstScalar = gameName.unicodeScalars.first?.value {
  ///         print("First code values are equal: \(firstUTF8 == firstScalar)")
  ///     }
  ///     // Prints "First code values are equal: true"
  ///
  /// - Parameters:
  ///   - lhs: An integer to compare.
  ///   - rhs: Another integer to compare.
  @inlinable // FIXME(sil-serialize-all)
  @inline(__always)
  @compilerEvaluable
  public static func == <
    Other : BinaryInteger
  >(lhs: Self, rhs: Other) -> Bool {
    let lhsNegative = Self.isSigned && lhs < (0 as Self)
    let rhsNegative = Other.isSigned && rhs < (0 as Other)

    if lhsNegative != rhsNegative { return false }

    // Here we know the values are of the same sign.
    //
    // There are a few possible scenarios from here:
    //
    // 1. Both values are negative
    //  - If one value is strictly wider than the other, then it is safe to
    //    convert to the wider type.
    //  - If the values are of the same width, it does not matter which type we
    //    choose to convert to as the values are already negative, and thus
    //    include the sign bit if two's complement representation already.
    // 2. Both values are non-negative
    //  - If one value is strictly wider than the other, then it is safe to
    //    convert to the wider type.
    //  - If the values are of the same width, than signedness matters, as not
    //    unsigned types are 'wider' in a sense they don't need to 'waste' the
    //    sign bit. Therefore it is safe to convert to the unsigned type.

    if lhs.bitWidth < rhs.bitWidth {
      return Other(truncatingIfNeeded: lhs) == rhs
    }
    if lhs.bitWidth > rhs.bitWidth {
      return lhs == Self(truncatingIfNeeded: rhs)
    }

    if Self.isSigned {
      return Other(truncatingIfNeeded: lhs) == rhs
    }
    return lhs == Self(truncatingIfNeeded: rhs)
  }

  /// Returns a Boolean value indicating whether the two given values are not
  /// equal.
  ///
  /// You can check the inequality of instances of any `BinaryInteger` types
  /// using the not-equal-to operator (`!=`). For example, you can test
  /// whether the first `UInt8` value in a string's UTF-8 encoding is not
  /// equal to the first `UInt32` value in its Unicode scalar view:
  ///
  ///     let gameName = "Red Light, Green Light"
  ///     if let firstUTF8 = gameName.utf8.first,
  ///         let firstScalar = gameName.unicodeScalars.first?.value {
  ///         print("First code values are different: \(firstUTF8 != firstScalar)")
  ///     }
  ///     // Prints "First code values are different: false"
  ///
  /// - Parameters:
  ///   - lhs: An integer to compare.
  ///   - rhs: Another integer to compare.
  @_transparent
  @compilerEvaluable
  public static func != <
    Other : BinaryInteger
  >(lhs: Self, rhs: Other) -> Bool {
    return !(lhs == rhs)
  }

  /// Returns a Boolean value indicating whether the value of the first
  /// argument is less than that of the second argument.
  ///
  /// You can compare instances of any `BinaryInteger` types using the
  /// less-than operator (`<`), even if the two instances are of different
  /// types.
  ///
  /// - Parameters:
  ///   - lhs: An integer to compare.
  ///   - rhs: Another integer to compare.
  @inlinable // FIXME(sil-serialize-all)
  @inline(__always)
  @compilerEvaluable
  public static func < <Other : BinaryInteger>(lhs: Self, rhs: Other) -> Bool {
    let lhsNegative = Self.isSigned && lhs < (0 as Self)
    let rhsNegative = Other.isSigned && rhs < (0 as Other)
    if lhsNegative != rhsNegative { return lhsNegative }

    if lhs == (0 as Self) && rhs == (0 as Other) { return false }

    // if we get here, lhs and rhs have the same sign. If they're negative,
    // then Self and Other are both signed types, and one of them can represent
    // values of the other type. Otherwise, lhs and rhs are positive, and one
    // of Self, Other may be signed and the other unsigned.

    let rhsAsSelf = Self(truncatingIfNeeded: rhs)
    let rhsAsSelfNegative = rhsAsSelf < (0 as Self)


    // Can we round-trip rhs through Other?
    if Other(truncatingIfNeeded: rhsAsSelf) == rhs &&
      // This additional check covers the `Int8.max < (128 as UInt8)` case.
      // Since the types are of the same width, init(truncatingIfNeeded:)
      // will result in a simple bitcast, so that rhsAsSelf would be -128, and
      // `lhs < rhsAsSelf` will return false.
      // We basically guard against that bitcast by requiring rhs and rhsAsSelf
      // to be the same sign.
      rhsNegative == rhsAsSelfNegative {
      return lhs < rhsAsSelf
    }

    return Other(truncatingIfNeeded: lhs) < rhs
  }

  /// Returns a Boolean value indicating whether the value of the first
  /// argument is less than or equal to that of the second argument.
  ///
  /// You can compare instances of any `BinaryInteger` types using the
  /// less-than-or-equal-to operator (`<=`), even if the two instances are of
  /// different types.
  ///
  /// - Parameters:
  ///   - lhs: An integer to compare.
  ///   - rhs: Another integer to compare.
  @_transparent
  //@inline(__always)
  @compilerEvaluable
  public static func <= <Other : BinaryInteger>(lhs: Self, rhs: Other) -> Bool {
    return !(rhs < lhs)
  }

  /// Returns a Boolean value indicating whether the value of the first
  /// argument is greater than or equal to that of the second argument.
  ///
  /// You can compare instances of any `BinaryInteger` types using the
  /// greater-than-or-equal-to operator (`>=`), even if the two instances are
  /// of different types.
  ///
  /// - Parameters:
  ///   - lhs: An integer to compare.
  ///   - rhs: Another integer to compare.
  @_transparent
  //@inline(__always)
  @compilerEvaluable
  public static func >= <Other : BinaryInteger>(lhs: Self, rhs: Other) -> Bool {
    return !(lhs < rhs)
  }

  /// Returns a Boolean value indicating whether the value of the first
  /// argument is greater than that of the second argument.
  ///
  /// You can compare instances of any `BinaryInteger` types using the
  /// greater-than operator (`>`), even if the two instances are of different
  /// types.
  ///
  /// - Parameters:
  ///   - lhs: An integer to compare.
  ///   - rhs: Another integer to compare.
  @_transparent
  //@inline(__always)
  @compilerEvaluable
  public static func > <Other : BinaryInteger>(lhs: Self, rhs: Other) -> Bool {
    return rhs < lhs
  }
}

//===----------------------------------------------------------------------===//
//===--- Ambiguity breakers -----------------------------------------------===//
//
// These two versions of the operators are not ordered with respect to one
// another, but the compiler choses the second one, and that results in infinite
// recursion.
//
//     <T : Comparable>(T, T) -> Bool
//     <T : BinaryInteger, U : BinaryInteger>(T, U) -> Bool
//
// so we define:
//
//     <T : BinaryInteger>(T, T) -> Bool
//
//===----------------------------------------------------------------------===//

extension BinaryInteger {
  @_transparent
  @compilerEvaluable
  public static func != (lhs: Self, rhs: Self) -> Bool {
    return !(lhs == rhs)
  }

  @inlinable // FIXME(sil-serialize-all)
  @inline(__always)
  @compilerEvaluable
  public static func <= (lhs: Self, rhs: Self) -> Bool {
    return !(rhs < lhs)
  }

  @inlinable // FIXME(sil-serialize-all)
  @inline(__always)
  @compilerEvaluable
  public static func >= (lhs: Self, rhs: Self) -> Bool {
    return !(lhs < rhs)
  }

  @inlinable // FIXME(sil-serialize-all)
  @inline(__always)
  @compilerEvaluable
  public static func > (lhs: Self, rhs: Self) -> Bool {
    return rhs < lhs
  }
}

//===----------------------------------------------------------------------===//
//===--- FixedWidthInteger ------------------------------------------------===//
//===----------------------------------------------------------------------===//

/// An integer type that uses a fixed size for every instance.
///
/// The `FixedWidthInteger` protocol adds binary bitwise operations, bit
/// shifts, and overflow handling to the operations supported by the
/// `BinaryInteger` protocol.
///
/// Use the `FixedWidthInteger` protocol as a constraint or extension point
/// when writing operations that depend on bit shifting, performing bitwise
/// operations, catching overflows, or having access to the maximum or minimum
/// representable value of a type. For example, the following code provides a
/// `binaryString` property on every fixed-width integer that represents the
/// number's binary representation, split into 8-bit chunks.
///
///     extension FixedWidthInteger {
///         var binaryString: String {
///             var result: [String] = []
///             for i in 0..<(Self.bitWidth / 8) {
///                 let byte = UInt8(truncatingIfNeeded: self >> (i * 8))
///                 let byteString = String(byte, radix: 2)
///                 let padding = String(repeating: "0",
///                                      count: 8 - byteString.count)
///                 result.append(padding + byteString)
///             }
///             return "0b" + result.reversed().joined(separator: "_")
///         }
///     }
///
///     print(Int16.max.binaryString)
///     // Prints "0b01111111_11111111"
///     print((101 as UInt8).binaryString)
///     // Prints "0b11001001"
///
/// The `binaryString` implementation uses the static `bitWidth` property and
/// the right shift operator (`<<`), both of which are available to any type
/// that conforms to the `FixedWidthInteger` protocol.
///
/// The next example declares a generic `squared` function, which accepts an
/// instance `x` of any fixed-width integer type. The function uses the
/// `multipliedReportingOverflow(by:)` method to multiply `x` by itself and
/// check whether the result is too large to represent in the same type.
///
///     func squared<T: FixedWidthInteger>(_ x: T) -> T? {
///         let (result, overflow) = x.multipliedReportingOverflow(by: x)
///         if overflow {
///             return nil
///         }
///         return result
///     }
///
///     let (x, y): (Int8, Int8) = (9, 123)
///     print(squared(x))
///     // Prints "Optional(81)"
///     print(squared(y))
///     // Prints "nil"
///
/// Conforming to the FixedWidthInteger Protocol
/// ============================================
///
/// To make your own custom type conform to the `FixedWidthInteger` protocol,
/// declare the required initializers, properties, and methods. The required
/// methods that are suffixed with `ReportingOverflow` serve as the
/// customization points for arithmetic operations. When you provide just those
/// methods, the standard library provides default implementations for all
/// other arithmetic methods and operators.
public protocol FixedWidthInteger :
  BinaryInteger, LosslessStringConvertible
  where Magnitude : FixedWidthInteger & UnsignedInteger,
        Stride : FixedWidthInteger & SignedInteger
{
  /// The number of bits used for the underlying binary representation of
  /// values of this type.
  ///
  /// An unsigned, fixed-width integer type can represent values from 0 through
  /// `(2 ** bitWidth) - 1`, where `**` is exponentiation. A signed,
  /// fixed-width integer type can represent values from
  /// `-(2 ** (bitWidth - 1))` through `(2 ** (bitWidth - 1)) - 1`. For example,
  /// the `Int8` type has a `bitWidth` value of 8 and can store any integer in
  /// the range `-128...127`.
  static var bitWidth: Int { get }

  /// The maximum representable integer in this type.
  ///
  /// For unsigned integer types, this value is `(2 ** bitWidth) - 1`, where
  /// `**` is exponentiation. For signed integer types, this value is
  /// `(2 ** (bitWidth - 1)) - 1`.
  static var max: Self { get }

  /// The minimum representable integer in this type.
  ///
  /// For unsigned integer types, this value is always `0`. For signed integer
  /// types, this value is `-(2 ** (bitWidth - 1))`, where `**` is
  /// exponentiation.
  static var min: Self { get }

% for x in binaryArithmetic['Numeric'] + binaryArithmetic['BinaryInteger']:
${overflowOperationComment(x.operator)}
  func ${x.name}ReportingOverflow(
    ${x.firstArg} rhs: Self
  ) -> (partialValue: Self, overflow: Bool)
% end

  /// Returns a tuple containing the high and low parts of the result of
  /// multiplying this value by the given value.
  ///
  /// Use this method to calculate the full result of a product that would
  /// otherwise overflow. Unlike traditional truncating multiplication, the
  /// `multipliedFullWidth(by:)` method returns a tuple containing both the
  /// `high` and `low` parts of the product of this value and `other`. The
  /// following example uses this method to multiply two `Int8` values that
  /// normally overflow when multiplied:
  ///
  ///     let x: Int8 = 48
  ///     let y: Int8 = -40
  ///     let result = x.multipliedFullWidth(by: y)
  ///     // result.high == -8
  ///     // result.low  == 128
  ///
  /// The product of `x` and `y` is `-1920`, which is too large to represent in
  /// an `Int8` instance. The `high` and `low` compnents of the `result` value
  /// represent `-1920` when concatenated to form a double-width integer; that
  /// is, using `result.high` as the high byte and `result.low` as the low byte
  /// of an `Int16` instance.
  ///
  ///     let z = Int16(result.high) << 8 | Int16(result.low)
  ///     // z == -1920
  ///
  /// - Parameter other: The value to multiply this value by.
  /// - Returns: A tuple containing the high and low parts of the result of
  ///   multiplying this value and `other`.
  func multipliedFullWidth(by other: Self) -> (high: Self, low: Self.Magnitude)

  /// Returns a tuple containing the quotient and remainder obtained by dividing
  /// the given value by this value.
  ///
  /// The resulting quotient must be representable within the bounds of the
  /// type. If the quotient is too large to represent in the type, a runtime
  /// error may occur.
  ///
  /// The following example divides a value that is too large to be represented
  /// using a single `Int` instance by another `Int` value. Because the quotient
  /// is representable as an `Int`, the division succeeds.
  ///
  ///     // 'dividend' represents the value 0x506f70652053616e74612049494949
  ///     let dividend = (22640526660490081, 7959093232766896457 as UInt)
  ///     let divisor = 2241543570477705381
  ///
  ///     let (quotient, remainder) = divisor.dividingFullWidth(dividend)
  ///     // quotient == 186319822866995413
  ///     // remainder == 0
  ///
  /// - Parameter dividend: A tuple containing the high and low parts of a
  ///   double-width integer.
  /// - Returns: A tuple containing the quotient and remainder obtained by
  ///   dividing `dividend` by this value.
  func dividingFullWidth(_ dividend: (high: Self, low: Self.Magnitude))
    -> (quotient: Self, remainder: Self)

  init(_truncatingBits bits: UInt)

  /// The number of bits equal to 1 in this value's binary representation.
  ///
  /// For example, in a fixed-width integer type with a `bitWidth` value of 8,
  /// the number *31* has five bits equal to *1*.
  ///
  ///     let x: Int8 = 0b0001_1111
  ///     // x == 31
  ///     // x.nonzeroBitCount == 5
  var nonzeroBitCount: Int { get }

  /// The number of leading zeros in this value's binary representation.
  ///
  /// For example, in a fixed-width integer type with a `bitWidth` value of 8,
  /// the number *31* has three leading zeros.
  ///
  ///     let x: Int8 = 0b0001_1111
  ///     // x == 31
  ///     // x.leadingZeroBitCount == 3
  var leadingZeroBitCount: Int { get }

  /// Creates an integer from its big-endian representation, changing the byte
  /// order if necessary.
  ///
  /// - Parameter value: A value to use as the big-endian representation of the
  ///   new integer.
  init(bigEndian value: Self)

  /// Creates an integer from its little-endian representation, changing the
  /// byte order if necessary.
  ///
  /// - Parameter value: A value to use as the little-endian representation of
  ///   the new integer.
  init(littleEndian value: Self)

  /// The big-endian representation of this integer.
  ///
  /// If necessary, the byte order of this value is reversed from the typical
  /// byte order of this integer type. On a big-endian platform, for any
  /// integer `x`, `x == x.bigEndian`.
  var bigEndian: Self { get }

  /// The little-endian representation of this integer.
  ///
  /// If necessary, the byte order of this value is reversed from the typical
  /// byte order of this integer type. On a little-endian platform, for any
  /// integer `x`, `x == x.littleEndian`.
  var littleEndian: Self { get }

  /// A representation of this integer with the byte order swapped.
  var byteSwapped: Self { get }

% for x in maskingShifts:
${operatorComment(x.operator, False)}
  static func ${x.operator}(_ lhs: Self, _ rhs: Self) -> Self

${assignmentOperatorComment(x.operator, False)}
  static func ${x.operator}=(_ lhs: inout Self, _ rhs: Self)
% end
}

extension FixedWidthInteger {
  /// The number of bits in the binary representation of this value.
  @inlinable
  public var bitWidth: Int { return Self.bitWidth }

  @inlinable // FIXME(sil-serialize-all)
<<<<<<< HEAD
  @compilerEvaluable
  public func _binaryLogarithm() -> Self {
=======
  public func _binaryLogarithm() -> Int {
>>>>>>> b8cb40b9
    _precondition(self > (0 as Self))
    return Self.bitWidth &- (leadingZeroBitCount &+ 1)
  }

  /// Creates an integer from its little-endian representation, changing the
  /// byte order if necessary.
  ///
  /// - Parameter value: A value to use as the little-endian representation of
  ///   the new integer.
  @inlinable // FIXME(sil-serialize-all)
  @compilerEvaluable
  public init(littleEndian value: Self) {
#if _endian(little)
    self = value
#else
    self = value.byteSwapped
#endif
  }

  /// Creates an integer from its big-endian representation, changing the byte
  /// order if necessary.
  ///
  /// - Parameter value: A value to use as the big-endian representation of the
  ///   new integer.
  @inlinable // FIXME(sil-serialize-all)
  @compilerEvaluable
  public init(bigEndian value: Self) {
#if _endian(big)
    self = value
#else
    self = value.byteSwapped
#endif
  }

  /// The little-endian representation of this integer.
  ///
  /// If necessary, the byte order of this value is reversed from the typical
  /// byte order of this integer type. On a little-endian platform, for any
  /// integer `x`, `x == x.littleEndian`.
  @inlinable // FIXME(sil-serialize-all)
  public var littleEndian: Self {
#if _endian(little)
    return self
#else
    return byteSwapped
#endif
  }

  /// The big-endian representation of this integer.
  ///
  /// If necessary, the byte order of this value is reversed from the typical
  /// byte order of this integer type. On a big-endian platform, for any
  /// integer `x`, `x == x.bigEndian`.
  @inlinable // FIXME(sil-serialize-all)
  public var bigEndian: Self {
#if _endian(big)
    return self
#else
    return byteSwapped
#endif
  }

  % for x in maskingShifts:

  // Homogeneous masking shift
${operatorComment(x.operator, False)}
  @inlinable // FIXME(sil-serialize-all)
  @_semantics("optimize.sil.specialize.generic.partial.never")
  @_transparent
  @compilerEvaluable
  public static func ${x.operator} (lhs: Self, rhs: Self) -> Self {
    var lhs = lhs
    lhs ${x.operator}= rhs
    return lhs
  }


  // Heterogeneous masking shift
${operatorComment(x.operator, False)}
  @_semantics("optimize.sil.specialize.generic.partial.never")
  @inlinable
  @compilerEvaluable
  public static func ${x.operator} <
    Other : BinaryInteger
  >(lhs: Self, rhs: Other) -> Self {
    return lhs ${x.operator} Self(truncatingIfNeeded: rhs)
  }

  // Heterogeneous masking shift assignment
${assignmentOperatorComment(x.operator, False)}
  @inlinable // FIXME(sil-serialize-all)
  @_semantics("optimize.sil.specialize.generic.partial.never")
  @_transparent
  @compilerEvaluable
  public static func ${x.operator}= <
    Other : BinaryInteger
  >(lhs: inout Self, rhs: Other) {
    lhs = lhs ${x.operator} rhs
  }

  % end
}

% for Range in ['Range', 'ClosedRange']:
%   exampleRange = '1..<100' if Range == 'Range' else '1...100'

extension FixedWidthInteger {

  /// Returns a random value within the specified range, using the given
  /// generator as a source for randomness.
  ///
  /// Use this method to generate an integer within a specific range when you
  /// are using a custom random number generator. This example creates three
  /// new values in the range `${exampleRange}`.
  ///
  ///     for _ in 1...3 {
  ///         print(Int.random(in: ${exampleRange}, using: &myGenerator))
  ///     }
  ///     // Prints "7"
  ///     // Prints "44"
  ///     // Prints "21"
  ///
  /// - Parameters:
  ///   - range: The range in which to create a random value.
%   if Range == 'Range':
  ///     `range` must not be empty.
%   end
  ///   - generator: The random number generator to use when creating the
  ///     new random value.
  /// - Returns: A random value within the bounds of `range`.
  @inlinable
  public static func random<T: RandomNumberGenerator>(
    in range: ${Range}<Self>,
    using generator: inout T
  ) -> Self {
    _precondition(
      !range.isEmpty,
      "Can't get random value with an empty range"
    )

    // Compute delta, the distance between the lower and upper bounds. This
    // value may not representable by the type Bound if Bound is signed, but
    // is always representable as Bound.Magnitude.
%   if 'Closed' in Range:
    var delta = Magnitude(truncatingIfNeeded: range.upperBound &- range.lowerBound)
%   else:
    let delta = Magnitude(truncatingIfNeeded: range.upperBound &- range.lowerBound)
%   end
%   if 'Closed' in Range:
    // Subtle edge case: if the range is the whole set of representable values,
    // then adding one to delta to account for a closed range will overflow.
    // If we used &+ instead, the result would be zero, which isn't helpful,
    // so we actually need to handle this case separately.
    if delta == Magnitude.max {
      return Self(truncatingIfNeeded: generator.next() as Magnitude)
    }
    // Need to widen delta to account for the right-endpoint of a closed range.
    delta += 1
%   end
    // The mathematical result we want is lowerBound plus a random value in
    // 0 ..< delta. We need to be slightly careful about how we do this
    // arithmetic; the Bound type cannot generally represent the random value,
    // so we use a wrapping addition on Bound.Magnitude. This will often
    // overflow, but produces the correct bit pattern for the result when
    // converted back to Bound.
    return Self(truncatingIfNeeded:
      Magnitude(truncatingIfNeeded: range.lowerBound) &+
      generator.next(upperBound: delta)
    )
  }
  
  /// Returns a random value within the specified range.
  ///
  /// Use this method to generate an integer within a specific range. This
  /// example creates three new values in the range `${exampleRange}`.
  ///
  ///     for _ in 1...3 {
  ///         print(Int.random(in: ${exampleRange}))
  ///     }
  ///     // Prints "53"
  ///     // Prints "64"
  ///     // Prints "5"
  ///
  /// This method is equivalent to calling the version that takes a generator, 
  /// passing in the system's default random generator.
  ///
  /// - Parameter range: The range in which to create a random value.
%   if Range == 'Range':
  ///   `range` must not be empty.
%   end
  /// - Returns: A random value within the bounds of `range`.
  @inlinable
  public static func random(in range: ${Range}<Self>) -> Self {
    var g = SystemRandomNumberGenerator()
    return Self.random(in: range, using: &g)
  }
}

% end

//===----------------------------------------------------------------------===//
//===--- Operators on FixedWidthInteger -----------------------------------===//
//===----------------------------------------------------------------------===//

extension FixedWidthInteger {
  /// Returns the inverse of the bits set in the argument.
  ///
  /// The bitwise NOT operator (`~`) is a prefix operator that returns a value
  /// in which all the bits of its argument are flipped: Bits that are `1` in
  /// the argument are `0` in the result, and bits that are `0` in the argument
  /// are `1` in the result. This is equivalent to the inverse of a set. For
  /// example:
  ///
  ///     let x: UInt8 = 5        // 0b00000101
  ///     let notX = ~x           // 0b11111010
  ///
  /// Performing a bitwise NOT operation on 0 returns a value with every bit
  /// set to `1`.
  ///
  ///     let allOnes = ~UInt8.min   // 0b11111111
  ///
  /// - Complexity: O(1).
  @_transparent
  @compilerEvaluable
  public static prefix func ~ (x: Self) -> Self {
    return 0 &- x &- 1
  }

  % for x in maskingShifts:

//===----------------------------------------------------------------------===//
//=== "Smart ${x.description}", supporting overshifts and negative shifts -===//
//===----------------------------------------------------------------------===//

${operatorComment(x.nonMaskingOperator, True)}
  @inlinable // FIXME(sil-serialize-all)
  @_semantics("optimize.sil.specialize.generic.partial.never")
  @_transparent
  @compilerEvaluable
  public static func ${x.nonMaskingOperator} <
    Other : BinaryInteger
  >(lhs: Self, rhs: Other) -> Self {
    var lhs = lhs
    ${x.helper}Generic(&lhs, rhs)
    return lhs
  }

  @_transparent
  @_semantics("optimize.sil.specialize.generic.partial.never")
  @compilerEvaluable
  public static func ${x.nonMaskingOperator}= <
    Other : BinaryInteger
  >(lhs: inout Self, rhs: Other) {
    ${x.helper}Generic(&lhs, rhs)
  }

  @_transparent
  @compilerEvaluable
  public static func ${x.helper}Generic <
    Other : BinaryInteger
  >(_ lhs: inout Self, _ rhs: Other) {
    let shift = rhs < -Self.bitWidth ? -Self.bitWidth
                : rhs > Self.bitWidth ? Self.bitWidth
                : Int(rhs)
    lhs = ${x.helper}(lhs, shift)
  }

%   reversedOperator = x.operator.translate(maketrans('<>', '><'))
%   isRightShift = '>' in x.operator
  @inlinable // FIXME(sil-serialize-all)
  @inline(__always)
  @compilerEvaluable
  public static func ${x.helper}(_ lhs: Self, _ rhs: Int) -> Self {
    let overshiftR = Self.isSigned ? lhs &>> (Self.bitWidth - 1) : 0
    let overshiftL: Self = 0
    if _fastPath(rhs >= 0) {
      if _fastPath(rhs < Self.bitWidth) {
        return lhs ${x.operator} Self(truncatingIfNeeded: rhs)
      }
      return overshift${'LR'[isRightShift]}
    }

    if _slowPath(rhs <= -Self.bitWidth) {
      return overshift${'RL'[isRightShift]}
    }
    return lhs ${reversedOperator} -rhs
  }

% end # maskingShifts
}

extension FixedWidthInteger {
  @inlinable // FIXME(sil-serialize-all)
  @_semantics("optimize.sil.specialize.generic.partial.never")
  public // @testable
  static func _convert<Source : BinaryFloatingPoint>(
    from source: Source
  ) -> (value: Self?, exact: Bool) {
    guard _fastPath(!source.isZero) else { return (0, true) }
    guard _fastPath(source.isFinite) else { return (nil, false) }
    guard Self.isSigned || source > -1 else { return (nil, false) }
    let exponent = source.exponent
    if _slowPath(Self.bitWidth <= exponent) { return (nil, false) }
    let minBitWidth = source.significandWidth
    let isExact = (minBitWidth <= exponent)
    let bitPattern = source.significandBitPattern
    // `RawSignificand.bitWidth` is not available if `RawSignificand` does not
    // conform to `FixedWidthInteger`; we can compute this value as follows if
    // `source` is finite:
    let bitWidth = minBitWidth &+ bitPattern.trailingZeroBitCount
    let shift = exponent - Source.Exponent(bitWidth)
    // Use `Self.Magnitude` to prevent sign extension if `shift < 0`.
    let shiftedBitPattern = Self.Magnitude.bitWidth > bitWidth
      ? Self.Magnitude(truncatingIfNeeded: bitPattern) << shift
      : Self.Magnitude(truncatingIfNeeded: bitPattern << shift)
    if _slowPath(Self.isSigned && Self.bitWidth &- 1 == exponent) {
      return source < 0 && shiftedBitPattern == 0
        ? (Self.min, isExact)
        : (nil, false)
    }
    let magnitude = ((1 as Self.Magnitude) << exponent) | shiftedBitPattern
    return (
      Self.isSigned && source < 0 ? 0 &- Self(magnitude) : Self(magnitude),
      isExact)
  }

  /// Creates an integer from the given floating-point value, rounding toward
  /// zero. Any fractional part of the value passed as `source` is removed.
  ///
  ///     let x = Int(21.5)
  ///     // x == 21
  ///     let y = Int(-21.5)
  ///     // y == -21
  ///
  /// If `source` is outside the bounds of this type after rounding toward
  /// zero, a runtime error may occur.
  ///
  ///     let z = UInt(-21.5)
  ///     // Error: ...outside the representable range
  ///
  /// - Parameter source: A floating-point value to convert to an integer.
  ///   `source` must be representable in this type after rounding toward
  ///   zero.
  @inlinable // FIXME(sil-serialize-all)
  @_semantics("optimize.sil.specialize.generic.partial.never")
  @inline(__always)
  public init<T : BinaryFloatingPoint>(_ source: T) {
    guard let value = Self._convert(from: source).value else {
      fatalError("""
        \(T.self) value cannot be converted to \(Self.self) because it is \
        outside the representable range
        """)
    }
    self = value
  }

  /// Creates an integer from the given floating-point value, if it can be
  /// represented exactly.
  ///
  /// If the value passed as `source` is not representable exactly, the result
  /// is `nil`. In the following example, the constant `x` is successfully
  /// created from a value of `21.0`, while the attempt to initialize the
  /// constant `y` from `21.5` fails:
  ///
  ///     let x = Int(exactly: 21.0)
  ///     // x == Optional(21)
  ///     let y = Int(exactly: 21.5)
  ///     // y == nil
  ///
  /// - Parameter source: A floating-point value to convert to an integer.
  @inlinable // FIXME(sil-serialize-all)
  @_semantics("optimize.sil.specialize.generic.partial.never")
  @inline(__always)
  public init?<T : BinaryFloatingPoint>(exactly source: T) {
    let (temporary, exact) = Self._convert(from: source)
    guard exact, let value = temporary else {
      return nil
    }
    self = value
  }

  /// Creates a new instance with the representable value that's closest to the
  /// given integer.
  ///
  /// If the value passed as `source` is greater than the maximum representable
  /// value in this type, the result is the type's `max` value. If `source` is
  /// less than the smallest representable value in this type, the result is
  /// the type's `min` value.
  ///
  /// In this example, `x` is initialized as an `Int8` instance by clamping
  /// `500` to the range `-128...127`, and `y` is initialized as a `UInt`
  /// instance by clamping `-500` to the range `0...UInt.max`.
  ///
  ///     let x = Int8(clamping: 500)
  ///     // x == 127
  ///     // x == Int8.max
  ///
  ///     let y = UInt(clamping: -500)
  ///     // y == 0
  ///
  /// - Parameter source: An integer to convert to this type.
  @inlinable // FIXME(sil-serialize-all)
  @_semantics("optimize.sil.specialize.generic.partial.never")
  @compilerEvaluable
  public init<Other : BinaryInteger>(clamping source: Other) {
    if _slowPath(source < Self.min) {
      self = Self.min
    }
    else if _slowPath(source > Self.max) {
      self = Self.max
    }
    else { self = Self(truncatingIfNeeded: source) }
  }

% for x in binaryArithmetic['Numeric'] + binaryArithmetic["BinaryInteger"][:1]:
%   callLabel = x.firstArg + ': ' if not x.firstArg == '_' else ''
// FIXME(integers): uncomment this block and remove the corresponding one from
// the concrete types
#if false
${assignmentOperatorComment(x.operator, True)}
  @_transparent
  @compilerEvaluable
  public static func ${x.operator}=(_ lhs: inout Self, _ rhs: Self) {
    let (result, overflow) = lhs.${x.name}ReportingOverflow(${callLabel}rhs)
    _precondition(!overflow, "Overflow in ${x.operator}=")
    lhs = result
  }
#endif
// end of FIXME(integers)

${unsafeOperationComment(x.operator)}
  @_transparent
  @compilerEvaluable
  public func unsafe${capitalize(x.name)}(${x.firstArg} other: Self) -> Self {
    let (result, overflow) = self.${x.name}ReportingOverflow(${callLabel}other)

    if overflow {
      if (_isDebugAssertConfiguration()) {
        _preconditionFailure("Overflow in unsafe${capitalize(x.name)}")
      }
      else {
        Builtin.conditionallyUnreachable()
      }
    }
    return result
  }
% end

  /// Creates a new instance from the bit pattern of the given instance by
  /// truncating or sign-extending if needed to fit this type.
  ///
  /// When the bit width of `T` (the type of `source`) is equal to or greater
  /// than this type's bit width, the result is the truncated
  /// least-significant bits of `source`. For example, when converting a
  /// 16-bit value to an 8-bit type, only the lower 8 bits of `source` are
  /// used.
  ///
  ///     let p: Int16 = -500
  ///     // 'p' has a binary representation of 11111110_00001100
  ///     let q = Int8(truncatingIfNeeded: p)
  ///     // q == 12
  ///     // 'q' has a binary representation of 00001100
  ///
  /// When the bit width of `T` is less than this type's bit width, the result
  /// is *sign-extended* to fill the remaining bits. That is, if `source` is
  /// negative, the result is padded with ones; otherwise, the result is
  /// padded with zeros.
  ///
  ///     let u: Int8 = 21
  ///     // 'u' has a binary representation of 00010101
  ///     let v = Int16(truncatingIfNeeded: u)
  ///     // v == 21
  ///     // 'v' has a binary representation of 00000000_00010101
  ///
  ///     let w: Int8 = -21
  ///     // 'w' has a binary representation of 11101011
  ///     let x = Int16(truncatingIfNeeded: w)
  ///     // x == -21
  ///     // 'x' has a binary representation of 11111111_11101011
  ///     let y = UInt16(truncatingIfNeeded: w)
  ///     // y == 65515
  ///     // 'y' has a binary representation of 11111111_11101011
  ///
  /// - Parameter source: An integer to convert to this type.
  @inlinable // FIXME(sil-serialize-all)
  @inline(__always)
  @compilerEvaluable
  public init<T : BinaryInteger>(truncatingIfNeeded source: T) {
    if Self.bitWidth <= ${word_bits} {
      self = Self.init(_truncatingBits: source._lowWord)
    }
    else {
      let neg = source < (0 as T)
      var result: Self = neg ? ~0 : 0
      var shift: Self = 0
      let width = Self(_truncatingBits: Self.bitWidth._lowWord)
      for word in source.words {
        guard shift < width else { break }
        // Masking shift is OK here because we have already ensured
        // that shift < Self.bitWidth. Not masking results in
        // infinite recursion.
        result ^= Self(_truncatingBits: neg ? ~word : word) &<< shift
        shift += ${word_bits}
      }
      self = result
    }
  }

  @_transparent
  public // transparent
  static var _highBitIndex: Self {
    return Self.init(_truncatingBits: UInt(Self.bitWidth._value) &- 1)
  }

% for x in chain(*binaryArithmetic.values()):
%   callLabel = x.firstArg + ': ' if not x.firstArg == '_' else ''
%   if x.kind != '/':
${operatorComment('&' + x.operator, True)}
  @_transparent
  @compilerEvaluable
  public static func &${x.operator} (lhs: Self, rhs: Self) -> Self {
    return lhs.${x.name}ReportingOverflow(${callLabel}rhs).partialValue
  }

${assignmentOperatorComment('&' + x.operator, True)}
  @_transparent
  public static func &${x.operator}= (lhs: inout Self, rhs: Self) {
    lhs = lhs &${x.operator} rhs
  }
%   end
% end
}

extension FixedWidthInteger {
  @inlinable
  public static func _random<R: RandomNumberGenerator>(
    using generator: inout R
  ) -> Self {
    if bitWidth <= UInt64.bitWidth {
      return Self(truncatingIfNeeded: generator.next() as UInt64)
    }

    let (quotient, remainder) = bitWidth.quotientAndRemainder(
      dividingBy: UInt64.bitWidth
    )
    var tmp: Self = 0
    for i in 0 ..< quotient + remainder.signum() {
      let next: UInt64 = generator.next()
      tmp += Self(truncatingIfNeeded: next) &<< (UInt64.bitWidth * i)
    }
    return tmp
  }
}

//===----------------------------------------------------------------------===//
//===--- UnsignedInteger --------------------------------------------------===//
//===----------------------------------------------------------------------===//

/// An integer type that can represent only nonnegative values.
public protocol UnsignedInteger : BinaryInteger { }

extension UnsignedInteger {
  /// The magnitude of this value.
  ///
  /// Every unsigned integer is its own magnitude, so for any value `x`,
  /// `x == x.magnitude`.
  ///
  /// The global `abs(_:)` function provides more familiar syntax when you need
  /// to find an absolute value. In addition, because `abs(_:)` always returns
  /// a value of the same type, even in a generic context, using the function
  /// instead of the `magnitude` property is encouraged.
  @_transparent
  public var magnitude: Self { return self }

  /// A Boolean value indicating whether this type is a signed integer type.
  ///
  /// This property is always `false` for unsigned integer types.
  @_transparent
  public static var isSigned: Bool { return false }
}

extension UnsignedInteger where Self : FixedWidthInteger {
  /// Creates a new instance from the given integer.
  ///
  /// Use this initializer to convert from another integer type when you know
  /// the value is within the bounds of this type. Passing a value that can't
  /// be represented in this type results in a runtime error.
  ///
  /// In the following example, the constant `y` is successfully created from
  /// `x`, an `Int` instance with a value of `100`. Because the `Int8` type
  /// can represent `127` at maximum, the attempt to create `z` with a value
  /// of `1000` results in a runtime error.
  ///
  ///     let x = 100
  ///     let y = Int8(x)
  ///     // y == 100
  ///     let z = Int8(x * 10)
  ///     // Error: Not enough bits to represent the given value
  ///
  /// - Parameter source: A value to convert to this type of integer. The value
  ///   passed as `source` must be representable in this type.
  @inlinable // FIXME(sil-serialize-all)
  @_semantics("optimize.sil.specialize.generic.partial.never")
  @inline(__always)
  @compilerEvaluable
  public init<T : BinaryInteger>(_ source: T) {
    // This check is potentially removable by the optimizer
    if T.isSigned {
      _precondition(source >= (0 as T), "Negative value is not representable")
    }
    // This check is potentially removable by the optimizer
    if source.bitWidth >= Self.bitWidth {
      _precondition(source <= Self.max,
        "Not enough bits to represent the passed value")
    }
    self.init(truncatingIfNeeded: source)
  }

  /// Creates a new instance from the given integer, if it can be represented
  /// exactly.
  ///
  /// If the value passed as `source` is not representable exactly, the result
  /// is `nil`. In the following example, the constant `x` is successfully
  /// created from a value of `100`, while the attempt to initialize the
  /// constant `y` from `1_000` fails because the `Int8` type can represent
  /// `127` at maximum:
  ///
  ///     let x = Int8(exactly: 100)
  ///     // x == Optional(100)
  ///     let y = Int8(exactly: 1_000)
  ///     // y == nil
  ///
  /// - Parameter source: A value to convert to this type of integer.
  @inlinable // FIXME(sil-serialize-all)
  @_semantics("optimize.sil.specialize.generic.partial.never")
  @inline(__always)
  @compilerEvaluable
  public init?<T : BinaryInteger>(exactly source: T) {
    // This check is potentially removable by the optimizer
    if T.isSigned && source < (0 as T) {
      return nil
    }
    // The width check can be eliminated by the optimizer
    if source.bitWidth >= Self.bitWidth &&
       source > Self.max {
      return nil
    }
    self.init(truncatingIfNeeded: source)
  }

  /// The maximum representable integer in this type.
  ///
  /// For unsigned integer types, this value is `(2 ** bitWidth) - 1`, where
  /// `**` is exponentiation.
  @_transparent
  public static var max: Self {
    return ~0
  }

  /// The minimum representable integer in this type.
  ///
  /// For unsigned integer types, this value is always `0`.
  @_transparent
  public static var min: Self {
    return 0
  }
}


//===----------------------------------------------------------------------===//
//===--- SignedInteger ----------------------------------------------------===//
//===----------------------------------------------------------------------===//

/// An integer type that can represent both positive and negative values.
public protocol SignedInteger : BinaryInteger, SignedNumeric {
  // These requirements are for the source code compatibility with Swift 3
  static func _maskingAdd(_ lhs: Self, _ rhs: Self) -> Self
  static func _maskingSubtract(_ lhs: Self, _ rhs: Self) -> Self
}

extension SignedInteger {
  /// A Boolean value indicating whether this type is a signed integer type.
  ///
  /// This property is always `true` for signed integer types.
  @_transparent
  public static var isSigned: Bool { return true }
}

extension SignedInteger where Self : FixedWidthInteger {
  /// Creates a new instance from the given integer.
  ///
  /// Use this initializer to convert from another integer type when you know
  /// the value is within the bounds of this type. Passing a value that can't
  /// be represented in this type results in a runtime error.
  ///
  /// In the following example, the constant `y` is successfully created from
  /// `x`, an `Int` instance with a value of `100`. Because the `Int8` type
  /// can represent `127` at maximum, the attempt to create `z` with a value
  /// of `1000` results in a runtime error.
  ///
  ///     let x = 100
  ///     let y = Int8(x)
  ///     // y == 100
  ///     let z = Int8(x * 10)
  ///     // Error: Not enough bits to represent the given value
  ///
  /// - Parameter source: A value to convert to this type of integer. The value
  ///   passed as `source` must be representable in this type.
  @inlinable // FIXME(sil-serialize-all)
  @_semantics("optimize.sil.specialize.generic.partial.never")
  @inline(__always)
  @compilerEvaluable
  public init<T : BinaryInteger>(_ source: T) {
    // This check is potentially removable by the optimizer
    if T.isSigned && source.bitWidth > Self.bitWidth {
      _precondition(source >= Self.min,
        "Not enough bits to represent a signed value")
    }
    // This check is potentially removable by the optimizer
    if (source.bitWidth > Self.bitWidth) ||
       (source.bitWidth == Self.bitWidth && !T.isSigned) {
      _precondition(source <= Self.max,
        "Not enough bits to represent the passed value")
    }
    self.init(truncatingIfNeeded: source)
  }

  /// Creates a new instance from the given integer, if it can be represented
  /// exactly.
  ///
  /// If the value passed as `source` is not representable exactly, the result
  /// is `nil`. In the following example, the constant `x` is successfully
  /// created from a value of `100`, while the attempt to initialize the
  /// constant `y` from `1_000` fails because the `Int8` type can represent
  /// `127` at maximum:
  ///
  ///     let x = Int8(exactly: 100)
  ///     // x == Optional(100)
  ///     let y = Int8(exactly: 1_000)
  ///     // y == nil
  ///
  /// - Parameter source: A value to convert to this type of integer.
  @inlinable // FIXME(sil-serialize-all)
  @_semantics("optimize.sil.specialize.generic.partial.never")
  @inline(__always)
  @compilerEvaluable
  public init?<T : BinaryInteger>(exactly source: T) {
    // This check is potentially removable by the optimizer
    if T.isSigned && source.bitWidth > Self.bitWidth && source < Self.min {
      return nil
    }
    // The width check can be eliminated by the optimizer
    if (source.bitWidth > Self.bitWidth ||
        (source.bitWidth == Self.bitWidth && !T.isSigned)) &&
       source > Self.max {
      return nil
    }
    self.init(truncatingIfNeeded: source)
  }

  /// The maximum representable integer in this type.
  ///
  /// For signed integer types, this value is `(2 ** (bitWidth - 1)) - 1`,
  /// where `**` is exponentiation.
  @_transparent
  public static var max: Self {
    return ~min
  }

  /// The minimum representable integer in this type.
  ///
  /// For signed integer types, this value is `-(2 ** (bitWidth - 1))`, where
  /// `**` is exponentiation.
  @_transparent
  public static var min: Self {
    return (-1 as Self) &<< Self._highBitIndex
  }
}


//===----------------------------------------------------------------------===//
//===--- Concrete FixedWidthIntegers --------------------------------------===//
//===----------------------------------------------------------------------===//

% for self_type in all_integer_types(word_bits):
%   bits = self_type.bits
%   signed = self_type.is_signed
%   BuiltinName = self_type.builtin_name
%   Self = self_type.stdlib_name
%   OtherSelf = self_type.get_opposite_signedness().stdlib_name
%   Unsigned = 'Signed' if signed else 'Unsigned'
%   u = 's' if signed else 'u'
%   U = 'U' if signed else ''
%   z = 's' if signed else 'z'

%   Article = 'An' if bits == 8 else 'A'
%   if self_type.is_word:
/// ${'A ' if signed else 'An un'}signed integer value type.
///
/// On 32-bit platforms, `${Self}` is the same size as `${Self}32`, and
/// on 64-bit platforms, `${Self}` is the same size as `${Self}64`.
%   else:
/// ${Article} ${bits}-bit ${'' if signed else 'un'}signed integer value
/// type.
%   end
@_fixed_layout
public struct ${Self}
  : FixedWidthInteger, ${Unsigned}Integer,
    _ExpressibleByBuiltinIntegerLiteral {

  /// A type that represents an integer literal.
  public typealias IntegerLiteralType = ${Self}


  @_transparent
  @compilerEvaluable
  public init(_builtinIntegerLiteral x: _MaxBuiltinIntegerType) {
    _value = Builtin.s_to_${u}_checked_trunc_${IntLiteral}_${BuiltinName}(x).0
  }

  /// Creates a new instance with the same memory representation as the given
  /// value.
  ///
  /// This initializer does not perform any range or overflow checking. The
  /// resulting instance may not have the same numeric value as
  /// `bitPattern`---it is only guaranteed to use the same pattern of bits in
  /// its binary representation.
  ///
  /// - Parameter x: A value to use as the source of the new instance's binary
  ///   representation.
  @_transparent
  @compilerEvaluable
  public init(bitPattern x: ${OtherSelf}) {
    _value = x._value
  }

%   if Self in ['Int32', 'Int64']:
%     Floating = {32 : 'Float', 64 : 'Double'}[bits]
  @available(*, unavailable,
    message: "Please use ${Self}(bitPattern: ${OtherSelf}) in combination with ${Floating}.bitPattern property.")
  @compilerEvaluable
  public init(bitPattern x: ${Floating}) {
    Builtin.unreachable()
  }
%   end

%   for (FloatType, FloatBits) in [
%     ('Float', 32), ('Double', 64), ('Float80', 80)]:
%     (lower, upper) = getFtoIBounds(floatBits=FloatBits, intBits=int(bits), signed=signed)

%     if FloatType == 'Float80':
#if !os(Windows) && (arch(i386) || arch(x86_64))
%     end

  /// Creates an integer from the given floating-point value, rounding toward
  /// zero.
  ///
  /// Any fractional part of the value passed as `source` is removed, rounding
  /// the value toward zero.
  ///
  ///     let x = Int(21.5)
  ///     // x == 21
  ///     let y = Int(-21.5)
  ///     // y == -21
  ///
  /// If `source` is outside the bounds of this type after rounding toward
  /// zero, a runtime error may occur.
  ///
  ///     let z = UInt(-21.5)
  ///     // Error: ...the result would be less than UInt.min
  ///
  /// - Parameter source: A floating-point value to convert to an integer.
  ///   `source` must be representable in this type after rounding toward
  ///   zero.
  @_transparent
  public init(_ source: ${FloatType}) {
    _precondition(source.isFinite,
      "${FloatType} value cannot be converted to ${Self} because it is either infinite or NaN")
    _precondition(source > ${str(lower)}.0,
      "${FloatType} value cannot be converted to ${Self} because the result would be less than ${Self}.min")
    _precondition(source < ${str(upper)}.0,
      "${FloatType} value cannot be converted to ${Self} because the result would be greater than ${Self}.max")
    self._value = Builtin.fpto${u}i_FPIEEE${FloatBits}_${BuiltinName}(source._value)
  }

  /// Creates an integer from the given floating-point value, if it can be
  /// represented exactly.
  ///
  /// If the value passed as `source` is not representable exactly, the result
  /// is `nil`. In the following example, the constant `x` is successfully
  /// created from a value of `21.0`, while the attempt to initialize the
  /// constant `y` from `21.5` fails:
  ///
  ///     let x = Int(exactly: 21.0)
  ///     // x == Optional(21)
  ///     let y = Int(exactly: 21.5)
  ///     // y == nil
  ///
  /// - Parameter source: A floating-point value to convert to an integer.
  @_transparent
  public init?(exactly source: ${FloatType}) {
    guard source > ${str(lower)}.0 && source < ${str(upper)}.0 else {
      // The source is out of bounds (including infinities).
      return nil
    }
    guard source == source.rounded(.towardZero) else {
      // The source is a fraction or NaN.
      return nil
    }
    self._value = Builtin.fpto${u}i_FPIEEE${FloatBits}_${BuiltinName}(source._value)
  }

%     if FloatType == 'Float80':
#endif
%     end

%   end

  @_transparent
  @compilerEvaluable
  public static func == (lhs: ${Self}, rhs: ${Self}) -> Bool {
    return Bool(Builtin.cmp_eq_Int${bits}(lhs._value, rhs._value))
  }

  @_transparent
  @compilerEvaluable
  public static func < (lhs: ${Self}, rhs: ${Self}) -> Bool {
    return Bool(Builtin.cmp_${u}lt_Int${bits}(lhs._value, rhs._value))
  }

// See corresponding definitions in the FixedWidthInteger extension.
%       for x in binaryArithmetic['Numeric'] + binaryArithmetic["BinaryInteger"][:1]:
${assignmentOperatorComment(x.operator, True)}
  @_transparent
  @compilerEvaluable
  public static func ${x.operator}=(_ lhs: inout ${Self}, _ rhs: ${Self}) {
%   if x.kind == '/':
    // No LLVM primitives for checking overflow of division operations, so we
    // check manually.
    if _slowPath(rhs == (0 as ${Self})) {
      _preconditionFailure(
        "Division by zero${' in remainder operation' if x.operator == '%' else ''}")
    }
%     if signed:
    if _slowPath(
      ${'lhs == %s.min && rhs == (-1 as %s)' % (Self, Self)}
    ) {
      _preconditionFailure(
        "Division results in an overflow${' in remainder operation' if x.operator == '%' else ''}")
    }
%     end
    let (result, overflow) =
      (Builtin.${u}${x.llvmName}_Int${bits}(lhs._value, rhs._value),
      false._value)
%   else:
    let (result, overflow) =
      Builtin.${u}${x.llvmName}_with_overflow_Int${bits}(
        lhs._value, rhs._value, true._value)
%   end
    Builtin.condfail(overflow)
    lhs = ${Self}(result)
  }
%       end

%       for x in chain(*binaryArithmetic.values()):

${overflowOperationComment(x.operator)}
  @_transparent
  @compilerEvaluable
  public func ${x.name}ReportingOverflow(
    ${x.firstArg} other: ${Self}
  ) -> (partialValue: ${Self}, overflow: Bool) {
%         if x.kind == '/':
    // No LLVM primitives for checking overflow of division operations, so we
    // check manually.
    if _slowPath(other == (0 as ${Self})) {
      return (partialValue: self, overflow: true)
    }
%           if signed:
    if _slowPath(self == ${Self}.min && other == (-1 as ${Self})) {
%             partialValue = 'self' if x.operator == '/' else '0'
      return (partialValue: ${partialValue}, overflow: true)
    }
%           end

    let (newStorage, overflow) = (
      Builtin.${u}${x.llvmName}_Int${bits}(self._value, other._value),
      false._value)

%         else:

    let (newStorage, overflow) =
      Builtin.${u}${x.llvmName}_with_overflow_Int${bits}(
        self._value, other._value, false._value)
%         end

    return (
      partialValue: ${Self}(newStorage),
      overflow: Bool(overflow))
  }
%       end

${assignmentOperatorComment('%', True)}
  @_transparent
  @compilerEvaluable
  public static func %=(_ lhs: inout ${Self}, _ rhs: ${Self}) {
    // No LLVM primitives for checking overflow of division operations, so we
    // check manually.
    if _slowPath(rhs == (0 as ${Self})) {
      _preconditionFailure(
        "Division by zero in remainder operation")
    }
%     if signed:
    if _slowPath(${'lhs == %s.min && rhs == (-1 as %s)' % (Self, Self)}) {
      _preconditionFailure(
        "Division results in an overflow in remainder operation")
    }
%     end

    let (newStorage, _) = (
      Builtin.${u}rem_Int${bits}(lhs._value, rhs._value),
      false._value)
    lhs = ${Self}(newStorage)
  }

  @_transparent
  @compilerEvaluable
  public init(_ _value: Builtin.Int${bits}) {
    self._value = _value
  }

% for x in binaryBitwise:
${assignmentOperatorComment(x.operator, True)}
  @_transparent
  @compilerEvaluable
  public static func ${x.operator}=(_ lhs: inout ${Self}, _ rhs: ${Self}) {
    lhs = ${Self}(Builtin.${x.llvmName}_Int${bits}(lhs._value, rhs._value))
  }
% end

% for x in maskingShifts:

${assignmentOperatorComment(x.operator, True)}
  @_transparent
  @compilerEvaluable
  public static func ${x.operator}=(_ lhs: inout ${Self}, _ rhs: ${Self}) {
    let rhs_ = rhs & ${bits - 1}
    lhs = ${Self}(
      Builtin.${x.llvmName(signed)}_Int${bits}(lhs._value, rhs_._value))
  }

% end

  /// The number of bits used for the underlying binary representation of
  /// values of this type.
  ///
%   if self_type.is_word:
  /// The bit width of ${Article.lower()} `${Self}` instance is 32 on 32-bit
  /// platforms and 64 on 64-bit platforms.
%   else:
  /// The bit width of ${Article.lower()} `${Self}` instance is ${bits}.
%   end
  @_transparent
  public static var bitWidth : Int { return ${bits} }

  /// The number of leading zeros in this value's binary representation.
  ///
  /// For example, in an integer type with a `bitWidth` value of 8,
  /// the number *31* has three leading zeros.
  ///
  ///     let x: Int8 = 0b0001_1111
  ///     // x == 31
  ///     // x.leadingZeroBitCount == 3
  @_transparent
  public var leadingZeroBitCount: Int {
    return Int(
      ${Self}(
        Builtin.int_ctlz_Int${bits}(self._value, false._value)
      )._lowWord._value)
  }

  /// The number of trailing zeros in this value's binary representation.
  ///
  /// For example, the number *-8* has three trailing zeros.
  ///
  ///     let x = Int8(bitPattern: 0b1111_1000)
  ///     // x == -8
  ///     // x.trailingZeroBitCount == 3
  @_transparent
  public var trailingZeroBitCount: Int {
    return Int(
      ${Self}(
        Builtin.int_cttz_Int${bits}(self._value, false._value)
      )._lowWord._value)
  }

  /// The number of bits equal to 1 in this value's binary representation.
  ///
  /// For example, in a fixed-width integer type with a `bitWidth` value of 8,
  /// the number *31* has five bits equal to *1*.
  ///
  ///     let x: Int8 = 0b0001_1111
  ///     // x == 31
  ///     // x.nonzeroBitCount == 5
  @_transparent
  public var nonzeroBitCount: Int {
    return Int(
      ${Self}(
        Builtin.int_ctpop_Int${bits}(self._value)
      )._lowWord._value)
  }

  // FIXME should be RandomAccessCollection
  /// A type that represents the words of this integer.
  @_fixed_layout // FIXME(sil-serialize-all)
  public struct Words : BidirectionalCollection {
    public typealias Indices = Range<Int>
    public typealias SubSequence = Slice<${Self}.Words>

    @usableFromInline // FIXME(sil-serialize-all)
    internal var _value: ${Self}

    @inlinable // FIXME(sil-serialize-all)
    @compilerEvaluable
    public init(_ value: ${Self}) {
      self._value = value
    }

    @inlinable // FIXME(sil-serialize-all)
    public var count: Int {
      return (${bits} + ${word_bits} - 1) / ${word_bits}
    }

    @inlinable // FIXME(sil-serialize-all)
    public var startIndex: Int { return 0 }

    @inlinable // FIXME(sil-serialize-all)
    public var endIndex: Int { return count }

    @inlinable // FIXME(sil-serialize-all)
    public var indices: Indices { return startIndex ..< endIndex }

    @_transparent
    @compilerEvaluable
    public func index(after i: Int) -> Int { return i + 1 }

    @_transparent
    @compilerEvaluable
    public func index(before i: Int) -> Int { return i - 1 }

    @inlinable // FIXME(sil-serialize-all)
    @compilerEvaluable
    public subscript(position: Int) -> UInt {
      get {
        _precondition(position >= 0, "Negative word index")
        _precondition(position < endIndex, "Word index out of range")
        let shift = UInt(position._value) &* ${word_bits}
        _sanityCheck(shift < UInt(_value.bitWidth._value))
        return (_value &>> ${Self}(_truncatingBits: shift))._lowWord
      }
    }
  }

  /// A collection containing the words of this value's binary
  /// representation, in order from the least significant to most significant.
% if signed:
  ///
  /// Negative values are returned in two's complement representation,
  /// regardless of the type's underlying implementation.
% end
  @_transparent
  public var words: Words {
    return Words(self)
  }

  @_transparent
  public // transparent
  var _lowWord: UInt {
    % truncOrExt = z + 'ext' if bits <= word_bits else 'trunc'
    return UInt(
      Builtin.${truncOrExt}OrBitCast_Int${bits}_Int${word_bits}(_value)
    )
  }

  @_transparent
  @compilerEvaluable
  public // transparent
  init(_truncatingBits bits: UInt) {
    % truncOrExt = 'zext' if bits > word_bits else 'trunc'
    self.init(
      Builtin.${truncOrExt}OrBitCast_Int${word_bits}_Int${bits}(bits._value))
  }

  /// A type that can represent the absolute value of any possible value of
  /// this type.
  public typealias Magnitude = ${U}${Self}

% if signed:
  /// The magnitude of this value.
  ///
  /// For any numeric value `x`, `x.magnitude` is the absolute value of `x`.
  /// You can use the `magnitude` property in operations that are simpler to
  /// implement in terms of unsigned values, such as printing the value of an
  /// integer, which is just printing a '-' character in front of an absolute
  /// value.
  ///
  ///     let x = -200
  ///     // x.magnitude == 200
  ///
  /// The global `abs(_:)` function provides more familiar syntax when you need
  /// to find an absolute value. In addition, because `abs(_:)` always returns
  /// a value of the same type, even in a generic context, using the function
  /// instead of the `magnitude` property is encouraged.
  @_transparent
  public var magnitude: U${Self} {
    let base = U${Self}(_value)
    return self < (0 as ${Self}) ? ~base &+ 1 : base
  }
% end

%   dbits = bits*2
  /// Returns a tuple containing the high and low parts of the result of
  /// multiplying this value by the given value.
  ///
  /// Use this method to calculate the full result of a product that would
  /// otherwise overflow. Unlike traditional truncating multiplication, the
  /// `multipliedFullWidth(by:)` method returns a tuple
  /// containing both the `high` and `low` parts of the product of this value and
  /// `other`. The following example uses this method to multiply two `UInt8`
  /// values that normally overflow when multiplied:
  ///
  ///     let x: UInt8 = 100
  ///     let y: UInt8 = 20
  ///     let result = x.multipliedFullWidth(by: y)
  ///     // result.high == 0b00000111
  ///     // result.low  == 0b11010000
  ///
  /// The product of `x` and `y` is 2000, which is too large to represent in a
  /// `UInt8` instance. The `high` and `low` properties of the `result` value
  /// represent 2000 when concatenated to form a double-width integer; that
  /// is, using `result.high` as the high byte and `result.low` as the low byte
  /// of a `UInt16` instance.
  ///
  ///     let z = UInt16(result.high) << 8 | UInt16(result.low)
  ///     // z == 2000
  ///
  /// - Parameter other: The value to multiply this value by.
  /// - Returns: A tuple containing the high and low parts of the result of
  ///   multiplying this value and `other`.
  @inlinable // FIXME(sil-serialize-all)
  @compilerEvaluable
  public func multipliedFullWidth(by other: ${Self})
    -> (high: ${Self}, low: ${Self}.Magnitude) {
    // FIXME(integers): tests
%   # 128 bit types are not provided by the 32-bit LLVM
%   if word_bits == 32 and bits == 64:
    // FIXME(integers): implement
    fatalError("Operation is not supported")
%   else:
    let lhs_ = Builtin.${z}ext_Int${bits}_Int${dbits}(self._value)
    let rhs_ = Builtin.${z}ext_Int${bits}_Int${dbits}(other._value)

    let res = Builtin.mul_Int${dbits}(lhs_, rhs_)
    let low = ${Self}.Magnitude(Builtin.truncOrBitCast_Int${dbits}_Int${bits}(res))
    let shift = Builtin.zextOrBitCast_Int8_Int${dbits}(UInt8(${bits})._value)
    let shifted = Builtin.ashr_Int${dbits}(res, shift)
    let high = ${Self}(Builtin.truncOrBitCast_Int${dbits}_Int${bits}(shifted))
    return (high: high, low: low)
%   end
  }

  /// Returns a tuple containing the quotient and remainder of dividing the
  /// given value by this value.
  ///
  /// The resulting quotient must be representable within the bounds of the
  /// type. If the quotient of dividing `dividend` by this value is too large
  /// to represent in the type, a runtime error may occur.
  ///
  /// - Parameter dividend: A tuple containing the high and low parts of a
  ///   double-width integer. The `high` component of the value carries the
  ///   sign, if the type is signed.
  /// - Returns: A tuple containing the quotient and remainder of `dividend`
  ///   divided by this value.
  @inlinable // FIXME(sil-serialize-all)
  public func dividingFullWidth(
    _ dividend: (high: ${Self}, low: ${Self}.Magnitude)
  ) -> (quotient: ${Self}, remainder: ${Self}) {
    // FIXME(integers): tests
%   # 128-bit types are not provided by the 32-bit LLVM
%   if word_bits == 32 and bits == 64:
%   # FIXME(integers): uncomment the above after using the right conditional
%   # compilation block to exclude 64-bit Windows, which does not support
%   # 128-bit operations
    fatalError("Operation is not supported")
%   else:
    // FIXME(integers): handle division by zero and overflows
    _precondition(self != 0, "Division by zero")
    let lhsHigh = Builtin.${z}ext_Int${bits}_Int${dbits}(dividend.high._value)
    let shift = Builtin.zextOrBitCast_Int8_Int${dbits}(UInt8(${bits})._value)
    let lhsHighShifted = Builtin.shl_Int${dbits}(lhsHigh, shift)
    let lhsLow = Builtin.zext_Int${bits}_Int${dbits}(dividend.low._value)
    let lhs_ = Builtin.or_Int${dbits}(lhsHighShifted, lhsLow)
    let rhs_ = Builtin.${z}ext_Int${bits}_Int${dbits}(self._value)

    let quotient_ = Builtin.${u}div_Int${dbits}(lhs_, rhs_)
    let remainder_ = Builtin.${u}rem_Int${dbits}(lhs_, rhs_)

    let quotient = ${Self}(
      Builtin.truncOrBitCast_Int${dbits}_Int${bits}(quotient_))
    let remainder = ${Self}(
      Builtin.truncOrBitCast_Int${dbits}_Int${bits}(remainder_))

    return (quotient: quotient, remainder: remainder)
%   end
  }

  /// A representation of this integer with the byte order swapped.
  @_transparent
  public var byteSwapped: ${Self} {
%   if bits <= 8:
    return self
%   else:
    return ${Self}(Builtin.int_bswap_${BuiltinName}(_value))
%   end
  }

  // Implementation details

  public var _value: Builtin.Int${bits}

% if self_type.is_word:
  @_transparent
  @compilerEvaluable
  public // @testable
  init(_ _v: Builtin.Word) {
% if BuiltinName == 'Int32':
    self._value = Builtin.truncOrBitCast_Word_Int32(_v)
% elif BuiltinName == 'Int64':
    self._value = Builtin.zextOrBitCast_Word_Int64(_v)
% end
  }

  @_transparent
  public // @testable
  var _builtinWordValue: Builtin.Word {
% if BuiltinName == 'Int32':
    return Builtin.zextOrBitCast_Int32_Word(_value)
% elif BuiltinName == 'Int64':
    return Builtin.truncOrBitCast_Int64_Word(_value)
% end
  }
% end

  @inlinable // FIXME(sil-serialize-all)
  @available(swift, obsoleted: 4.0, message: "Use initializers instead")
  @compilerEvaluable
  public func to${U}IntMax() -> ${U}Int64 {
    return numericCast(self)
  }

  @inlinable // FIXME(sil-serialize-all)
  @available(swift, obsoleted: 4, message: "Use bitWidth instead.")
  public static var _sizeInBits: ${Self} { return ${bits} }

  @inlinable // FIXME(sil-serialize-all)
  @available(swift, obsoleted: 4)
  public static var _sizeInBytes: ${Self} { return ${bits}/8 }

  /// Returns `-1` if this value is negative and `1` if it's positive;
  /// otherwise, `0`.
  ///
  /// - Returns: The sign of this number, expressed as an integer of the same
  ///   type.
  @inlinable // FIXME(sil-serialize-all)
  @inline(__always)
  @compilerEvaluable
  public func signum() -> ${Self} {
    let isPositive = ${Self}(Builtin.zext_Int1_Int${bits}(
      (self > (0 as ${Self}))._value))
    return isPositive | (self &>> ${bits - 1})
  }
}
%# end of concrete type: ${Self}

extension ${Self} : Hashable {
  /// Hashes the essential components of this value by feeding them into the
  /// given hasher.
  ///
  /// - Parameter hasher: The hasher to use when combining the components
  ///   of this instance.
  @inlinable
  public func hash(into hasher: inout Hasher) {
    hasher._combine(${U}${Self}(_value))
  }

  @inlinable
  public func _rawHashValue(seed: (UInt64, UInt64)) -> Int {
    % if bits == 64:
    return Hasher._hash(seed: seed, UInt64(_value))
    % elif bits == word_bits:
    return Hasher._hash(seed: seed, UInt(_value))
    % else:
    return Hasher._hash(
      seed: seed,
      bytes: UInt64(truncatingIfNeeded: ${U}${Self}(_value)),
      count: ${bits / 8})
    % end
  }
}

extension ${Self} : _HasCustomAnyHashableRepresentation {
  // Not @inlinable
  public func _toCustomAnyHashable() -> AnyHashable? {
    return AnyHashable(_box: _IntegerAnyHashableBox(self))
  }
}


// Create an ambiguity when indexing or slicing
// Range[OfStrideable]<${Self}> outside a generic context.  See
// Range.swift for details.
extension ${Self} {
  public typealias _DisabledRangeIndex = ${Self}
}


% for src_type in all_integer_types(word_bits):
%   srcBits = src_type.bits
%   srcSigned = src_type.is_signed
%   Src = src_type.stdlib_name
%   if should_define_truncating_bit_pattern_init(src_ty=src_type, dst_ty=self_type):
extension ${Self} {
  /// Creates a new instance with the same bitwise representation as the least
  /// significant bits of the given value.
  ///
  /// This initializer performs no range or overflow checking. The resulting
  /// instance may have a different numeric value from `source`.
  ///
  /// - Parameter source: An integer to use as the source of the new value's
  ///   bit pattern.
  @inlinable // FIXME(sil-serialize-all)
  @available(swift, obsoleted: 4.0, renamed: "init(truncatingIfNeeded:)")
  @_transparent
  @compilerEvaluable
  public init(truncatingBitPattern source: ${Src}) {
    let src = source._value
%     if self_type.bits == src_type.bits:
    let dstNotWord = src
%     else:
    let dstNotWord = Builtin.trunc_Int${srcBits}_Int${bits}(src)
%     end
    self._value = dstNotWord
  }
}
%   end
% end


// FIXME(integers): this section here is to help the typechecker,
// as it seems to have problems with a pattern where the nonmutating operation
// is defined on a protocol in terms of a mutating one that is itself defined
// on concrete types.
extension ${Self} {

%   for x in binaryBitwise + maskingShifts + list(chain(*binaryArithmetic.values())):

${operatorComment(x.operator, True)}
  @_transparent
  @compilerEvaluable
  public static func ${x.operator}(_ lhs: ${Self}, _ rhs: ${Self}) -> ${Self} {
    var lhs = lhs
    lhs ${x.operator}= rhs
    return lhs
  }

%   end

%   for op in maskingShifts:

${operatorComment(x.operator, True)}
  @inlinable // FIXME(sil-serialize-all)
  @available(swift, obsoleted: 4)
  @_semantics("optimize.sil.specialize.generic.partial.never")
  @_transparent
  @compilerEvaluable
  public static func ${op.nonMaskingOperator}(
    lhs: ${Self}, rhs: ${Self}
  ) -> ${Self} {
    var lhs = lhs
    ${op.helper}Generic(&lhs, rhs)
    return lhs
  }

${assignmentOperatorComment(x.operator, True)}
  @inlinable // FIXME(sil-serialize-all)
  @available(swift, obsoleted: 4)
  @_semantics("optimize.sil.specialize.generic.partial.never")
  @_transparent
  @compilerEvaluable
  public static func ${op.nonMaskingOperator}=(
    lhs: inout ${Self}, rhs: ${Self}
  ) {
    ${op.helper}Generic(&lhs, rhs)
  }

%   end

  @_transparent
  @compilerEvaluable
  public static func != (lhs: ${Self}, rhs: ${Self}) -> Bool {
    return !(lhs == rhs)
  }

<<<<<<< HEAD
  @inlinable // FIXME(sil-serialize-all)
  @inline(__always)
  @compilerEvaluable
=======
  @_transparent
>>>>>>> b8cb40b9
  public static func <= (lhs: ${Self}, rhs: ${Self}) -> Bool {
    return !(rhs < lhs)
  }

<<<<<<< HEAD
  @inlinable // FIXME(sil-serialize-all)
  @inline(__always)
  @compilerEvaluable
=======
  @_transparent
>>>>>>> b8cb40b9
  public static func >= (lhs: ${Self}, rhs: ${Self}) -> Bool {
    return !(lhs < rhs)
  }

<<<<<<< HEAD
  @inlinable // FIXME(sil-serialize-all)
  @inline(__always)
  @compilerEvaluable
=======
  @_transparent
>>>>>>> b8cb40b9
  public static func > (lhs: ${Self}, rhs: ${Self}) -> Bool {
    return rhs < lhs
  }
}


% if signed:
// TODO: Consider removing the underscore.
/// Returns the argument and specifies that the value is not negative.
/// It has only an effect if the argument is a load or call.
@_transparent
@compilerEvaluable
public func _assumeNonNegative(_ x: ${Self}) -> ${Self} {
  _sanityCheck(x >= (0 as ${Self}))
  return ${Self}(Builtin.assumeNonNegative_${BuiltinName}(x._value))
}
% end

//===--- end of FIXME(integers) -------------------------------------------===//

% end # end of concrete FixedWidthInteger section


/// Returns the given integer as the equivalent value in a different integer
/// type.
///
/// The `numericCast(_:)` function traps on overflow in `-O` and `-Onone`
/// builds.
///
/// You can use `numericCast(_:)` to convert a value when the destination type
/// can be inferred from the context. In the following example, the
/// `random(in:)` function uses `numericCast(_:)` twice to convert the
/// argument and return value of the `arc4random_uniform(_:)` function to the
/// appropriate type.
///
///     func random(in range: Range<Int>) -> Int {
///         return numericCast(arc4random_uniform(numericCast(range.count)))
///             + range.lowerBound
///     }
///
///     let number = random(in: -10...<10)
///     // number == -3, perhaps
///
/// - Parameter x: The integer to convert, and instance of type `T`.
/// - Returns: The value of `x` converted to type `U`.
@_transparent
@compilerEvaluable
public func numericCast<T : BinaryInteger, U : BinaryInteger>(_ x: T) -> U {
  return U(x)
}

// FIXME(integers): switch to using `FixedWidthInteger.unsafeAdding`
@inlinable // FIXME(sil-serialize-all)
@compilerEvaluable
internal func _unsafePlus(_ lhs: Int, _ rhs: Int) -> Int {
#if INTERNAL_CHECKS_ENABLED
  return lhs + rhs
#else
  return lhs &+ rhs
#endif
}

// FIXME(integers): switch to using `FixedWidthInteger.unsafeSubtracting`
@inlinable // FIXME(sil-serialize-all)
@compilerEvaluable
internal func _unsafeMinus(_ lhs: Int, _ rhs: Int) -> Int {
#if INTERNAL_CHECKS_ENABLED
  return lhs - rhs
#else
  return lhs &- rhs
#endif
}

// FIXME(integers): These overloads allow expressions like the following in
// Swift 3 compatibility mode:
//    let x = 1 << i32
//    f(i32: x)
// At the same time, since they are obsolete in Swift 4, this will not cause
// `u8 << -1` to fail due to an overflow in an unsigned value.
extension FixedWidthInteger {

%   for op in maskingShifts:

  @inlinable // FIXME(sil-serialize-all)
  @available(swift, obsoleted: 4)
  @_semantics("optimize.sil.specialize.generic.partial.never")
  @_transparent
  @compilerEvaluable
  public static func ${op.nonMaskingOperator}(
    lhs: Self, rhs: Self
  ) -> Self {
    var lhs = lhs
    ${op.helper}Generic(&lhs, rhs)
    return lhs
  }

  @inlinable // FIXME(sil-serialize-all)
  @available(swift, obsoleted: 4)
  @_semantics("optimize.sil.specialize.generic.partial.never")
  @_transparent
  @compilerEvaluable
  public static func ${op.nonMaskingOperator}=(
    lhs: inout Self, rhs: Self
  ) {
    ${op.helper}Generic(&lhs, rhs)
  }

%   end

}

%{
overflowingOps = [
  ('add', 'adding', ''),
  ('subtract', 'subtracting', ''),
  ('multiply', 'multiplied', 'by:'),
  ('divide', 'divided', 'by:'),
  ('remainder', 'remainder', 'dividingBy:'),
]
}%

extension FixedWidthInteger {
% for oldPrefix, newPrefix, argLabel in overflowingOps:
  @inlinable // FIXME(sil-serialize-all)
  @available(swift, obsoleted: 4, message: "Use ${newPrefix}ReportingOverflow(${argLabel or '_:'}) instead.")
  @_transparent
  @compilerEvaluable
  public static func ${oldPrefix}WithOverflow(
    _ lhs: Self, _ rhs: Self
  ) -> (Self, overflow: Bool) {
    let (partialValue, overflow) =
      lhs.${newPrefix}ReportingOverflow(${argLabel} rhs)
    return (partialValue, overflow: overflow)
  }

% end
}

extension BinaryInteger {
% for oldPrefix, newPrefix, argLabel in overflowingOps:
  @inlinable // FIXME(sil-serialize-all)
  @available(swift, obsoleted: 3.2,
    message: "Please use FixedWidthInteger protocol as a generic constraint and ${newPrefix}ReportingOverflow(${argLabel or '_:'}) method instead.")
  @compilerEvaluable
  public static func ${oldPrefix}WithOverflow(
    _ lhs: Self, _ rhs: Self
  ) -> (Self, overflow: Bool) {
    fatalError("Unavailable")
  }
% end
}

// FIXME(integers): Absence of &+ causes ambiguity in the code like the
// following:
//    func f<T : SignedInteger>(_ x: T, _ y: T) {
//      var _  = (x &+ (y - 1)) < x
//    }
//  Compiler output:
//  error: ambiguous reference to member '-'
//    var _  = (x &+ (y - 1)) < x
//                      ^
%   maskingOpsSwift3 = [
%     ('&+', '_maskingAdd', 'adding'),
%     ('&-', '_maskingSubtract', 'subtracting')]
extension SignedInteger {
%   for (op, helper, _) in maskingOpsSwift3:
  @inlinable // FIXME(sil-serialize-all)
  @compilerEvaluable
  public static func ${helper}(_ lhs: Self, _ rhs: Self) -> Self {
    fatalError("Should be overridden in a more specific type")
  }

  @inlinable // FIXME(sil-serialize-all)
  @available(swift, obsoleted: 4.0,
      message: "Please use 'FixedWidthInteger' instead of 'SignedInteger' to get '${op}' in generic code.")
  @compilerEvaluable
  public static func ${op} (lhs: Self, rhs: Self) -> Self {
    return ${helper}(lhs, rhs)
  }
%   end
}

extension SignedInteger where Self : FixedWidthInteger {
%   for (op, helper, action) in maskingOpsSwift3:
  // This overload is supposed to break the ambiguity between the
  // implementations on SignedInteger and FixedWidthInteger
  @inlinable // FIXME(sil-serialize-all)
  @compilerEvaluable
  public static func ${op} (lhs: Self, rhs: Self) -> Self {
    return ${helper}(lhs, rhs)
  }
  @_transparent
  @compilerEvaluable
  public static func ${helper}(_ lhs: Self, _ rhs: Self) -> Self {
    return lhs.${action}ReportingOverflow(rhs).partialValue
  }
%   end
}

internal struct _IntegerAnyHashableBox<
  Base: FixedWidthInteger
>: _AnyHashableBox {
  internal let _value: Base

  internal init(_ value: Base) {
    self._value = value
  }

  internal var _canonicalBox: _AnyHashableBox {
    // We need to follow NSNumber semantics here; the AnyHashable forms of
    // integer types holding the same mathematical value should compare equal.
    // Sign-extend value to a 64-bit integer. This will generate hash conflicts
    // between, say -1 and UInt.max, but that's fine.
    if _value < 0 {
      return _IntegerAnyHashableBox<Int64>(Int64(truncatingIfNeeded: _value))
    }
    return _IntegerAnyHashableBox<UInt64>(UInt64(truncatingIfNeeded: _value))
  }

  internal func _isEqual(to box: _AnyHashableBox) -> Bool? {
    if Base.self == UInt64.self {
      guard let box = box as? _IntegerAnyHashableBox<UInt64> else { return nil }
      return _value == box._value
    }
    if Base.self == Int64.self {
      guard let box = box as? _IntegerAnyHashableBox<Int64> else { return nil }
      return _value == box._value
    }
    _preconditionFailure("self isn't canonical")
  }

  internal var _hashValue: Int {
    _sanityCheck(Base.self == UInt64.self || Base.self == Int64.self,
      "self isn't canonical")
    return _value.hashValue
  }

  internal func _hash(into hasher: inout Hasher) {
    _sanityCheck(Base.self == UInt64.self || Base.self == Int64.self,
      "self isn't canonical")
    _value.hash(into: &hasher)
  }

  internal func _rawHashValue(_seed: (UInt64, UInt64)) -> Int {
    _sanityCheck(Base.self == UInt64.self || Base.self == Int64.self,
      "self isn't canonical")
    return _value._rawHashValue(seed: _seed)
  }

  internal var _base: Any {
    return _value
  }

  internal func _unbox<T: Hashable>() -> T? {
    return _value as? T
  }

  internal func _downCastConditional<T>(
    into result: UnsafeMutablePointer<T>
  ) -> Bool {
    guard let value = _value as? T else { return false }
    result.initialize(to: value)
    return true
  }
}

// ${'Local Variables'}:
// eval: (read-only-mode 1)
// End:<|MERGE_RESOLUTION|>--- conflicted
+++ resolved
@@ -2437,12 +2437,8 @@
   public var bitWidth: Int { return Self.bitWidth }
 
   @inlinable // FIXME(sil-serialize-all)
-<<<<<<< HEAD
-  @compilerEvaluable
-  public func _binaryLogarithm() -> Self {
-=======
+  @compilerEvaluable
   public func _binaryLogarithm() -> Int {
->>>>>>> b8cb40b9
     _precondition(self > (0 as Self))
     return Self.bitWidth &- (leadingZeroBitCount &+ 1)
   }
@@ -3956,35 +3952,20 @@
     return !(lhs == rhs)
   }
 
-<<<<<<< HEAD
-  @inlinable // FIXME(sil-serialize-all)
-  @inline(__always)
-  @compilerEvaluable
-=======
-  @_transparent
->>>>>>> b8cb40b9
+  @_transparent
+  @compilerEvaluable
   public static func <= (lhs: ${Self}, rhs: ${Self}) -> Bool {
     return !(rhs < lhs)
   }
 
-<<<<<<< HEAD
-  @inlinable // FIXME(sil-serialize-all)
-  @inline(__always)
-  @compilerEvaluable
-=======
-  @_transparent
->>>>>>> b8cb40b9
+  @_transparent
+  @compilerEvaluable
   public static func >= (lhs: ${Self}, rhs: ${Self}) -> Bool {
     return !(lhs < rhs)
   }
 
-<<<<<<< HEAD
-  @inlinable // FIXME(sil-serialize-all)
-  @inline(__always)
-  @compilerEvaluable
-=======
-  @_transparent
->>>>>>> b8cb40b9
+  @_transparent
+  @compilerEvaluable
   public static func > (lhs: ${Self}, rhs: ${Self}) -> Bool {
     return rhs < lhs
   }
