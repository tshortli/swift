//===----------------------------------------------------------------------===//
//
// This source file is part of the Swift.org open source project
//
// Copyright (c) 2014 - 2016 Apple Inc. and the Swift project authors
// Licensed under Apache License v2.0 with Runtime Library Exception
//
// See http://swift.org/LICENSE.txt for license information
// See http://swift.org/CONTRIBUTORS.txt for the list of Swift project authors
//
//===----------------------------------------------------------------------===//

import SwiftShims

// FIXME: complexity documentation for most of methods on String is ought to be
// qualified with "amortized" at least, as Characters are variable-length.

/// An arbitrary Unicode string value.
///
/// Unicode-Correct
/// ===============
///
/// Swift strings are designed to be Unicode-correct.  In particular,
/// the APIs make it easy to write code that works correctly, and does
/// not surprise end-users, regardless of where you venture in the
/// Unicode character space.  For example, the `==` operator checks
/// for [Unicode canonical
/// equivalence](http://www.unicode.org/glossary/#deterministic_comparison),
/// so two different representations of the same string will always
/// compare equal.
///
/// Locale-Insensitive
/// ==================
///
/// The fundamental operations on Swift strings are not sensitive to
/// locale settings.  That's because, for example, the validity of a
/// `Dictionary<String, T>` in a running program depends on a given
/// string comparison having a single, stable result.  Therefore,
/// Swift always uses the default,
/// un-[tailored](http://www.unicode.org/glossary/#tailorable) Unicode
/// algorithms for basic string operations.
///
/// Importing `Foundation` endows swift strings with the full power of
/// the `NSString` API, which allows you to choose more complex
/// locale-sensitive operations explicitly.
///
/// Value Semantics
/// ===============
///
/// Each string variable, `let` binding, or stored property has an
/// independent value, so mutations to the string are not observable
/// through its copies:
///
///     var a = "foo"
///     var b = a
///     b.append("bar")
///     print("a=\(a), b=\(b)")     // a=foo, b=foobar
///
/// Strings use Copy-on-Write so that their data is only copied
/// lazily, upon mutation, when more than one string instance is using
/// the same buffer.  Therefore, the first in any sequence of mutating
/// operations may cost `O(N)` time and space, where `N` is the length
/// of the string's (unspecified) underlying representation.
///
/// Views
/// =====
///
/// `String` is not itself a collection of anything.  Instead, it has
/// properties that present the string's contents as meaningful
/// collections:
///
///   - `characters`: a collection of `Character` ([extended grapheme
///     cluster](http://www.unicode.org/glossary/#extended_grapheme_cluster))
///     elements, a unit of text that is meaningful to most humans.
///
///   - `unicodeScalars`: a collection of `UnicodeScalar` ([Unicode
///     scalar
///     values](http://www.unicode.org/glossary/#unicode_scalar_value))
///     the 21-bit codes that are the basic unit of Unicode.  These
///     values are equivalent to UTF-32 code units.
///
///   - `utf16`: a collection of `UTF16.CodeUnit`, the 16-bit
///     elements of the string's UTF-16 encoding.
///
///   - `utf8`: a collection of `UTF8.CodeUnit`, the 8-bit
///     elements of the string's UTF-8 encoding.
///
/// Growth and Capacity
/// ===================
///
/// When a string's contiguous storage fills up, new storage must be
/// allocated and characters must be moved to the new storage.
/// `String` uses an exponential growth strategy that makes `append` a
/// constant time operation *when amortized over many invocations*.
///
/// Objective-C Bridge
/// ==================
///
/// `String` is bridged to Objective-C as `NSString`, and a `String`
/// that originated in Objective-C may store its characters in an
/// `NSString`.  Since any arbitrary subclass of `NSString` can
/// become a `String`, there are no guarantees about representation or
/// efficiency in this case.  Since `NSString` is immutable, it is
/// just as though the storage was shared by some copy: the first in
/// any sequence of mutating operations causes elements to be copied
/// into unique, contiguous storage which may cost `O(N)` time and
/// space, where `N` is the length of the string representation (or
/// more, if the underlying `NSString` has unusual performance
/// characteristics).
public struct String {
  /// An empty `String`.
  public init() {
    _core = _StringCore()
  }

  public // @testable
  init(_ _core: _StringCore) {
    self._core = _core
  }

  public // @testable
  var _core: _StringCore
}

extension String {
  @warn_unused_result
  public // @testable
  static func _fromWellFormedCodeUnitSequence<
    Encoding: UnicodeCodec, Input: Collection
    where Input.Iterator.Element == Encoding.CodeUnit
  >(
    encoding: Encoding.Type, input: Input
  ) -> String {
    return String._fromCodeUnitSequence(encoding, input: input)!
  }

  @warn_unused_result
  public // @testable
  static func _fromCodeUnitSequence<
    Encoding: UnicodeCodec, Input: Collection
    where Input.Iterator.Element == Encoding.CodeUnit
  >(
    encoding: Encoding.Type, input: Input
  ) -> String? {
    let (stringBufferOptional, _) =
        _StringBuffer.fromCodeUnits(input, encoding: encoding,
            repairIllFormedSequences: false)
    if let stringBuffer = stringBufferOptional {
      return String(_storage: stringBuffer)
    } else {
      return nil
    }
  }

  @warn_unused_result
  public // @testable
  static func _fromCodeUnitSequenceWithRepair<
    Encoding: UnicodeCodec, Input: Collection
    where Input.Iterator.Element == Encoding.CodeUnit
  >(
    encoding: Encoding.Type, input: Input
  ) -> (String, hadError: Bool) {
    let (stringBuffer, hadError) =
        _StringBuffer.fromCodeUnits(input, encoding: encoding,
            repairIllFormedSequences: true)
    return (String(_storage: stringBuffer!), hadError)
  }
}

extension String : _BuiltinUnicodeScalarLiteralConvertible {
  @effects(readonly)
  public // @testable
  init(_builtinUnicodeScalarLiteral value: Builtin.Int32) {
    self = String._fromWellFormedCodeUnitSequence(
      UTF32.self, input: CollectionOfOne(UInt32(value)))
  }
}

extension String : UnicodeScalarLiteralConvertible {
  /// Create an instance initialized to `value`.
  public init(unicodeScalarLiteral value: String) {
    self = value
  }
}

extension String : _BuiltinExtendedGraphemeClusterLiteralConvertible {
  @effects(readonly)
  @_semantics("string.makeUTF8")
  public init(
    _builtinExtendedGraphemeClusterLiteral start: Builtin.RawPointer,
    utf8CodeUnitCount: Builtin.Word,
    isASCII: Builtin.Int1) {
    self = String._fromWellFormedCodeUnitSequence(
      UTF8.self,
      input: UnsafeBufferPointer(
        start: UnsafeMutablePointer<UTF8.CodeUnit>(start),
        count: Int(utf8CodeUnitCount)))
  }
}

extension String : ExtendedGraphemeClusterLiteralConvertible {
  /// Create an instance initialized to `value`.
  public init(extendedGraphemeClusterLiteral value: String) {
    self = value
  }
}

extension String : _BuiltinUTF16StringLiteralConvertible {
  @effects(readonly)
  @_semantics("string.makeUTF16")
  public init(
    _builtinUTF16StringLiteral start: Builtin.RawPointer,
    utf16CodeUnitCount: Builtin.Word
  ) {
    self = String(
      _StringCore(
        baseAddress: OpaquePointer(start),
        count: Int(utf16CodeUnitCount),
        elementShift: 1,
        hasCocoaBuffer: false,
        owner: nil))
  }
}

extension String : _BuiltinStringLiteralConvertible {
  @effects(readonly)
  @_semantics("string.makeUTF8")
  public init(
    _builtinStringLiteral start: Builtin.RawPointer,
    utf8CodeUnitCount: Builtin.Word,
    isASCII: Builtin.Int1) {
    if Bool(isASCII) {
      self = String(
        _StringCore(
          baseAddress: OpaquePointer(start),
          count: Int(utf8CodeUnitCount),
          elementShift: 0,
          hasCocoaBuffer: false,
          owner: nil))
    }
    else {
      self = String._fromWellFormedCodeUnitSequence(
        UTF8.self,
        input: UnsafeBufferPointer(
          start: UnsafeMutablePointer<UTF8.CodeUnit>(start),
          count: Int(utf8CodeUnitCount)))
    }
  }
}

extension String : StringLiteralConvertible {
  /// Create an instance initialized to `value`.
  public init(stringLiteral value: String) {
     self = value
  }
}

extension String : CustomDebugStringConvertible {
  /// A textual representation of `self`, suitable for debugging.
  public var debugDescription: String {
    var result = "\""
    for us in self.unicodeScalars {
      result += us.escaped(asASCII: false)
    }
    result += "\""
    return result
  }
}

extension String {
  /// Returns the number of code units occupied by this string
  /// in the given encoding.
  @warn_unused_result
  func _encodedLength<
    Encoding: UnicodeCodec
  >(encoding: Encoding.Type) -> Int {
    var codeUnitCount = 0
    let output: (Encoding.CodeUnit) -> Void = { _ in codeUnitCount += 1 }
    self._encode(encoding, output: output)
    return codeUnitCount
  }

  // FIXME: this function does not handle the case when a wrapped NSString
  // contains unpaired surrogates.  Fix this before exposing this function as a
  // public API.  But it is unclear if it is valid to have such an NSString in
  // the first place.  If it is not, we should not be crashing in an obscure
  // way -- add a test for that.
  // Related: <rdar://problem/17340917> Please document how NSString interacts
  // with unpaired surrogates
  func _encode<
    Encoding: UnicodeCodec
  >(encoding: Encoding.Type, output: (Encoding.CodeUnit) -> Void)
  {
    return _core.encode(encoding, output: output)
  }
}

#if _runtime(_ObjC)
/// Compare two strings using the Unicode collation algorithm in the
/// deterministic comparison mode.  (The strings which are equivalent according
/// to their NFD form are considered equal.  Strings which are equivalent
/// according to the plain Unicode collation algorithm are additionally ordered
/// based on their NFD.)
///
/// See Unicode Technical Standard #10.
///
/// The behavior is equivalent to `NSString.compare()` with default options.
///
/// - returns:
///   * an unspecified value less than zero if `lhs < rhs`,
///   * zero if `lhs == rhs`,
///   * an unspecified value greater than zero if `lhs > rhs`.
@_silgen_name("swift_stdlib_compareNSStringDeterministicUnicodeCollation")
public func _stdlib_compareNSStringDeterministicUnicodeCollation(
  lhs: AnyObject, _ rhs: AnyObject
) -> Int32
#endif

extension String : Equatable {
}

@warn_unused_result
public func ==(lhs: String, rhs: String) -> Bool {
  if lhs._core.isASCII && rhs._core.isASCII {
    if lhs._core.count != rhs._core.count {
      return false
    }
    return _swift_stdlib_memcmp(
      lhs._core.startASCII, rhs._core.startASCII,
      rhs._core.count) == 0
  }
  return lhs._compareString(rhs) == 0
}

extension String : Comparable {
}

extension String {
#if _runtime(_ObjC)
  /// This is consistent with Foundation, but incorrect as defined by Unicode.
  /// Unicode weights some ASCII punctuation in a different order than ASCII
  /// value. Such as:
  ///
  ///   0022  ; [*02FF.0020.0002] # QUOTATION MARK
  ///   0023  ; [*038B.0020.0002] # NUMBER SIGN
  ///   0025  ; [*038C.0020.0002] # PERCENT SIGN
  ///   0026  ; [*0389.0020.0002] # AMPERSAND
  ///   0027  ; [*02F8.0020.0002] # APOSTROPHE
  ///
  /// - Precondition: Both `self` and `rhs` are ASCII strings.
  @warn_unused_result
  public // @testable
  func _compareASCII(rhs: String) -> Int {
    var compare = Int(_swift_stdlib_memcmp(
      self._core.startASCII, rhs._core.startASCII,
      min(self._core.count, rhs._core.count)))
    if compare == 0 {
      compare = self._core.count - rhs._core.count
    }
    // This efficiently normalizes the result to -1, 0, or 1 to match the
    // behavior of NSString's compare function.
    return (compare > 0 ? 1 : 0) - (compare < 0 ? 1 : 0)
  }
#endif

  /// Compares two strings with the Unicode Collation Algorithm.
  @warn_unused_result
  @inline(never)
  @_semantics("stdlib_binary_only") // Hide the CF/ICU dependency
  public  // @testable
  func _compareDeterministicUnicodeCollation(rhs: String) -> Int {
    // Note: this operation should be consistent with equality comparison of
    // Character.
#if _runtime(_ObjC)
    return Int(_stdlib_compareNSStringDeterministicUnicodeCollation(
      _bridgeToObjectiveCImpl(), rhs._bridgeToObjectiveCImpl()))
#else
    switch (_core.isASCII, rhs._core.isASCII) {
    case (true, false):
      let lhsPtr = UnsafePointer<Int8>(_core.startASCII)
      let rhsPtr = UnsafePointer<UTF16.CodeUnit>(rhs._core.startUTF16)

      return Int(_swift_stdlib_unicode_compare_utf8_utf16(
        lhsPtr, Int32(_core.count), rhsPtr, Int32(rhs._core.count)))
    case (false, true):
      // Just invert it and recurse for this case.
      return -rhs._compareDeterministicUnicodeCollation(self)
    case (false, false):
      let lhsPtr = UnsafePointer<UTF16.CodeUnit>(_core.startUTF16)
      let rhsPtr = UnsafePointer<UTF16.CodeUnit>(rhs._core.startUTF16)

      return Int(_swift_stdlib_unicode_compare_utf16_utf16(
        lhsPtr, Int32(_core.count),
        rhsPtr, Int32(rhs._core.count)))
    case (true, true):
      let lhsPtr = UnsafePointer<Int8>(_core.startASCII)
      let rhsPtr = UnsafePointer<Int8>(rhs._core.startASCII)

      return Int(_swift_stdlib_unicode_compare_utf8_utf8(
        lhsPtr, Int32(_core.count),
        rhsPtr, Int32(rhs._core.count)))
    }
#endif
  }

  @warn_unused_result
  public  // @testable
  func _compareString(rhs: String) -> Int {
#if _runtime(_ObjC)
    // We only want to perform this optimization on objc runtimes. Elsewhere,
    // we will make it follow the unicode collation algorithm even for ASCII.
    if (_core.isASCII && rhs._core.isASCII) {
      return _compareASCII(rhs)
    }
#endif
    return _compareDeterministicUnicodeCollation(rhs)
  }
}

@warn_unused_result
public func <(lhs: String, rhs: String) -> Bool {
  return lhs._compareString(rhs) < 0
}

// Support for copy-on-write
extension String {

  /// Append the elements of `other` to `self`.
  public mutating func append(other: String) {
    _core.append(other._core)
  }

  /// Append `x` to `self`.
  ///
  /// - Complexity: Amortized O(1).
  public mutating func append(x: UnicodeScalar) {
    _core.append(x)
  }

  public // SPI(Foundation)
  init(_storage: _StringBuffer) {
    _core = _StringCore(_storage)
  }
}

#if _runtime(_ObjC)
@warn_unused_result
@_silgen_name("swift_stdlib_NSStringNFDHashValue")
func _stdlib_NSStringNFDHashValue(str: AnyObject) -> Int

@warn_unused_result
@_silgen_name("swift_stdlib_NSStringASCIIHashValue")
func _stdlib_NSStringASCIIHashValue(str: AnyObject) -> Int
#endif

extension String : Hashable {
  /// The hash value.
  ///
  /// **Axiom:** `x == y` implies `x.hashValue == y.hashValue`.
  ///
  /// - Note: The hash value is not guaranteed to be stable across
  ///   different invocations of the same program.  Do not persist the
  ///   hash value across program runs.
  public var hashValue: Int {
#if _runtime(_ObjC)
    // Mix random bits into NSString's hash so that clients don't rely on
    // Swift.String.hashValue and NSString.hash being the same.
#if arch(i386) || arch(arm)
    let hashOffset = Int(bitPattern: 0x88dd_cc21)
#else
    let hashOffset = Int(bitPattern: 0x429b_1266_88dd_cc21)
#endif
    // FIXME(performance): constructing a temporary NSString is extremely
    // wasteful and inefficient.
    let cocoaString = unsafeBitCast(
      self._bridgeToObjectiveCImpl(), to: _NSStringCore.self)

    // If we have an ASCII string, we do not need to normalize.
    if self._core.isASCII {
      return hashOffset ^ _stdlib_NSStringASCIIHashValue(cocoaString)
    } else {
      return hashOffset ^ _stdlib_NSStringNFDHashValue(cocoaString)
    }
#else
    if self._core.isASCII {
      return _swift_stdlib_unicode_hash_ascii(
        UnsafeMutablePointer<Int8>(_core.startASCII),
        Int32(_core.count))
    } else {
      return _swift_stdlib_unicode_hash(
        UnsafeMutablePointer<UInt16>(_core.startUTF16),
        Int32(_core.count))
    }
#endif
  }
}

@warn_unused_result
@effects(readonly)
@_semantics("string.concat")
public func + (lhs: String, rhs: String) -> String {
  var lhs = lhs
  if (lhs.isEmpty) {
    return rhs
  }
  lhs._core.append(rhs._core)
  return lhs
}

// String append
public func += (lhs: inout String, rhs: String) {
  if lhs.isEmpty {
    lhs = rhs
  }
  else {
    lhs._core.append(rhs._core)
  }
}

extension String {
  /// Constructs a `String` in `resultStorage` containing the given UTF-8.
  ///
  /// Low-level construction interface used by introspection
  /// implementation in the runtime library.
  @_silgen_name("swift_stringFromUTF8InRawMemory")
  public // COMPILER_INTRINSIC
  static func _fromUTF8InRawMemory(
    resultStorage: UnsafeMutablePointer<String>,
    start: UnsafeMutablePointer<UTF8.CodeUnit>,
    utf8CodeUnitCount: Int
  ) {
    resultStorage.initialize(with: 
      String._fromWellFormedCodeUnitSequence(
        UTF8.self,
        input: UnsafeBufferPointer(start: start, count: utf8CodeUnitCount)))
  }
}

extension String {
  public typealias Index = CharacterView.Index
  
  /// The position of the first `Character` in `self.characters` if
  /// `self` is non-empty; identical to `endIndex` otherwise.
  public var startIndex: Index { return characters.startIndex }
  
  /// The "past the end" position in `self.characters`.
  ///
  /// `endIndex` is not a valid argument to `subscript`, and is always
  /// reachable from `startIndex` by zero or more applications of
  /// `successor()`.
  public var endIndex: Index { return characters.endIndex }

  /// Access the `Character` at `position`.
  ///
  /// - Precondition: `position` is a valid position in `self.characters`
  ///   and `position != endIndex`.
  public subscript(i: Index) -> Character { return characters[i] }
}

@warn_unused_result
public func == (lhs: String.Index, rhs: String.Index) -> Bool {
  return lhs._base == rhs._base
}

@warn_unused_result
public func < (lhs: String.Index, rhs: String.Index) -> Bool {
  return lhs._base < rhs._base
}

extension String {
  /// Return the characters within the given `bounds`.
  ///
  /// - Complexity: O(1) unless bridging from Objective-C requires an
  ///   O(N) conversion.
  public subscript(bounds: Range<Index>) -> String {
    return String(characters[bounds])
  }
}

extension String {
  public mutating func reserveCapacity(n: Int) {
    withMutableCharacters {
      (v: inout CharacterView) in v.reserveCapacity(n)
    }
  }
  public mutating func append(c: Character) {
    withMutableCharacters {
      (v: inout CharacterView) in v.append(c)
    }
  }
  
  public mutating func append<
    S : Sequence where S.Iterator.Element == Character
  >(contentsOf newElements: S) {
    withMutableCharacters {
<<<<<<< HEAD
      (v: inout CharacterView) in v.appendContents(of: newElements)
=======
      (inout v: CharacterView) in v.append(contentsOf: newElements)
>>>>>>> 2fe3a39a
    }
  }
  
  /// Create an instance containing `characters`.
  public init<
    S : Sequence where S.Iterator.Element == Character
  >(_ characters: S) {
    self._core = CharacterView(characters)._core
  }
}

extension Sequence where Iterator.Element == String {

  /// Interpose the `separator` between elements of `self`, then concatenate
  /// the result.  For example:
  ///
  ///     ["foo", "bar", "baz"].joined(separator: "-|-") // "foo-|-bar-|-baz"
  @warn_unused_result
  public func joined(separator separator: String) -> String {
    var result = ""

    // FIXME(performance): this code assumes UTF-16 in-memory representation.
    // It should be switched to low-level APIs.
    let separatorSize = separator.utf16.count

    let reservation = self._preprocessingPass {
      () -> Int in
      var r = 0
      for chunk in self {
        // FIXME(performance): this code assumes UTF-16 in-memory representation.
        // It should be switched to low-level APIs.
        r += separatorSize + chunk.utf16.count
      }
      return r - separatorSize
    }

    if let n = reservation {
      result.reserveCapacity(n)
    }

    if separatorSize == 0 {
      for x in self {
        result.append(x)
      }
      return result
    }

    var iter = makeIterator()
    if let first = iter.next() {
      result.append(first)
      while let next = iter.next() {
        result.append(separator)
        result.append(next)
      }
    }

    return result
  }
}

extension String {
  /// Replace the characters within `bounds` with the elements of
  /// `replacement`.
  ///
  /// Invalidates all indices with respect to `self`.
  ///
  /// - Complexity: O(`bounds.count`) if `bounds.endIndex
  ///   == self.endIndex` and `newElements.isEmpty`, O(N) otherwise.
  public mutating func replaceSubrange<
    C: Collection where C.Iterator.Element == Character
  >(
    bounds: Range<Index>, with newElements: C
  ) {
    withMutableCharacters {
      (v: inout CharacterView) in v.replaceSubrange(bounds, with: newElements)
    }
  }

  /// Replace the text in `bounds` with `replacement`.
  ///
  /// Invalidates all indices with respect to `self`.
  ///
  /// - Complexity: O(`bounds.count`) if `bounds.endIndex
  ///   == self.endIndex` and `newElements.isEmpty`, O(N) otherwise.
  public mutating func replaceSubrange(
    bounds: Range<Index>, with newElements: String
  ) {
    replaceSubrange(bounds, with: newElements.characters)
  }

  /// Insert `newElement` at position `i`.
  ///
  /// Invalidates all indices with respect to `self`.
  ///
  /// - Complexity: O(`self.count`).
  public mutating func insert(newElement: Character, at i: Index) {
    withMutableCharacters {
      (v: inout CharacterView) in v.insert(newElement, at: i)
    }
  }

  /// Insert `newElements` at position `i`.
  ///
  /// Invalidates all indices with respect to `self`.
  ///
  /// - Complexity: O(`self.count + newElements.count`).
  public mutating func insert<
    S : Collection where S.Iterator.Element == Character
  >(contentsOf newElements: S, at i: Index) {
    withMutableCharacters {
<<<<<<< HEAD
      (v: inout CharacterView) in v.insertContents(of: newElements, at: i)
=======
      (inout v: CharacterView) in v.insert(contentsOf: newElements, at: i)
>>>>>>> 2fe3a39a
    }
  }

  /// Remove and return the `Character` at position `i`.
  ///
  /// Invalidates all indices with respect to `self`.
  ///
  /// - Complexity: O(`self.count`).
  public mutating func remove(at i: Index) -> Character {
    return withMutableCharacters {
      (v: inout CharacterView) in v.remove(at: i)
    }
  }

  /// Remove the characters in `bounds`.
  ///
  /// Invalidates all indices with respect to `self`.
  ///
  /// - Complexity: O(`self.count`).
  public mutating func removeSubrange(bounds: Range<Index>) {
    withMutableCharacters {
      (v: inout CharacterView) in v.removeSubrange(bounds)
    }
  }

  /// Replace `self` with the empty string.
  ///
  /// Invalidates all indices with respect to `self`.
  ///
  /// - parameter keepCapacity: If `true`, prevents the release of
  ///   allocated storage, which can be a useful optimization
  ///   when `self` is going to be grown again.
  public mutating func removeAll(keepingCapacity keepCapacity: Bool = false) {
    withMutableCharacters {
      (v: inout CharacterView) in v.removeAll(keepingCapacity: keepCapacity)
    }
  }
}
#if _runtime(_ObjC)
@warn_unused_result
@_silgen_name("swift_stdlib_NSStringLowercaseString")
func _stdlib_NSStringLowercaseString(str: AnyObject) -> _CocoaString

@warn_unused_result
@_silgen_name("swift_stdlib_NSStringUppercaseString")
func _stdlib_NSStringUppercaseString(str: AnyObject) -> _CocoaString
#else
@warn_unused_result
internal func _nativeUnicodeLowercaseString(str: String) -> String {
  var buffer = _StringBuffer(
    capacity: str._core.count, initialSize: str._core.count, elementWidth: 2)

  // Try to write it out to the same length.
  let dest = UnsafeMutablePointer<UTF16.CodeUnit>(buffer.start)
  let z = _swift_stdlib_unicode_strToLower(
    dest, Int32(str._core.count),
    str._core.startUTF16, Int32(str._core.count))
  let correctSize = Int(z)

  // If more space is needed, do it again with the correct buffer size.
  if correctSize != str._core.count {
    buffer = _StringBuffer(
      capacity: correctSize, initialSize: correctSize, elementWidth: 2)
    let dest = UnsafeMutablePointer<UTF16.CodeUnit>(buffer.start)
    _swift_stdlib_unicode_strToLower(
      dest, Int32(correctSize), str._core.startUTF16, Int32(str._core.count))
  }

  return String(_storage: buffer)
}

@warn_unused_result
internal func _nativeUnicodeUppercaseString(str: String) -> String {
  var buffer = _StringBuffer(
    capacity: str._core.count, initialSize: str._core.count, elementWidth: 2)

  // Try to write it out to the same length.
  let dest = UnsafeMutablePointer<UTF16.CodeUnit>(buffer.start)
  let z = _swift_stdlib_unicode_strToUpper(
    dest, Int32(str._core.count),
    str._core.startUTF16, Int32(str._core.count))
  let correctSize = Int(z)

  // If more space is needed, do it again with the correct buffer size.
  if correctSize != str._core.count {
    buffer = _StringBuffer(
      capacity: correctSize, initialSize: correctSize, elementWidth: 2)
    let dest = UnsafeMutablePointer<UTF16.CodeUnit>(buffer.start)
    _swift_stdlib_unicode_strToUpper(
      dest, Int32(correctSize), str._core.startUTF16, Int32(str._core.count))
  }

  return String(_storage: buffer)
}
#endif

// Unicode algorithms
extension String {
  // FIXME: implement case folding without relying on Foundation.
  // <rdar://problem/17550602> [unicode] Implement case folding

  /// A "table" for which ASCII characters need to be upper cased.
  /// To determine which bit corresponds to which ASCII character, subtract 1
  /// from the ASCII value of that character and divide by 2. The bit is set iff
  /// that character is a lower case character.
  internal var _asciiLowerCaseTable: UInt64 {
    @inline(__always)
    get {
      return 0b0001_1111_1111_1111_0000_0000_0000_0000_0000_0000_0000_0000_0000_0000_0000_0000
    }
  }

  /// The same table for upper case characters.
  internal var _asciiUpperCaseTable: UInt64 {
    @inline(__always)
    get {
      return 0b0000_0000_0000_0000_0001_1111_1111_1111_0000_0000_0000_0000_0000_0000_0000_0000
    }
  }

  /// Return `self` converted to lower case.
  ///
  /// - Complexity: O(n)
  public func lowercased() -> String {
    if self._core.isASCII {
      let count = self._core.count
      let source = self._core.startASCII
      let buffer = _StringBuffer(
        capacity: count, initialSize: count, elementWidth: 1)
      let dest = UnsafeMutablePointer<UInt8>(buffer.start)
      for i in 0..<count {
        // For each character in the string, we lookup if it should be shifted
        // in our ascii table, then we return 0x20 if it should, 0x0 if not.
        // This code is equivalent to:
        // switch source[i] {
        // case let x where (x >= 0x41 && x <= 0x5a):
        //   dest[i] = x &+ 0x20
        // case let x:
        //   dest[i] = x
        // }
        let value = source[i]
        let isUpper =
          _asciiUpperCaseTable >>
          UInt64(((value &- 1) & 0b0111_1111) >> 1)
        let add = (isUpper & 0x1) << 5
        // Since we are left with either 0x0 or 0x20, we can safely truncate to
        // a UInt8 and add to our ASCII value (this will not overflow numbers in
        // the ASCII range).
        dest[i] = value &+ UInt8(truncatingBitPattern: add)
      }
      return String(_storage: buffer)
    }

#if _runtime(_ObjC)
    return _cocoaStringToSwiftString_NonASCII(
      _stdlib_NSStringLowercaseString(self._bridgeToObjectiveCImpl()))
#else
    return _nativeUnicodeLowercaseString(self)
#endif
  }

  /// Return `self` converted to upper case.
  ///
  /// - Complexity: O(n)
  public func uppercased() -> String {
    if self._core.isASCII {
      let count = self._core.count
      let source = self._core.startASCII
      let buffer = _StringBuffer(
        capacity: count, initialSize: count, elementWidth: 1)
      let dest = UnsafeMutablePointer<UInt8>(buffer.start)
      for i in 0..<count {
        // See the comment above in lowercaseString.
        let value = source[i]
        let isLower =
          _asciiLowerCaseTable >>
          UInt64(((value &- 1) & 0b0111_1111) >> 1)
        let add = (isLower & 0x1) << 5
        dest[i] = value &- UInt8(truncatingBitPattern: add)
      }
      return String(_storage: buffer)
    }

#if _runtime(_ObjC)
    return _cocoaStringToSwiftString_NonASCII(
      _stdlib_NSStringUppercaseString(self._bridgeToObjectiveCImpl()))
#else
    return _nativeUnicodeUppercaseString(self)
#endif
  }
}

// Index conversions
extension String.Index {
  /// Construct the position in `characters` that corresponds exactly to
  /// `unicodeScalarIndex`. If no such position exists, the result is `nil`.
  ///
  /// - Precondition: `unicodeScalarIndex` is an element of
  ///   `characters.unicodeScalars.indices`.
  public init?(
    _ unicodeScalarIndex: String.UnicodeScalarIndex,
    within characters: String
  ) {
    if !unicodeScalarIndex._isOnGraphemeClusterBoundary {
      return nil
    }
    self.init(_base: unicodeScalarIndex)
  }

  /// Construct the position in `characters` that corresponds exactly to
  /// `utf16Index`. If no such position exists, the result is `nil`.
  ///
  /// - Precondition: `utf16Index` is an element of
  ///   `characters.utf16.indices`.
  public init?(
    _ utf16Index: String.UTF16Index,
    within characters: String
  ) {
    if let me = utf16Index.samePosition(
      in: characters.unicodeScalars
    )?.samePosition(in: characters) {
      self = me
    }
    else {
      return nil
    }
  }

  /// Construct the position in `characters` that corresponds exactly to
  /// `utf8Index`. If no such position exists, the result is `nil`.
  ///
  /// - Precondition: `utf8Index` is an element of
  ///   `characters.utf8.indices`.
  public init?(
    _ utf8Index: String.UTF8Index,
    within characters: String
  ) {
    if let me = utf8Index.samePosition(
      in: characters.unicodeScalars
    )?.samePosition(in: characters) {
      self = me
    }
    else {
      return nil
    }
  }

  /// Returns the position in `utf8` that corresponds exactly
  /// to `self`.
  ///
  /// - Precondition: `self` is an element of `String(utf8).indices`.
  @warn_unused_result
  public func samePosition(
    in utf8: String.UTF8View
  ) -> String.UTF8View.Index {
    return String.UTF8View.Index(self, within: utf8)
  }

  /// Returns the position in `utf16` that corresponds exactly
  /// to `self`.
  ///
  /// - Precondition: `self` is an element of `String(utf16).indices`.
  @warn_unused_result
  public func samePosition(
    in utf16: String.UTF16View
  ) -> String.UTF16View.Index {
    return String.UTF16View.Index(self, within: utf16)
  }

  /// Returns the position in `unicodeScalars` that corresponds exactly
  /// to `self`.
  ///
  /// - Precondition: `self` is an element of `String(unicodeScalars).indices`.
  @warn_unused_result
  public func samePosition(
    in unicodeScalars: String.UnicodeScalarView
  ) -> String.UnicodeScalarView.Index {
    return String.UnicodeScalarView.Index(self, within: unicodeScalars)
  }
}

extension String {
  @available(*, unavailable, renamed="append")
  public mutating func appendContentsOf(other: String) {
    fatalError("unavailable function can't be called")
  }

  @available(*, unavailable, renamed="append(contentsOf:)")
  public mutating func appendContentsOf<
    S : Sequence where S.Iterator.Element == Character
  >(newElements: S) {
    fatalError("unavailable function can't be called")
  }

  @available(*, unavailable, renamed="insert(contentsOf:at:)")
  public mutating func insertContentsOf<
    S : Collection where S.Iterator.Element == Character
  >(newElements: S, at i: Index) {
    fatalError("unavailable function can't be called")
  }

  @available(*, unavailable, renamed="replaceSubrange")
  public mutating func replaceRange<
    C : Collection where C.Iterator.Element == Character
  >(
    subRange: Range<Index>, with newElements: C
  ) {
    fatalError("unavailable function can't be called")
  }

  @available(*, unavailable, renamed="replaceSubrange")
  public mutating func replaceRange(
    subRange: Range<Index>, with newElements: String
  ) {
    fatalError("unavailable function can't be called")
  }

  @available(*, unavailable, renamed="removeAt")
  public mutating func removeAtIndex(i: Index) -> Character {
    fatalError("unavailable function can't be called")
  }

  @available(*, unavailable, renamed="removeSubrange")
  public mutating func removeRange(subRange: Range<Index>) {
    fatalError("unavailable function can't be called")
  }

  @available(*, unavailable, renamed="lowercased()")
  public var lowercaseString: String {
    fatalError("unavailable function can't be called")
  }

  @available(*, unavailable, renamed="uppercased()")
  public var uppercaseString: String {
    fatalError("unavailable function can't be called")
  }
}

extension Sequence where Iterator.Element == String {
  @available(*, unavailable, renamed="join")
  public func joinWithSeparator(separator: String) -> String {
    fatalError("unavailable function can't be called")
  }
}<|MERGE_RESOLUTION|>--- conflicted
+++ resolved
@@ -593,11 +593,7 @@
     S : Sequence where S.Iterator.Element == Character
   >(contentsOf newElements: S) {
     withMutableCharacters {
-<<<<<<< HEAD
-      (v: inout CharacterView) in v.appendContents(of: newElements)
-=======
-      (inout v: CharacterView) in v.append(contentsOf: newElements)
->>>>>>> 2fe3a39a
+      (v: inout CharacterView) in v.append(contentsOf: newElements)
     }
   }
   
@@ -708,11 +704,7 @@
     S : Collection where S.Iterator.Element == Character
   >(contentsOf newElements: S, at i: Index) {
     withMutableCharacters {
-<<<<<<< HEAD
-      (v: inout CharacterView) in v.insertContents(of: newElements, at: i)
-=======
-      (inout v: CharacterView) in v.insert(contentsOf: newElements, at: i)
->>>>>>> 2fe3a39a
+      (v: inout CharacterView) in v.insert(contentsOf: newElements, at: i)
     }
   }
 
