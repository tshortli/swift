--- conflicted
+++ resolved
@@ -82,21 +82,13 @@
 // overloads, expressions such as UInt(2) + Int(3) would compile.             //
 //===----------------------------------------------------------------------===//
 
-<<<<<<< HEAD
-public func + <T : UnsignedInteger> (
-=======
-public func + <T : UnsignedIntegerType>(
->>>>>>> 64cbec38
+public func + <T : UnsignedInteger>(
   lhs: T, rhs: T._DisallowMixedSignArithmetic
 ) -> T {
   _sanityCheckFailure("Should not be callable.")
 }
 
-<<<<<<< HEAD
-public func + <T : UnsignedInteger> (
-=======
-public func + <T : UnsignedIntegerType>(
->>>>>>> 64cbec38
+public func + <T : UnsignedInteger>(
   lhs: T._DisallowMixedSignArithmetic, rhs: T
 ) -> T {
   _sanityCheckFailure("Should not be callable.")
@@ -114,21 +106,13 @@
   _sanityCheckFailure("Should not be callable.")
 }
 
-<<<<<<< HEAD
-public func += <T : UnsignedInteger> (
-=======
-public func += <T : UnsignedIntegerType>(
->>>>>>> 64cbec38
+public func += <T : UnsignedInteger>(
   inout lhs: T, rhs: T._DisallowMixedSignArithmetic
 ) {
   _sanityCheckFailure("Should not be callable.")
 }
 
-<<<<<<< HEAD
-public func -= <T : UnsignedInteger> (
-=======
-public func -= <T : UnsignedIntegerType>(
->>>>>>> 64cbec38
+public func -= <T : UnsignedInteger>(
   inout lhs: T, rhs: T._DisallowMixedSignArithmetic
 ) {
   _sanityCheckFailure("Should not be callable.")
@@ -136,16 +120,8 @@
 
 //===----------------------------------------------------------------------===//
 
-<<<<<<< HEAD
-/// A IteratorProtocol for `StrideTo<Element>`.
+/// An `IteratorProtocol` for `StrideTo<Element>`.
 public struct StrideToIterator<Element : Strideable> : IteratorProtocol {
-=======
-/// A `GeneratorType` for `StrideTo<Element>`.
-public struct StrideToGenerator<Element : Strideable> : GeneratorType {
-  @available(*, unavailable, renamed="Element")
-  public typealias T = Element
-
->>>>>>> 64cbec38
   var current: Element
   let end: Element
   let stride: Element.Stride
@@ -197,23 +173,8 @@
   }
 }
 
-<<<<<<< HEAD
-/// A IteratorProtocol for `StrideThrough<Element>`.
+/// An `IteratorProtocol` for `StrideThrough<Element>`.
 public struct StrideThroughIterator<Element : Strideable> : IteratorProtocol {
-=======
-@available(*, unavailable, message="call the 'stride(to:by:)' method instead")
-public func stride<
-  T : Strideable
->(from start: T, to end: T, by stride: T.Stride) -> StrideTo<T> {
-  fatalError("unavailable function can't be called")
-}
-
-/// A `GeneratorType` for `StrideThrough<Element>`.
-public struct StrideThroughGenerator<Element : Strideable> : GeneratorType {
-  @available(*, unavailable, renamed="Element")
-  public typealias T = Element
-
->>>>>>> 64cbec38
   var current: Element
   let end: Element
   let stride: Element.Stride
