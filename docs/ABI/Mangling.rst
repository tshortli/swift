--- conflicted
+++ resolved
@@ -591,12 +591,9 @@
   impl-function-type ::= type* 'I' FUNC-ATTRIBUTES '_'
   impl-function-type ::= type* generic-signature 'I' FUNC-ATTRIBUTES '_'
 
-<<<<<<< HEAD
   .. SWIFT_ENABLE_TENSORFLOW
-  FUNC-ATTRIBUTES ::= CALLEE-ESCAPE? DIFFERENTIABILITY-KIND? CALLEE-CONVENTION FUNC-REPRESENTATION? PARAM-CONVENTION* RESULT-CONVENTION* ('z' RESULT-CONVENTION)
-=======
-  FUNC-ATTRIBUTES ::= PATTERN-SUBS? INVOCATION-SUBS? PSEUDO-GENERIC? CALLEE-ESCAPE? CALLEE-CONVENTION FUNC-REPRESENTATION? COROUTINE-KIND? PARAM-CONVENTION* RESULT-CONVENTION* ('Y' PARAM-CONVENTION)* ('z' RESULT-CONVENTION)?
->>>>>>> 685d35b7
+  FUNC-ATTRIBUTES ::= PATTERN-SUBS? INVOCATION-SUBS? PSEUDO-GENERIC? CALLEE-ESCAPE? DIFFERENTIABILITY-KIND? CALLEE-CONVENTION FUNC-REPRESENTATION? COROUTINE-KIND? PARAM-CONVENTION* RESULT-CONVENTION* ('Y' PARAM-CONVENTION)* ('z' RESULT-CONVENTION)?
+  .. SWIFT_ENABLE_TENSORFLOW END
 
   PATTERN-SUBS ::= 's'                       // has pattern substitutions
   INVOCATION-SUB ::= 'I'                     // has invocation substitutions
