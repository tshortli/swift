// RUN: %target-typecheck-verify-swift -disable-availability-checking

enum Either<T,U> {
  case first(T)
  case second(U)
}

@resultBuilder
struct TupleBuilder { // expected-note 2 {{struct 'TupleBuilder' declared here}}
  static func buildBlock() -> () { }
  
  static func buildBlock<T1>(_ t1: T1) -> T1 {
    return t1
  }
  
  static func buildBlock<T1, T2>(_ t1: T1, _ t2: T2) -> (T1, T2) {
    return (t1, t2)
  }
  
  static func buildBlock<T1, T2, T3>(_ t1: T1, _ t2: T2, _ t3: T3)
      -> (T1, T2, T3) {
    return (t1, t2, t3)
  }

  static func buildBlock<T1, T2, T3, T4>(_ t1: T1, _ t2: T2, _ t3: T3, _ t4: T4)
      -> (T1, T2, T3, T4) {
    return (t1, t2, t3, t4)
  }

  static func buildBlock<T1, T2, T3, T4, T5>(
    _ t1: T1, _ t2: T2, _ t3: T3, _ t4: T4, _ t5: T5
  ) -> (T1, T2, T3, T4, T5) {
    return (t1, t2, t3, t4, t5)
  }

  static func buildDo<T>(_ value: T) -> T { return value }
  static func buildIf<T>(_ value: T?) -> T? { return value }

  static func buildEither<T,U>(first value: T) -> Either<T,U> {
    return .first(value)
  }
  static func buildEither<T,U>(second value: U) -> Either<T,U> {
    return .second(value)
  }
}

@resultBuilder
struct TupleBuilderWithoutIf { // expected-note 3{{struct 'TupleBuilderWithoutIf' declared here}}
  // expected-note@-1{{add 'buildOptional(_:)' to the result builder 'TupleBuilderWithoutIf' to add support for 'if' statements without an 'else'}}
  // expected-note@-2{{add 'buildEither(first:)' and 'buildEither(second:)' to the result builder 'TupleBuilderWithoutIf' to add support for 'if'-'else' and 'switch'}}
  // expected-note@-3{{add 'buildArray(_:)' to the result builder 'TupleBuilderWithoutIf' to add support for 'for'..'in' loops}}
  static func buildBlock() -> () { }
  
  static func buildBlock<T1>(_ t1: T1) -> T1 {
    return t1
  }
  
  static func buildBlock<T1, T2>(_ t1: T1, _ t2: T2) -> (T1, T2) {
    return (t1, t2)
  }
  
  static func buildBlock<T1, T2, T3>(_ t1: T1, _ t2: T2, _ t3: T3)
      -> (T1, T2, T3) {
    return (t1, t2, t3)
  }

  static func buildBlock<T1, T2, T3, T4>(_ t1: T1, _ t2: T2, _ t3: T3, _ t4: T4)
      -> (T1, T2, T3, T4) {
    return (t1, t2, t3, t4)
  }

  static func buildBlock<T1, T2, T3, T4, T5>(
    _ t1: T1, _ t2: T2, _ t3: T3, _ t4: T4, _ t5: T5
  ) -> (T1, T2, T3, T4, T5) {
    return (t1, t2, t3, t4, t5)
  }

  static func buildDo<T>(_ value: T) -> T { return value }
}

func tuplify<T>(_ cond: Bool, @TupleBuilder body: (Bool) -> T) {
  print(body(cond))
}

func tuplifyWithoutIf<T>(_ cond: Bool, @TupleBuilderWithoutIf body: (Bool) -> T) {
  print(body(cond))
}

func testDiags() {
  // For loop
  tuplify(true) { _ in
    17
    for c in name {
    // expected-error@-1 {{cannot find 'name' in scope}}
    }
  }

  // Declarations
  tuplify(true) { _ in
    17
    let x = 17
    let y: Int // expected-error{{closure containing a declaration cannot be used with result builder 'TupleBuilder'}}
    x + 25
  }

  // Statements unsupported by the particular builder.
  tuplifyWithoutIf(true) {
    if $0 {    // expected-error{{closure containing control flow statement cannot be used with result builder 'TupleBuilderWithoutIf'}}
      "hello"
    }
  }

  tuplifyWithoutIf(true) {
    if $0 {    // expected-error{{closure containing control flow statement cannot be used with result builder 'TupleBuilderWithoutIf'}}
      "hello"
    } else {
    }
  }

  tuplifyWithoutIf(true) { a in
    for x in 0..<100 {    // expected-error{{closure containing control flow statement cannot be used with result builder 'TupleBuilderWithoutIf'}}
      x
    }
  }
}

struct A { }
struct B { }

func overloadedTuplify<T>(_ cond: Bool, @TupleBuilder body: (Bool) -> T) -> A { // expected-note {{found this candidate}}
  return A()
}

func overloadedTuplify<T>(_ cond: Bool, @TupleBuilderWithoutIf body: (Bool) -> T) -> B { // expected-note {{found this candidate}}
  return B()
}

func testOverloading(name: String) {
  let a1 = overloadedTuplify(true) { b in
    if b {
      "Hello, \(name)" 
    }
  }

  _ = overloadedTuplify(true) { cond in
    if cond {
      print(\"hello") // expected-error {{invalid component of Swift key path}}
    }
  }

  let _: A = a1

  _ = overloadedTuplify(true) { b in // expected-error {{ambiguous use of 'overloadedTuplify(_:body:)'}}
    b ? "Hello, \(name)" : "Goodbye"
    42
    overloadedTuplify(false) {
      $0 ? "Hello, \(name)" : "Goodbye"
      42
      if $0 {
        "Hello, \(name)" 
      }
    }
  }
}

protocol P {
  associatedtype T
}

struct AnyP : P {
  typealias T = Any
  init<T>(_: T) where T : P {}
}

struct TupleP<U> : P {
  typealias T = U
  init(_: U) {}
}

@resultBuilder
struct Builder {
  static func buildBlock<S0, S1>(_ stmt1: S0, _ stmt2: S1) // expected-note {{required by static method 'buildBlock' where 'S1' = 'Label<_>.Type'}}
           -> TupleP<(S0, S1)> where S0: P, S1: P {
    return TupleP((stmt1, stmt2))
  }
}

struct G<C> : P where C : P {
  typealias T = C
  init(@Builder _: () -> C) {}
}

struct Text : P {
  typealias T = String
  init(_: T) {}
}

struct Label<L> : P where L : P { // expected-note 2 {{'L' declared as parameter to type 'Label'}}
  typealias T = L
  init(@Builder _: () -> L) {} // expected-note {{'init(_:)' declared here}}
}

func test_51167632() -> some P {
  AnyP(G { // expected-error {{type 'Label<_>.Type' cannot conform to 'P'}} expected-note {{only concrete types such as structs, enums and classes can conform to protocols}}
    Text("hello")
    Label  // expected-error {{generic parameter 'L' could not be inferred}}
    // expected-note@-1 {{explicitly specify the generic arguments to fix this issue}} {{10-10=<<#L: P#>>}}
  })
}

func test_56221372() -> some P {
  AnyP(G {
    Text("hello")
    Label() // expected-error {{generic parameter 'L' could not be inferred}}
    // expected-error@-1 {{missing argument for parameter #1 in call}}
    // expected-note@-2 {{explicitly specify the generic arguments to fix this issue}} {{10-10=<<#L: P#>>}}
  })
}

struct SR11440 {
  typealias ReturnsTuple<T> = () -> (T, T)
  subscript<T, U>(@TupleBuilder x: ReturnsTuple<T>) -> (ReturnsTuple<U>) -> Void { //expected-note {{in call to 'subscript(_:)'}}
    return { _ in }
  }

  func foo() {
    // This is okay, we apply the result builder for the subscript arg.
    self[{
      5
      5
    }]({
      (5, 5)
    })

    // But we shouldn't perform the transform for the argument to the call
    // made on the function returned from the subscript.
    self[{ // expected-error {{generic parameter 'U' could not be inferred}}
      5
      5
    }]({
      5
      5
    })
  }
}

func acceptInt(_: Int, _: () -> Void) { }

// SR-11350 crash due to improper recontextualization.
func erroneousSR11350(x: Int) {
  tuplify(true) { b in
    17
    x + 25
    Optional(tuplify(false) { b in
      if b {
        acceptInt(0) { }
      }
    }).domap(0) // expected-error{{value of type '()?' has no member 'domap'}}
  }
}

func extraArg() {
  tuplify(true) { _ in
    1
    2
    3
    4
    5
    6 // expected-error {{extra argument in call}}
  }
}

// rdar://problem/53209000 - use of #warning and #error
tuplify(true) { x in
  1
  #error("boom")    // expected-error{{boom}}
  "hello"
  #warning("oops")  // expected-warning{{oops}}
  3.14159
}

struct MyTuplifiedStruct {
  var condition: Bool

  @TupleBuilder var computed: some Any { // expected-note{{remove the attribute to explicitly disable the result builder}}{{3-17=}}
    if condition {
      return 17 // expected-warning{{application of result builder 'TupleBuilder' disabled by explicit 'return' statement}}
      // expected-note@-1{{remove 'return' statements to apply the result builder}}{{7-14=}}{{12-19=}}
    } else {
           return 42
    }
  }
}

func test_invalid_return_type_in_body() {
  tuplify(true) { _ -> (Void, Int) in
    tuplify(false) { condition in
      if condition {
        return 42 // expected-error {{cannot use explicit 'return' statement in the body of result builder 'TupleBuilder'}}
        // expected-note@-1 {{remove 'return' statements to apply the result builder}} {{9-16=}}
      } else {
        1
      }
    }

    42
  }
}

// Check that we're performing syntactic use diagnostics.
func acceptMetatype<T>(_: T.Type) -> Bool { true }

func syntacticUses<T>(_: T) {
  tuplify(true) { x in
    if x && acceptMetatype(T) { // expected-error{{expected member name or constructor call after type name}}
      // expected-note@-1{{use '.self' to reference the type object}}
      acceptMetatype(T) // expected-error{{expected member name or constructor call after type name}}
      // expected-note@-1{{use '.self' to reference the type object}}
    }
  }
}

// Check custom diagnostics within "if" conditions.
struct HasProperty {
  var property: Bool = false
}

func checkConditions(cond: Bool) {
  var x = HasProperty()

  tuplify(cond) { value in
    if x.property = value { // expected-error{{use of '=' in a boolean context, did you mean '=='?}}
      "matched it"
    }
  }
}

// Check that a closure with a single "return" works with result builders.
func checkSingleReturn(cond: Bool) {
  tuplify(cond) { value in
    return (value, 17)
  }

  tuplify(cond) { value in
    (value, 17)
  }

  tuplify(cond) {
    ($0, 17)
  }
}

// rdar://problem/59116520
func checkImplicitSelfInClosure() {
  @resultBuilder
  struct Builder {
    static func buildBlock(_ children: String...) -> Element { Element() }
  }

  struct Element {
    static func nonEscapingClosure(@Builder closure: (() -> Element)) {}
    static func escapingClosure(@Builder closure: @escaping (() -> Element)) {}
  }

  class C {
    let identifier: String = ""

    func testImplicitSelf() {
      Element.nonEscapingClosure {
        identifier // okay
      }

      Element.escapingClosure { // expected-note {{capture 'self' explicitly to enable implicit 'self' in this closure}}
        identifier // expected-error {{reference to property 'identifier' in closure requires explicit use of 'self' to make capture semantics explicit}}
        // expected-note@-1 {{reference 'self.' explicitly}}
      }
    }
  }
}

// rdar://problem/59239224 - crash because some nodes don't have type
// information during solution application.
struct X<T> {
  init(_: T) { }
}

@TupleBuilder func foo(cond: Bool) -> some Any {
  if cond {
    tuplify(cond) { x in
      X(x)
    }
  }
}

// switch statements don't allow fallthrough
enum E {
  case a
  case b(Int, String?)
}

func testSwitch(e: E) {
  tuplify(true) { c in
    "testSwitch"
    switch e {
    case .a:
      "a"
    case .b(let i, let s?):
      i * 2
      s + "!"
      fallthrough // expected-error{{closure containing control flow statement cannot be used with result builder 'TupleBuilder'}}
    case .b(let i, nil):
      "just \(i)"
    }
  }
}

// Ensure that we don't back-propagate constraints to the subject
// expression. This is a potential avenue for future exploration, but
// is currently not supported by switch statements outside of function
// builders. It's better to be consistent for now.
enum E2 {
  case b(Int, String?) // expected-note{{'b' declared here}}
}

func getSomeEnumOverloaded(_: Double) -> E { return .a }
func getSomeEnumOverloaded(_: Int) -> E2 { return .b(0, nil) }

func testOverloadedSwitch() {
  tuplify(true) { c in
    // FIXME: Bad source location.
    switch getSomeEnumOverloaded(17) { // expected-error{{type 'E2' has no member 'a'; did you mean 'b'?}}
    case .a:
      "a"
    default:
      "default"
    }
  }
}

// Check exhaustivity.
func testNonExhaustiveSwitch(e: E) {
    tuplify(true) { c in
    "testSwitch"
    switch e { // expected-error{{switch must be exhaustive}}
      // expected-note @-1{{add missing case: '.b(_, .none)'}}
    case .a:
      "a"
    case .b(let i, let s?):
      i * 2
      s + "!"
    }
  }
}

// rdar://problem/59856491
struct TestConstraintGenerationErrors {
  @TupleBuilder var buildTupleFnBody: String {
    let a = nil // There is no diagnostic here because next line fails to pre-check, so body is invalid
    String(nothing) // expected-error {{cannot find 'nothing' in scope}}
  }

  @TupleBuilder var nilWithoutContext: String {
    let a = nil // expected-error {{'nil' requires a contextual type}}
    ""
  }

  func buildTupleClosure() {
    tuplify(true) { _ in
      let a = nothing // expected-error {{cannot find 'nothing' in scope}}
      String(nothing)
    }
  }
}

// Check @unknown
func testUnknownInSwitchSwitch(e: E) {
  tuplify(true) { c in
    "testSwitch"
    switch e {
    case .b(let i, let s?):
      i * 2
      s + "!"
    default:
      "nothing"
    @unknown case .a: // expected-error{{'@unknown' is only supported for catch-all cases ("case _")}}
      // expected-error@-1{{'case' blocks cannot appear after the 'default' block of a 'switch'}}
      "a"
    }
  }

  tuplify(true) { c in
    "testSwitch"
    switch e {
      @unknown case _: // expected-error{{'@unknown' can only be applied to the last case in a switch}}
      "a"
    default:
      "default"
    }
  }
}

// Check for mutability mismatches when there are multiple case items
// referring to same-named variables.
enum E3 {
  case a(Int, String)
  case b(String, Int)
  case c(String, Int)
}

func testCaseMutabilityMismatches(e: E3) {
    tuplify(true) { c in
    "testSwitch"
    switch e {
    case .a(let x, var y),
         .b(let y, // expected-error{{'let' pattern binding must match previous 'var' pattern binding}}
            var x), // expected-error{{'var' pattern binding must match previous 'let' pattern binding}}
         .c(let y, // expected-error{{'let' pattern binding must match previous 'var' pattern binding}}
            var x): // expected-error{{'var' pattern binding must match previous 'let' pattern binding}}
      x
      y += "a"
    default:
      "default"
    }
  }
}

// Check for type equivalence among different case variables with the same name.
func testCaseVarTypes(e: E3) {
    // FIXME: Terrible diagnostic
    tuplify(true) { c in  // expected-error{{type of expression is ambiguous without more context}}
    "testSwitch"
    switch e {
    case .a(let x, let y),
         .c(let x, let y):
      x
      y + "a"
    }
  }
}

// Test for buildFinalResult.
@resultBuilder
struct WrapperBuilder {
  static func buildBlock() -> () { }
  
  static func buildBlock<T1>(_ t1: T1) -> T1 {
    return t1
  }
  
  static func buildBlock<T1, T2>(_ t1: T1, _ t2: T2) -> (T1, T2) {
    return (t1, t2)
  }
  
  static func buildBlock<T1, T2, T3>(_ t1: T1, _ t2: T2, _ t3: T3)
      -> (T1, T2, T3) {
    return (t1, t2, t3)
  }

  static func buildBlock<T1, T2, T3, T4>(_ t1: T1, _ t2: T2, _ t3: T3, _ t4: T4)
      -> (T1, T2, T3, T4) {
    return (t1, t2, t3, t4)
  }

  static func buildBlock<T1, T2, T3, T4, T5>(
    _ t1: T1, _ t2: T2, _ t3: T3, _ t4: T4, _ t5: T5
  ) -> (T1, T2, T3, T4, T5) {
    return (t1, t2, t3, t4, t5)
  }

  static func buildDo<T>(_ value: T) -> T { return value }
  static func buildIf<T>(_ value: T?) -> T? { return value }

  static func buildEither<T,U>(first value: T) -> Either<T,U> {
    return .first(value)
  }
  static func buildEither<T,U>(second value: U) -> Either<T,U> {
    return .second(value)
  }
  static func buildFinalResult<T>(_ value: T) -> Wrapper<T> {
    return Wrapper(value: value)
  }
}

struct Wrapper<T> {
  var value: T
}

func wrapperify<T>(_ cond: Bool, @WrapperBuilder body: (Bool) -> T) -> T{
  return body(cond)
}

func testWrapperBuilder() {
  let x = wrapperify(true) { c in
    3.14159
    "hello"
  }

  let _: Int = x // expected-error{{cannot convert value of type 'Wrapper<(Double, String)>' to specified type 'Int'}}
}

// rdar://problem/61347993 - empty result builder doesn't compile
func rdar61347993() {
  struct Result {}

  @resultBuilder
  struct Builder {
    static func buildBlock() -> Result {
      Result()
    }
  }

  func test_builder<T>(@Builder _: () -> T) {}
  test_builder {} // Ok

  func test_closure(_: () -> Result) {}
  test_closure {} // expected-error {{cannot convert value of type '()' to closure result type 'Result'}}
}

// One-way constraints through parameters.
func wrapperifyInfer<T, U>(_ cond: Bool, @WrapperBuilder body: (U) -> T) -> T {
  fatalError("boom")
}

let intValue = 17
wrapperifyInfer(true) { x in // expected-error{{unable to infer type of a closure parameter 'x' in the current context}}
  intValue + x
}

struct DoesNotConform {}

struct MyView {
  @TupleBuilder var value: some P { // expected-error {{return type of property 'value' requires that 'DoesNotConform' conform to 'P'}}
    // expected-note@-1 {{opaque return type declared here}}
    DoesNotConform()
  }

  @TupleBuilder func test() -> some P { // expected-error {{return type of instance method 'test()' requires that 'DoesNotConform' conform to 'P'}}
    // expected-note@-1 {{opaque return type declared here}}
    DoesNotConform()
  }

  @TupleBuilder var emptySwitch: some P {
    switch Optional.some(1) { // expected-error {{'switch' statement body must have at least one 'case' or 'default' block; do you want to add a default case?}}
    }
  }

  @TupleBuilder var invalidSwitchOne: some P {
    switch Optional.some(1) {
    case . // expected-error {{expected ':' after 'case'}}
    } // expected-error {{expected identifier after '.' expression}}
  }

  @TupleBuilder var invalidSwitchMultiple: some P {
    switch Optional.some(1) {
    case .none: // expected-error {{'case' label in a 'switch' should have at least one executable statement}}
    case . // expected-error {{expected ':' after 'case'}}
    } // expected-error {{expected identifier after '.' expression}}
  }

  @TupleBuilder var invalidCaseWithoutDot: some P {
    switch Optional.some(1) {
    case none: 42 // expected-error {{cannot find 'none' in scope}}
    case .some(let x):
      0
    }
  }

  @TupleBuilder var invalidConversion: Int { // expected-error {{cannot convert value of type 'String' to specified type 'Int'}}
    ""
  }
}

// Make sure throwing result builder closures are implied.
enum MyError: Error {
  case boom
}

do {
    tuplify(true) { c in // expected-error{{invalid conversion from throwing function of type '(Bool) throws -> String' to non-throwing function type '(Bool) -> String'}}
    "testThrow"
    throw MyError.boom
  }
}

struct TuplifiedStructWithInvalidClosure {
  var condition: Bool

  @TupleBuilder var unknownParameter: some Any {
    if let cond = condition {
      let _ = { (arg: UnknownType) in // expected-error {{cannot find type 'UnknownType' in scope}}
      }
      42
    } else {
      0
    }
  }

  @TupleBuilder var unknownResult: some Any {
    if let cond = condition {
      let _ = { () -> UnknownType in // expected-error {{cannot find type 'UnknownType' in scope}}
      }
      42
    } else {
      0
    }
  }

  @TupleBuilder var multipleLevelsDeep: some Any {
    if let cond = condition {
      switch MyError.boom {
      case .boom:
        let _ = { () -> UnknownType in // expected-error {{cannot find type 'UnknownType' in scope}}
        }
      }

      42
    } else {
      0
    }
  }

  @TupleBuilder var errorsDiagnosedByParser: some Any {
    if let cond = condition {
      tuplify { _ in
        self. // expected-error {{expected member name following '.'}}
      }
      42
    }
  }
<<<<<<< HEAD

  @TupleBuilder var nestedErrorsDiagnosedByParser: some Any {
    tuplify(true) { _ in
      tuplify { _ in
        self. // expected-error {{expected member name following '.'}}
      }
      42
=======
}

// rdar://65667992 - invalid case in enum causes fallback diagnostic
func test_rdar65667992() {
  @resultBuilder
  struct Builder {
    static func buildBlock<T>(_ t: T) -> T { t }
    static func buildEither<T>(first: T) -> T { first }
    static func buildEither<T>(second: T) -> T { second }
  }

  struct S {}

  enum E {
    case set(v: Int, choices: [Int])
    case notSet(choices: [Int])
  }

  struct MyView {
    var entry: E

    @Builder var body: S {
      switch entry { // expected-error {{type 'E' has no member 'unset'}}
      case .set(_, _): S()
      case .unset(_): S()
      default: S()
      }
>>>>>>> 8fec8c07
    }
  }
}<|MERGE_RESOLUTION|>--- conflicted
+++ resolved
@@ -727,7 +727,6 @@
       42
     }
   }
-<<<<<<< HEAD
 
   @TupleBuilder var nestedErrorsDiagnosedByParser: some Any {
     tuplify(true) { _ in
@@ -735,7 +734,8 @@
         self. // expected-error {{expected member name following '.'}}
       }
       42
-=======
+    }
+  }
 }
 
 // rdar://65667992 - invalid case in enum causes fallback diagnostic
@@ -763,7 +763,6 @@
       case .unset(_): S()
       default: S()
       }
->>>>>>> 8fec8c07
     }
   }
 }