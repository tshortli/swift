--- conflicted
+++ resolved
@@ -3662,28 +3662,6 @@
       llvm_unreachable("Unhandled Representation in switch.");
     }
 
-<<<<<<< HEAD
-    bool hasGuaranteedSelfParam() const {
-      switch (getRepresentation()) {
-      case Representation::Thick:
-      case Representation::Block:
-      case Representation::Thin:
-      case Representation::CFunctionPointer:
-      case Representation::ObjCMethod:
-      case Representation::Closure:
-      // SWIFT_ENABLE_TENSORFLOW
-      case Representation::TensorFlow:
-        return false;
-      case Representation::Method:
-      case Representation::WitnessMethod:
-        return true;
-      }
-
-      llvm_unreachable("Unhandled Representation in switch.");
-    }
-
-=======
->>>>>>> f2048ce2
     /// True if the function representation carries context.
     bool hasContext() const {
       switch (getRepresentation()) {
