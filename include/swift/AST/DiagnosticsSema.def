--- conflicted
+++ resolved
@@ -4536,18 +4536,15 @@
       "%select{| and satisfy '%0 == %0.TangentVector'}1, but the enclosing "
       "function type is '@differentiable%select{|(linear)}1'",
       (StringRef, bool))
-<<<<<<< HEAD
 ERROR(attr_differentiable_no_vjp_or_jvp_when_linear,none,
       "cannot specify 'vjp:' or 'jvp:' for linear functions; use "
       "'transpose:' instead", ())
-=======
 ERROR(differentiable_function_type_no_differentiability_parameters, 
       none,
       "'@differentiable' function type requires at least one differentiability "
       "parameter, i.e. a non-'@noDerivative' parameter whose type conforms to "
       "'Differentiable'%select{| with its 'TangentVector' equal to itself}0",
       (/*isLinear*/ bool))
->>>>>>> 16daae9f
 
 // SIL
 ERROR(opened_non_protocol,none,
