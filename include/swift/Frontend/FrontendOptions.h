//===--- FrontendOptions.h --------------------------------------*- C++ -*-===//
//
// This source file is part of the Swift.org open source project
//
// Copyright (c) 2014 - 2017 Apple Inc. and the Swift project authors
// Licensed under Apache License v2.0 with Runtime Library Exception
//
// See https://swift.org/LICENSE.txt for license information
// See https://swift.org/CONTRIBUTORS.txt for the list of Swift project authors
//
//===----------------------------------------------------------------------===//

#ifndef SWIFT_FRONTEND_FRONTENDOPTIONS_H
#define SWIFT_FRONTEND_FRONTENDOPTIONS_H

#include "swift/Basic/FileTypes.h"
#include "swift/Basic/PathRemapper.h"
#include "swift/Basic/Version.h"
#include "swift/Frontend/FrontendInputsAndOutputs.h"
#include "swift/Frontend/InputFile.h"
#include "clang/CAS/CASOptions.h"
#include "llvm/ADT/Hashing.h"
#include "llvm/ADT/Optional.h"
#include "llvm/ADT/StringMap.h"
#include "llvm/MC/MCTargetOptions.h"

#include <set>
#include <string>
#include <vector>

namespace llvm {
  class MemoryBuffer;
}

namespace swift {
enum class IntermoduleDepTrackingMode;

/// Options for controlling the behavior of the frontend.
class FrontendOptions {
  friend class ArgsToFrontendOptionsConverter;

  /// A list of arbitrary modules to import and make implicitly visible.
  std::vector<std::pair<std::string, bool /*testable*/>>
      ImplicitImportModuleNames;

public:
  FrontendInputsAndOutputs InputsAndOutputs;

  void forAllOutputPaths(const InputFile &input,
                         llvm::function_ref<void(StringRef)> fn) const;

  bool isOutputFileDirectory() const;

  /// An Objective-C header to import and make implicitly visible.
  std::string ImplicitObjCHeaderPath;

  /// The map of aliases and real names of imported or referenced modules.
  llvm::StringMap<StringRef> ModuleAliasMap;

  /// The name of the module that the frontend is building.
  std::string ModuleName;

  /// The ABI name of the module that the frontend is building, to be used in
  /// mangling and metadata.
  std::string ModuleABIName;

  /// The name of the library to link against when using this module.
  std::string ModuleLinkName;

  /// Module name to use when referenced in clients module interfaces.
  std::string ExportAsName;

  /// Arguments which should be passed in immediate mode.
  std::vector<std::string> ImmediateArgv;

  /// A list of arguments to forward to LLVM's option processing; this
  /// should only be used for debugging and experimental features.
  std::vector<std::string> LLVMArgs;

  /// The path to output swift interface files for the compiled source files.
  std::string DumpAPIPath;

  /// The path to collect the group information for the compiled source files.
  std::string GroupInfoPath;

  /// The path to which we should store indexing data, if any.
  std::string IndexStorePath;

  /// The path to load access notes from.
  std::string AccessNotesPath;

  /// The path to look in when loading a module interface file, to see if a
  /// binary module has already been built for use by the compiler.
  std::string PrebuiltModuleCachePath;

  /// The path to output explicit module dependencies. Only relevant during
  /// dependency scanning.
  std::string ExplicitModulesOutputPath;

  /// The path to look in to find backup .swiftinterface files if those found
  /// from SDKs are failing.
  std::string BackupModuleInterfaceDir;

  /// For these modules, we should prefer using Swift interface when importing them.
  std::vector<std::string> PreferInterfaceForModules;

  /// User-defined module version number.
  llvm::VersionTuple UserModuleVersion;

  /// A set of modules allowed to import this module.
  std::set<std::string> AllowableClients;

  /// Emit index data for imported serialized swift system modules.
  bool IndexSystemModules = false;

  /// Avoid emitting index data for imported clang modules (pcms).
  bool IndexIgnoreClangModules = false;

  /// If indexing system modules, don't index the stdlib.
  bool IndexIgnoreStdlib = false;

  /// Include local definitions/references in the index data.
  bool IndexIncludeLocals = false;

  /// If building a module from interface, ignore compiler flags
  /// specified in the swiftinterface.
  bool ExplicitInterfaceBuild = false;

  /// The module for which we should verify all of the generic signatures.
  std::string VerifyGenericSignaturesInModule;

  /// Enable compiler caching.
  bool EnableCaching = false;

  /// Enable compiler caching remarks.
  bool EnableCachingRemarks = false;

  /// Skip replaying outputs from cache.
  bool CacheSkipReplay = false;

  /// CASOptions
  clang::CASOptions CASOpts;

  /// CASFS Root.
  std::vector<std::string> CASFSRootIDs;

  /// Clang Include Trees.
  std::vector<std::string> ClangIncludeTrees;

  /// CacheKey for input file.
  std::string InputFileKey;

<<<<<<< HEAD
  /// Enable using the LLVM MCCAS backend for object file output.
  bool UseCASBackend = false;

  /// The output mode for the CAS Backend.
  llvm::CASBackendMode CASObjMode;

  /// Emit a .casid file next to the object file if CAS Backend is used.
  bool EmitCASIDFile = false;
=======
  /// CacheReplay PrefixMap.
  std::vector<std::string> CacheReplayPrefixMap;
>>>>>>> 2cc93553

  /// Number of retry opening an input file if the previous opening returns
  /// bad file descriptor error.
  unsigned BadFileDescriptorRetryCount = 0;
  enum class ActionType {
    NoneAction,        ///< No specific action
    Parse,             ///< Parse only
    ResolveImports,    ///< Parse and resolve imports only
    Typecheck,         ///< Parse and type-check only
    DumpParse,         ///< Parse only and dump AST
    DumpInterfaceHash, ///< Parse and dump the interface token hash.
    DumpAST,           ///< Parse, type-check, and dump AST
    PrintAST,          ///< Parse, type-check, and pretty-print AST
    PrintASTDecl,      ///< Parse, type-check, and pretty-print AST declarations

    /// Parse and dump scope map.
    DumpScopeMaps,

    /// Parse, type-check, and dump type refinement context hierarchy
    DumpTypeRefinementContexts,

    EmitImportedModules, ///< Emit the modules that this one imports
    EmitPCH,             ///< Emit PCH of imported bridging header

    EmitSILGen, ///< Emit raw SIL
    EmitSIL,    ///< Emit canonical SIL

    EmitModuleOnly, ///< Emit module only
    MergeModules,   ///< Merge modules only

    /// Build from a swiftinterface, as close to `import` as possible
    CompileModuleFromInterface,
    /// Same as CompileModuleFromInterface, but stopping after typechecking
    TypecheckModuleFromInterface,

    EmitSIBGen, ///< Emit serialized AST + raw SIL
    EmitSIB,    ///< Emit serialized AST + canonical SIL

    Immediate, ///< Immediate mode
    REPL,      ///< REPL mode

    EmitAssembly, ///< Emit assembly
    EmitIRGen,    ///< Emit LLVM IR before LLVM optimizations
    EmitIR,       ///< Emit LLVM IR after LLVM optimizations
    EmitBC,       ///< Emit LLVM BC
    EmitObject,   ///< Emit object file

    DumpTypeInfo, ///< Dump IRGen type info

    EmitPCM, ///< Emit precompiled Clang module from a module map
    DumpPCM, ///< Dump information about a precompiled Clang module

    ScanDependencies,        ///< Scan dependencies of Swift source files
    PrintVersion,       ///< Print version information.
    PrintFeature,       ///< Print supported feature of this compiler
  };

  /// Indicates the action the user requested that the frontend perform.
  ActionType RequestedAction = ActionType::NoneAction;

  enum class ParseInputMode {
    Swift,
    SwiftLibrary,
    SwiftModuleInterface,
    SIL,
  };
  ParseInputMode InputMode = ParseInputMode::Swift;

  /// Indicates that the input(s) should be parsed as the Swift stdlib.
  bool ParseStdlib = false;

  /// Ignore .swiftsourceinfo file when trying to get source locations from module imported decls.
  bool IgnoreSwiftSourceInfo = false;

  /// When true, emitted module files will always contain options for the
  /// debugger to use. When unset, the options will only be present if the
  /// module appears to not be a public module.
  llvm::Optional<bool> SerializeOptionsForDebugging;

  /// When true the debug prefix map entries will be applied to debugging
  /// options before serialization. These can be reconstructed at debug time by
  /// applying the inverse map in SearchPathOptions.SearchPathRemapper.
  bool DebugPrefixSerializedDebuggingOptions = false;

  /// When true, check if all required SwiftOnoneSupport symbols are present in
  /// the module.
  bool CheckOnoneSupportCompleteness = false;

  /// The path to which we should output statistics files.
  std::string StatsOutputDir;

  /// Trace changes to stats to files in StatsOutputDir.
  bool TraceStats = false;

  /// Profile changes to stats to files in StatsOutputDir.
  bool ProfileEvents = false;

  /// Profile changes to stats to files in StatsOutputDir, grouped by source
  /// entity.
  bool ProfileEntities = false;

  /// Emit parseable-output directly from the frontend, instead of relying
  /// the driver to emit it. This is used in context where frontend jobs are executed by
  /// clients other than the driver.
  bool FrontendParseableOutput = false;

  /// Indicates whether or not an import statement can pick up a Swift source
  /// file (as opposed to a module file).
  bool EnableSourceImport = false;

  /// Indicates whether we are compiling for testing.
  ///
  /// \see ModuleDecl::isTestingEnabled
  bool EnableTesting = false;

  /// Indicates whether we are compiling for private imports.
  ///
  /// \see ModuleDecl::arePrivateImportsEnabled
  bool EnablePrivateImports = false;

  /// Indicates whether we add implicit dynamic.
  ///
  /// \see ModuleDecl::isImplicitDynamicEnabled
  bool EnableImplicitDynamic = false;

  /// Enables the "fully resilient" resilience strategy.
  ///
  /// \see ResilienceStrategy::Resilient
  bool EnableLibraryEvolution = false;

  /// If set, this module is part of a mixed Objective-C/Swift framework, and
  /// the Objective-C half should implicitly be visible to the Swift sources.
  bool ImportUnderlyingModule = false;

  /// If set, the header provided in ImplicitObjCHeaderPath will be rewritten
  /// by the Clang importer as part of semantic analysis.
  bool SerializeBridgingHeader = false;

  /// Indicates whether or not the frontend should print statistics upon
  /// termination.
  bool PrintStats = false;

  /// Indicates whether or not the Clang importer should print statistics upon
  /// termination.
  bool PrintClangStats = false;

  /// Indicates whether standard help should be shown.
  bool PrintHelp = false;

  /// Indicates whether full help (including "hidden" options) should be shown.
  bool PrintHelpHidden = false;

  /// Indicates that the frontend should print the target triple and then
  /// exit.
  bool PrintTargetInfo = false;

  /// See the \ref SILOptions.EmitVerboseSIL flag.
  bool EmitVerboseSIL = false;

  /// See the \ref SILOptions.EmitSortedSIL flag.
  bool EmitSortedSIL = false;

  /// Specifies the collection mode for the intermodule dependency tracker.
  /// Note that if set, the dependency tracker will be enabled even if no
  /// output path is configured.
  llvm::Optional<IntermoduleDepTrackingMode> IntermoduleDependencyTracking;

  /// Should we emit the cType when printing @convention(c) or no?
  bool PrintFullConvention = false;

  /// Should we serialize the hashes of dependencies (vs. the modification
  /// times) when compiling a module interface?
  bool SerializeModuleInterfaceDependencyHashes = false;

  /// Should we only serialize decls that may be referenced externally in the
  /// binary module?
  bool SerializeExternalDeclsOnly = false;

  /// Should we warn if an imported module needed to be rebuilt from a
  /// module interface file?
  bool RemarkOnRebuildFromModuleInterface = false;

  /// Should we lock .swiftinterface while generating .swiftmodule from it?
  bool DisableInterfaceFileLock = false;

  /// Should we enable the dependency verifier for all primary files known to this frontend?
  bool EnableIncrementalDependencyVerifier = false;

  /// The path of the swift-frontend executable.
  std::string MainExecutablePath;

  /// The directory path we should use when print #include for the bridging header.
  /// By default, we include ImplicitObjCHeaderPath directly.
  llvm::Optional<std::string> BridgingHeaderDirForPrint;

  /// Disable implicitly-built Swift modules because they are explicitly
  /// built and provided to the compiler invocation.
  bool DisableImplicitModules = false;

  /// Disable building Swift modules from textual interfaces. This should be
  /// for testing purposes only.
  bool DisableBuildingInterface = false;

  /// When performing a dependency scanning action, only identify and output all imports
  /// of the main Swift module's source files.
  bool ImportPrescan = false;

  /// After performing a dependency scanning action, serialize the scanner's internal state.
  bool SerializeDependencyScannerCache = false;

  /// Load and re-use a prior serialized dependency scanner cache.
  bool ReuseDependencyScannerCache = false;

  /// The path at which to either serialize or deserialize the dependency scanner cache.
  std::string SerializedDependencyScannerCachePath;

  /// Emit remarks indicating use of the serialized module dependency scanning cache.
  bool EmitDependencyScannerCacheRemarks = false;

  /// Whether the dependency scanner invocation should resolve imports
  /// to filesystem modules in parallel.
  bool ParallelDependencyScan = false;

  /// When performing an incremental build, ensure that cross-module incremental
  /// build metadata is available in any swift modules emitted by this frontend
  /// job.
  ///
  /// This flag is currently only propagated from the driver to
  /// any merge-modules jobs.
  bool DisableCrossModuleIncrementalBuild = false;

  /// Best effort to output a .swiftmodule regardless of any compilation
  /// errors. SIL generation and serialization is skipped entirely when there
  /// are errors. The resulting serialized AST may include errors types and
  /// skip nodes entirely, depending on the errors involved.
  bool AllowModuleWithCompilerErrors = false;
  
  /// Whether or not the compiler must be strict in ensuring that implicit downstream
  /// module dependency build tasks must inherit the parent compiler invocation's context,
  /// such as `-Xcc` flags, etc.
  bool StrictImplicitModuleContext = false;

  /// Downgrade all errors emitted in the module interface verification phase
  /// to warnings.
  /// TODO: remove this after we fix all project-side warnings in the interface.
  bool DowngradeInterfaceVerificationError = false;

  /// True if the "-static" option is set.
  bool Static = false;

  /// True if building with -experimental-hermetic-seal-at-link. Turns on
  /// dead-stripping optimizations assuming that all users of library code
  /// are present at LTO time.
  bool HermeticSealAtLink = false;

  /// The different modes for validating TBD against the LLVM IR.
  enum class TBDValidationMode {
    Default,        ///< Do the default validation for the current platform.
    None,           ///< Do no validation.
    MissingFromTBD, ///< Only check for symbols that are in IR but not TBD.
    All, ///< Check for symbols that are in IR but not TBD and TBD but not IR.
  };

  /// Compare the symbols in the IR against the TBD file we would generate.
  TBDValidationMode ValidateTBDAgainstIR = TBDValidationMode::Default;

  /// An enum with different modes for automatically crashing at defined times.
  enum class DebugCrashMode {
    None, ///< Don't automatically crash.
    AssertAfterParse, ///< Automatically assert after parsing.
    CrashAfterParse, ///< Automatically crash after parsing.
  };

  /// Indicates a debug crash mode for the frontend.
  DebugCrashMode CrashMode = DebugCrashMode::None;

  /// Line and column for each of the locations to be probed by
  /// -dump-scope-maps.
  SmallVector<std::pair<unsigned, unsigned>, 2> DumpScopeMapLocations;

  /// Determines whether the static or shared resource folder is used.
  /// When set to `true`, the default resource folder will be set to
  /// '.../lib/swift', otherwise '.../lib/swift_static'.
  bool UseSharedResourceFolder = true;

  enum class ClangHeaderExposeBehavior {
    /// Expose all public declarations in the generated header.
    AllPublic,
    /// Expose declarations only when they have expose attribute.
    HasExposeAttr,
    /// Expose declarations only when they have expose attribute or are the
    /// implicitly exposed Stdlib declarations.
    HasExposeAttrOrImplicitDeps
  };

  /// Indicates which declarations should be exposed in the generated clang
  /// header.
  llvm::Optional<ClangHeaderExposeBehavior> ClangHeaderExposedDecls;

  struct ClangHeaderExposedImportedModule {
    std::string moduleName;
    std::string headerName;
  };

  /// Indicates which imported modules have a generated header associated with
  /// them that can be imported into the generated header for the current
  /// module.
  std::vector<ClangHeaderExposedImportedModule> clangHeaderExposedImports;

  /// \return true if the given action only parses without doing other compilation steps.
  static bool shouldActionOnlyParse(ActionType);

  /// \return true if the given action requires the standard library to be
  /// loaded before it is run.
  static bool doesActionRequireSwiftStandardLibrary(ActionType);

  /// \return true if the given action requires input files to be provided.
  static bool doesActionRequireInputs(ActionType action);

  /// \return true if the given action requires input files to be provided.
  static bool doesActionPerformEndOfPipelineActions(ActionType action);

  /// \return true if the given action supports caching.
  static bool supportCompilationCaching(ActionType action);

  /// Return a hash code of any components from these options that should
  /// contribute to a Swift Bridging PCH hash.
  llvm::hash_code getPCHHashComponents() const {
    return llvm::hash_value(0);
  }

  /// Return a hash code of any components from these options that should
  /// contribute to a Swift Dependency Scanning hash.
  llvm::hash_code getModuleScanningHashComponents() const {
    return hash_combine(ModuleName,
                        ModuleABIName,
                        ModuleLinkName,
                        ImplicitObjCHeaderPath,
                        PrebuiltModuleCachePath,
                        UserModuleVersion);
  }

  StringRef determineFallbackModuleName() const;

  bool isCompilingExactlyOneSwiftFile() const {
    return InputsAndOutputs.hasSingleInput() &&
           InputMode == ParseInputMode::Swift;
  }

  const PrimarySpecificPaths &
  getPrimarySpecificPathsForAtMostOnePrimary() const;
  const PrimarySpecificPaths &
      getPrimarySpecificPathsForPrimary(StringRef) const;

  /// Retrieves the list of arbitrary modules to import and make implicitly
  /// visible.
  ArrayRef<std::pair<std::string, bool /*testable*/>>
  getImplicitImportModuleNames() const {
    return ImplicitImportModuleNames;
  }

  /// Whether we're configured to track system intermodule dependencies.
  bool shouldTrackSystemDependencies() const;
  
  /// Whether we are configured with -typecheck or -typecheck-module-from-interface actuin
  bool isTypeCheckAction() const;

  /// Whether to emit symbol graphs for the output module.
  bool EmitSymbolGraph = false;

  /// The directory to which we should emit a symbol graph JSON files.
  /// It is valid whenever there are any inputs.
  ///
  /// These are JSON file that describes the public interface of a module for
  /// curating documentation, separated into files for each module this module
  /// extends.
  ///
  /// \sa SymbolGraphASTWalker
  std::string SymbolGraphOutputDir;
  
  /// Whether to emit doc comment information in symbol graphs for symbols
  /// which are inherited through classes or default implementations.
  bool SkipInheritedDocs = false;

  /// Whether to include symbols with SPI information in the symbol graph.
  bool IncludeSPISymbolsInSymbolGraph = false;

  /// Whether to reuse a frontend (i.e. compiler instance) for multiple
  /// compilations. This prevents ASTContext being freed.
  bool ReuseFrontendForMultipleCompilations = false;

  /// This is used to obfuscate the serialized search paths so we don't have
  /// to encode the actual paths into the .swiftmodule file.
  PathObfuscator serializedPathObfuscator;

  /// Whether to run the job twice to check determinism.
  bool DeterministicCheck = false;

  /// Avoid printing actual module content into the ABI descriptor file.
  /// This should only be used as a workaround when emitting ABI descriptor files
  /// crashes the compiler.
  bool emptyABIDescriptor = false;

  /// Augment modular imports in any emitted ObjC headers with equivalent
  /// textual imports
  bool EmitClangHeaderWithNonModularIncludes = false;

  /// All block list configuration files to be honored in this compilation.
  std::vector<std::string> BlocklistConfigFilePaths;
private:
  static bool canActionEmitDependencies(ActionType);
  static bool canActionEmitReferenceDependencies(ActionType);
  static bool canActionEmitClangHeader(ActionType);
  static bool canActionEmitLoadedModuleTrace(ActionType);
  static bool canActionEmitModule(ActionType);
  static bool canActionEmitModuleDoc(ActionType);
  static bool canActionEmitModuleSummary(ActionType);
  static bool canActionEmitInterface(ActionType);
  static bool canActionEmitABIDescriptor(ActionType);
  static bool canActionEmitConstValues(ActionType);
  static bool canActionEmitModuleSemanticInfo(ActionType);

public:
  static bool doesActionGenerateSIL(ActionType);
  static bool doesActionGenerateIR(ActionType);
  static bool doesActionProduceOutput(ActionType);
  static bool doesActionProduceTextualOutput(ActionType);
  static bool needsProperModuleName(ActionType);
  static file_types::ID formatForPrincipalOutputFileForAction(ActionType);
};

}

#endif<|MERGE_RESOLUTION|>--- conflicted
+++ resolved
@@ -150,7 +150,6 @@
   /// CacheKey for input file.
   std::string InputFileKey;
 
-<<<<<<< HEAD
   /// Enable using the LLVM MCCAS backend for object file output.
   bool UseCASBackend = false;
 
@@ -159,10 +158,9 @@
 
   /// Emit a .casid file next to the object file if CAS Backend is used.
   bool EmitCASIDFile = false;
-=======
+
   /// CacheReplay PrefixMap.
   std::vector<std::string> CacheReplayPrefixMap;
->>>>>>> 2cc93553
 
   /// Number of retry opening an input file if the previous opening returns
   /// bad file descriptor error.
