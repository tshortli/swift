--- conflicted
+++ resolved
@@ -2189,7 +2189,6 @@
         ExtracteeType));
   }
 
-<<<<<<< HEAD
   // SWIFT_ENABLE_TENSORFLOW
   DifferentiableFunctionExtractInst *
   createDifferentiableFunctionExtractOriginal(SILLocation Loc,
@@ -2198,30 +2197,14 @@
         getModule(), getSILDebugLocation(Loc),
         NormalDifferentiableFunctionTypeComponent::Original, Function));
   }
-
-  LinearFunctionInst *createLinearFunction(
-      SILLocation Loc, IndexSubset *ParameterIndices, SILValue OriginalFunction,
-      Optional<SILValue> TransposeFunction = None) {
-    return insert(LinearFunctionInst::create(
-        getModule(), getSILDebugLocation(Loc), ParameterIndices,
-        OriginalFunction, TransposeFunction, hasOwnership()));
-  }
-
-  LinearFunctionExtractInst *createLinearFunctionExtract(
-      SILLocation Loc, LinearDifferentiableFunctionTypeComponent Extractee,
-      SILValue Function) {
-    return insert(new (getModule()) LinearFunctionExtractInst(
-        getModule(), getSILDebugLocation(Loc), Extractee, Function));
-  }
   // SWIFT_ENABLE_TENSORFLOW END
-=======
+
   LinearFunctionExtractInst *createLinearFunctionExtract(
       SILLocation Loc, LinearDifferentiableFunctionTypeComponent Extractee,
       SILValue TheFunction) {
     return insert(new (getModule()) LinearFunctionExtractInst(
         getModule(), getSILDebugLocation(Loc), Extractee, TheFunction));
   }
->>>>>>> 209deeab
 
   /// Note: explicit function type may be specified only in lowered SIL.
   DifferentiabilityWitnessFunctionInst *createDifferentiabilityWitnessFunction(
