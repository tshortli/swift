--- conflicted
+++ resolved
@@ -351,21 +351,13 @@
        "tensorflow": {
             "aliases": ["tensorflow"],
             "repos": {
-<<<<<<< HEAD
-                "llvm-project": "0d03c65b626d967fe5cf39620c6224d2c3e8d069",
-=======
                 "llvm-project": "15e4bcce6d3f3f72bfa74786df49156cd5691cee",
->>>>>>> 28fa554a
                 "swift": "tensorflow",
                 "cmark": "swift-DEVELOPMENT-SNAPSHOT-2020-06-22-a",
                 "llbuild": "swift-DEVELOPMENT-SNAPSHOT-2020-06-22-a",
                 "swift-tools-support-core": "0.0.1",
                 "swiftpm": "swift-DEVELOPMENT-SNAPSHOT-2020-06-22-a",
-<<<<<<< HEAD
-                "swift-argument-parser": "0.1.0",
-=======
                 "swift-argument-parser": "0.2.0",
->>>>>>> 28fa554a
                 "swift-driver": "master",
                 "swift-syntax": "swift-DEVELOPMENT-SNAPSHOT-2020-06-22-a",
                 "swift-stress-tester": "swift-DEVELOPMENT-SNAPSHOT-2020-06-22-a",
